--- conflicted
+++ resolved
@@ -1,5 +1,5 @@
-#if MAC
-using AppKit;
+#if MAC
+using AppKit;
 using MonoDevelop.Core.FeatureConfiguration;
 using MonoDevelop.Ide;
 using Xamarin.PropertyEditing.Mac;
@@ -7,51 +7,42 @@
 namespace MonoDevelop.DesignerSupport
 {
 	static class Styles
-	{
+	{
 		public static NSColor SectionForegroundColor { get; internal set; } = NSColor.Text;
 		public static NSColor SectionBackgroundColor { get; private set; } = NSColor.ControlLightHighlight;
 
 		public static NSColor CellBackgroundSelectedColor { get; private set; } 
 		public static NSColor CellBackgroundUnfocusedSelectedColor { get; private set; } = NSColor.FromRgb (0.64f, 0.64f, 0.64f);
 		public static NSColor CellBackgroundColor { get; private set; } = NSColor.ControlBackground;
-		public static NSColor LabelSelectedForegroundColor { get; private set; }
+		public static NSColor LabelSelectedForegroundColor { get; private set; }
 
-		public static NSColor HeaderBackgroundColor { get; private set; }
-		public static NSColor HeaderBorderBackgroundColor { get; private set; }
+		public static NSColor HeaderBackgroundColor { get; private set; }
+		public static NSColor HeaderBorderBackgroundColor { get; private set; }
+
+		public static NSColor ToolbarBackgroundColor { get; private set; }
 
-		public static NSColor ToolbarBackgroundColor { get; private set; }
+		static Styles ()
+		{
+			LoadStyles ();
+			Ide.Gui.Styles.Changed += (o, e) => LoadStyles ();
+		}
 
-		static Styles ()
+		public static void LoadStyles ()
 		{
-			LoadStyles ();
-			Ide.Gui.Styles.Changed += (o, e) => LoadStyles ();
-		}
-
-		public static void LoadStyles ()
-		{
-<<<<<<< HEAD
 			if (IdeApp.Preferences.UserInterfaceTheme == Theme.Light) {
-				//PropertyEditorPanel.ThemeManager.Theme = Xamarin.PropertyEditing.Themes.PropertyEditorTheme.Light;
-=======
-			if (IdeApp.Preferences.UserInterfaceTheme == Theme.Light) {
->>>>>>> 034efec5
 				HeaderBackgroundColor = NSColor.FromRgb (0.98f, 0.98f, 0.98f);
-				HeaderBorderBackgroundColor = NSColor.FromRgb (0.96f, 0.96f, 0.96f);
-				LabelSelectedForegroundColor = NSColor.Highlight;
-				ToolbarBackgroundColor = NSColor.White;
-				CellBackgroundSelectedColor = NSColor.FromRgb (0.36f, 0.54f, 0.90f);
-			} else {
-<<<<<<< HEAD
-				//PropertyEditorPanel.ThemeManager.Theme = Xamarin.PropertyEditing.Themes.PropertyEditorTheme.Dark;
-=======
->>>>>>> 034efec5
-				CellBackgroundSelectedColor = NSColor.FromRgb (0.38f, 0.55f, 0.91f);
-				HeaderBackgroundColor = NSColor.FromRgb (0.29f, 0.29f, 0.29f);
-				HeaderBorderBackgroundColor = NSColor.FromRgb (0.29f, 0.29f, 0.29f);
-				LabelSelectedForegroundColor = NSColor.SelectedText;
+				HeaderBorderBackgroundColor = NSColor.FromRgb (0.96f, 0.96f, 0.96f);
+				LabelSelectedForegroundColor = NSColor.Highlight;
+				ToolbarBackgroundColor = NSColor.White;
+				CellBackgroundSelectedColor = NSColor.FromRgb (0.36f, 0.54f, 0.90f);
+			} else {
+				CellBackgroundSelectedColor = NSColor.FromRgb (0.38f, 0.55f, 0.91f);
+				HeaderBackgroundColor = NSColor.FromRgb (0.29f, 0.29f, 0.29f);
+				HeaderBorderBackgroundColor = NSColor.FromRgb (0.29f, 0.29f, 0.29f);
+				LabelSelectedForegroundColor = NSColor.SelectedText;
 				ToolbarBackgroundColor = NSColor.FromRgb (0.25f, 0.25f, 0.25f);
 			}
-		}
+		}
 	}
 }
 #endif