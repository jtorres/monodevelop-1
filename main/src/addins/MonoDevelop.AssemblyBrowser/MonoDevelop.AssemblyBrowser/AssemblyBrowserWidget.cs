//
// AssemblyBrowserWidget.cs
//
// Author:
//   Mike Krüger <mkrueger@novell.com>
//
// Copyright (C) 2008 Novell, Inc (http://www.novell.com)
//
// Permission is hereby granted, free of charge, to any person obtaining
// a copy of this software and associated documentation files (the
// "Software"), to deal in the Software without restriction, including
// without limitation the rights to use, copy, modify, merge, publish,
// distribute, sublicense, and/or sell copies of the Software, and to
// permit persons to whom the Software is furnished to do so, subject to
// the following conditions:
// 
// The above copyright notice and this permission notice shall be
// included in all copies or substantial portions of the Software.
// 
// THE SOFTWARE IS PROVIDED "AS IS", WITHOUT WARRANTY OF ANY KIND,
// EXPRESS OR IMPLIED, INCLUDING BUT NOT LIMITED TO THE WARRANTIES OF
// MERCHANTABILITY, FITNESS FOR A PARTICULAR PURPOSE AND
// NONINFRINGEMENT. IN NO EVENT SHALL THE AUTHORS OR COPYRIGHT HOLDERS BE
// LIABLE FOR ANY CLAIM, DAMAGES OR OTHER LIABILITY, WHETHER IN AN ACTION
// OF CONTRACT, TORT OR OTHERWISE, ARISING FROM, OUT OF OR IN CONNECTION
// WITH THE SOFTWARE OR THE USE OR OTHER DEALINGS IN THE SOFTWARE.
//

using System;
using System.Collections.Generic;
using System.ComponentModel;
using System.Text;
using System.Xml;
using Gtk;

using Mono.Cecil;
using MonoDevelop.Components.Commands;
using MonoDevelop.Core;
using MonoDevelop.Ide;
using MonoDevelop.Ide.Commands;
using MonoDevelop.Ide.Gui.Components;
using System.Linq;
using Mono.TextEditor;
using MonoDevelop.Ide.TypeSystem;
using ICSharpCode.NRefactory.Documentation;
using ICSharpCode.NRefactory.TypeSystem;
using MonoDevelop.Projects;
using ICSharpCode.NRefactory.TypeSystem.Implementation;
using Mono.TextEditor.Theatrics;
using MonoDevelop.SourceEditor;
using XmlDocIdLib;
using MonoDevelop.Ide.Gui;

namespace MonoDevelop.AssemblyBrowser
{
	[System.ComponentModel.Category("MonoDevelop.AssemblyBrowser")]
	[System.ComponentModel.ToolboxItem(true)]
	partial class AssemblyBrowserWidget : Gtk.Bin
	{
		Gtk.Button buttonBack;
		Gtk.Button buttonForeward;
		Gtk.ComboBox comboboxVisibilty;
		MonoDevelop.Components.SearchEntry searchentry1;
		Gtk.ComboBox languageCombobox;

		public AssemblyBrowserTreeView TreeView {
			get;
			private set;
		}
		
		public bool PublicApiOnly {
			get {
				return TreeView.PublicApiOnly;
			}
		}
		
		Ambience ambience = AmbienceService.GetAmbience ("text/x-csharp");
		public Ambience Ambience {
			get { return ambience; }
		}
		
		DocumentationPanel documentationPanel = new DocumentationPanel ();
		TextEditorContainer textEditorContainer;
		readonly TextEditor inspectEditor;

		public class AssemblyBrowserTreeView : ExtensibleTreeView
		{
			bool publicApiOnly = true;

			public bool PublicApiOnly {
				get {
					return publicApiOnly;
				}
				set {
					if (publicApiOnly == value)
						return;
					publicApiOnly = value;
					var root = GetRootNode ();
					if (root != null)
						RefreshNode (root);
				}
			}

			public AssemblyBrowserTreeView (NodeBuilder[] builders, TreePadOption[] options) : base (builders, options)
			{
			}
		}

		public AssemblyBrowserWidget ()
		{
			this.Build ();

			buttonBack = new Gtk.Button (new Gtk.Arrow (Gtk.ArrowType.Left, ShadowType.None));
			buttonBack.Clicked += OnNavigateBackwardActionActivated;

			buttonForeward = new Gtk.Button (new Gtk.Arrow (Gtk.ArrowType.Right, ShadowType.None));
			buttonForeward.Clicked += OnNavigateForwardActionActivated;

			comboboxVisibilty = ComboBox.NewText ();
			comboboxVisibilty.InsertText (0, GettextCatalog.GetString ("Only public members"));
			comboboxVisibilty.InsertText (1, GettextCatalog.GetString ("All members"));
			comboboxVisibilty.Active = 0;
			comboboxVisibilty.Changed += delegate {
				TreeView.PublicApiOnly = comboboxVisibilty.Active == 0;
				FillInspectLabel ();
			};

			searchentry1 = new MonoDevelop.Components.SearchEntry ();
			searchentry1.Ready = true;
			searchentry1.WidthRequest = 200;
			searchentry1.Visible = true;
			searchentry1.EmptyMessage = GettextCatalog.GetString ("Search for types or members");
			searchentry1.InnerEntry.Changed += SearchEntryhandleChanged;

			CheckMenuItem checkMenuItem = this.searchentry1.AddFilterOption (0, GettextCatalog.GetString ("Types"));
			checkMenuItem.Active = true;
			checkMenuItem.Toggled += delegate {
				if (checkMenuItem.Active) {
					searchMode = AssemblyBrowserWidget.SearchMode.Type;
					CreateColumns ();
					StartSearch ();
				}
			};
			
			CheckMenuItem checkMenuItem1 = this.searchentry1.AddFilterOption (1, GettextCatalog.GetString ("Members"));
			checkMenuItem1.Toggled += delegate {
				if (checkMenuItem1.Active) {
					searchMode = AssemblyBrowserWidget.SearchMode.Member;
					CreateColumns ();
					StartSearch ();
				}
			};

			languageCombobox = Gtk.ComboBox.NewText ();
			languageCombobox.AppendText (GettextCatalog.GetString ("Summary"));
			languageCombobox.AppendText (GettextCatalog.GetString ("IL"));
			languageCombobox.AppendText (GettextCatalog.GetString ("C#"));
			languageCombobox.Active = PropertyService.Get ("AssemblyBrowser.InspectLanguage", 2);
			languageCombobox.Changed += LanguageComboboxhandleChanged;

			loader = new CecilLoader (true);
			loader.IncludeInternalMembers = true;
			TreeView = new AssemblyBrowserTreeView (new NodeBuilder[] { 
				new ErrorNodeBuilder (),
				new ProjectNodeBuilder (this),
				new AssemblyNodeBuilder (this),
				new ModuleReferenceNodeBuilder (),
				new AssemblyReferenceNodeBuilder (this),
				new AssemblyReferenceFolderNodeBuilder (this),
				new AssemblyResourceFolderNodeBuilder (),
				new ResourceNodeBuilder (),
				new NamespaceBuilder (this),
				new DomTypeNodeBuilder (this),
				new DomMethodNodeBuilder (this),
				new DomFieldNodeBuilder (this),
				new DomEventNodeBuilder (this),
				new DomPropertyNodeBuilder (this),
				new BaseTypeFolderNodeBuilder (this),
				new BaseTypeNodeBuilder (this)
				}, new TreePadOption [0]);
			TreeView.Tree.Selection.Mode = Gtk.SelectionMode.Single;
			TreeView.Tree.CursorChanged += HandleCursorChanged;
			TreeView.ShadowType = ShadowType.None;
<<<<<<< HEAD

=======
			TreeView.BorderWidth = 1;
			TreeView.ShowBorderLine = true;
			TreeView.Zoom = 1.0;
>>>>>>> dac62a1f
			treeViewPlaceholder.Add (TreeView);
			treeViewPlaceholder.ShowAll ();
			
//			this.descriptionLabel.ModifyFont (Pango.FontDescription.FromString ("Sans 9"));
//			this.documentationLabel.ModifyFont (Pango.FontDescription.FromString ("Sans 12"));
//			this.documentationLabel.ModifyBg (Gtk.StateType.Normal, new Gdk.Color (255, 255, 225));
//			this.documentationLabel.Wrap = true;
			
			var options = new MonoDevelop.Ide.Gui.CommonTextEditorOptions () {
				ShowFoldMargin = false,
				ShowIconMargin = false,
				ShowInvalidLines = false,
				ShowLineNumberMargin = false,
				ShowSpaces = false,
				ShowTabs = false,
				HighlightCaretLine = true,
			};
			inspectEditor = new TextEditor (new TextDocument (), options);
			inspectEditor.ButtonPressEvent += HandleInspectEditorButtonPressEvent;
			
			this.inspectEditor.Document.ReadOnly = true;
//			this.inspectEditor.Document.SyntaxMode = new Mono.TextEditor.Highlighting.MarkupSyntaxMode ();
			this.inspectEditor.TextViewMargin.GetLink = delegate(Mono.TextEditor.MarginMouseEventArgs arg) {
				var loc = inspectEditor.PointToLocation (arg.X, arg.Y);
				int offset = inspectEditor.LocationToOffset (loc);
				var referencedSegment = ReferencedSegments != null ? ReferencedSegments.FirstOrDefault (seg => seg.Segment.Contains (offset)) : null;
				if (referencedSegment == null)
					return null;
				if (referencedSegment.Reference is TypeDefinition)
					return new XmlDocIdGenerator ().GetXmlDocPath ((TypeDefinition)referencedSegment.Reference);
				
				if (referencedSegment.Reference is MethodDefinition)
					return new XmlDocIdGenerator ().GetXmlDocPath ((MethodDefinition)referencedSegment.Reference);
				
				if (referencedSegment.Reference is PropertyDefinition)
					return new XmlDocIdGenerator ().GetXmlDocPath ((PropertyDefinition)referencedSegment.Reference);
				
				if (referencedSegment.Reference is FieldDefinition)
					return new XmlDocIdGenerator ().GetXmlDocPath ((FieldDefinition)referencedSegment.Reference);
				
				if (referencedSegment.Reference is EventDefinition)
					return new XmlDocIdGenerator ().GetXmlDocPath ((EventDefinition)referencedSegment.Reference);
				
				if (referencedSegment.Reference is FieldDefinition)
					return new XmlDocIdGenerator ().GetXmlDocPath ((FieldDefinition)referencedSegment.Reference);

				if (referencedSegment.Reference is TypeReference) {
					return new XmlDocIdGenerator ().GetXmlDocPath ((TypeReference)referencedSegment.Reference);
				}
				return referencedSegment.Reference.ToString ();
			};
			this.inspectEditor.LinkRequest += InspectEditorhandleLinkRequest;
			var scrolledWindow = new SmartScrolledWindow ();
			scrolledWindow.Show ();
			textEditorContainer = new TextEditorContainer (inspectEditor);
			scrolledWindow.Child = textEditorContainer;
			notebookInspection.Add (scrolledWindow);
			var notebookChild = ((Notebook.NotebookChild)(notebookInspection [scrolledWindow]));
			notebookChild.Position = 1;

//			this.inspectLabel.ModifyBg (Gtk.StateType.Normal, new Gdk.Color (255, 255, 250));
			
//			this.vpaned1.ExposeEvent += VPaneExpose;
			this.hpaned1.ExposeEvent += HPaneExpose;
/*			this.notebook1.SwitchPage += delegate {
				// Hack for the switch page select all bug.
//				this.inspectLabel.Selectable = false;
			};*/

			/*
			this.searchInCombobox.Active = 0;
			this.searchInCombobox.Changed += SearchInComboboxhandleChanged;
			*/
			this.notebook1.SetTabLabel (this.documentationScrolledWindow, new Label (GettextCatalog.GetString ("Documentation")));
			this.notebook1.SetTabLabel (this.notebookInspection, new Label (GettextCatalog.GetString ("Inspect")));
			this.notebook1.SetTabLabel (this.searchWidget, new Label (GettextCatalog.GetString ("Search")));
			//this.searchWidget.Visible = false;
				
			typeListStore = new Gtk.ListStore (typeof(Gdk.Pixbuf), // type image
			                                   typeof(string), // name
			                                   typeof(string), // namespace
			                                   typeof(string), // assembly
				                               typeof(IMember)
			                                  );
			
			memberListStore = new Gtk.ListStore (typeof(Gdk.Pixbuf), // member image
			                                   typeof(string), // name
			                                   typeof(string), // Declaring type full name
			                                   typeof(string), // assembly
				                               typeof(IMember)
			                                  );
			CreateColumns ();
			SetInspectWidget ();
//			this.searchEntry.Changed += SearchEntryhandleChanged;
			this.searchTreeview.RowActivated += SearchTreeviewhandleRowActivated;
			this.notebook1.ShowTabs = false;
			this.notebookInspection.ShowTabs = false;
			this.ShowAll ();
		}

		internal void SetToolbar (DocumentToolbar toolbar)
		{
			toolbar.Add (buttonBack);

			toolbar.Add (buttonForeward);

			toolbar.Add (new VSeparator ());

			Gtk.Label la = new Label (GettextCatalog.GetString ("Visibility"));
			toolbar.Add (la);

			toolbar.Add (comboboxVisibilty);

			la = new Label ("");
			toolbar.Add (la, true);

			toolbar.Add (searchentry1);

			la = new Label (GettextCatalog.GetString ("Language"));
			toolbar.Add (la);

			toolbar.Add (languageCombobox);

			toolbar.ShowAll ();
		}
		
		[CommandHandler (EditCommands.Copy)]
		protected void OnCopyCommand ()
		{
			inspectEditor.RunAction (Mono.TextEditor.ClipboardActions.Copy);
		}
		
		[CommandHandler (EditCommands.SelectAll)]
		protected void OnSelectAllCommand ()
		{
			inspectEditor.RunAction (Mono.TextEditor.SelectionActions.SelectAll);
		}
		
		void HandleInspectEditorButtonPressEvent (object o, ButtonPressEventArgs args)
		{
			if (args.Event.Button != 3)
				return;
			var menuSet = new CommandEntrySet ();
			menuSet.AddItem (EditCommands.SelectAll);
			menuSet.AddItem (EditCommands.Copy);
			IdeApp.CommandService.ShowContextMenu (menuSet, this);
		}

		void SearchTreeviewhandleRowActivated (object o, RowActivatedArgs args)
		{
			TreeIter selectedIter;
			if (searchTreeview.Selection.GetSelected (out selectedIter)) {
				var member = (IUnresolvedEntity)(searchMode != SearchMode.Type ? memberListStore.GetValue (selectedIter, 4) : typeListStore.GetValue (selectedIter, 4));
				
				var nav = SearchMember (member);
				if (nav != null) {
					notebook1.Page = 0;
				}
			}
		}

		void SearchEntryhandleChanged (object sender, EventArgs e)
		{
			StartSearch ();
		}
		
		void LanguageComboboxhandleChanged (object sender, EventArgs e)
		{
			this.notebook1.Page = 0;
			PropertyService.Set ("AssemblyBrowser.InspectLanguage", this.languageCombobox.Active);
			SetInspectWidget ();
			FillInspectLabel ();
		}

		void InspectEditorhandleLinkRequest (object sender, Mono.TextEditor.LinkEventArgs args)
		{
			if (args.Button == 2 || (args.Button == 1 && (args.ModifierState & Gdk.ModifierType.ShiftMask) == Gdk.ModifierType.ShiftMask)) {
				AssemblyBrowserViewContent assemblyBrowserView = new AssemblyBrowserViewContent ();
				foreach (var cu in definitions) {
					assemblyBrowserView.Load (cu.UnresolvedAssembly.AssemblyName);
				}
				IdeApp.Workbench.OpenDocument (assemblyBrowserView, true);
				((AssemblyBrowserWidget)assemblyBrowserView.Control).Open (args.Link);
			} else {
				this.Open (args.Link);
			}
		}
		
		public IEntity ActiveMember  {
			get;
			set;
		}
		
		protected override void OnRealized ()
		{
			base.OnRealized ();
			TreeView.GrabFocus ();
		}
		
		ITreeNavigator SearchMember (IUnresolvedEntity member)
		{
			return SearchMember (GetIdString (member));
		}
			
		ITreeNavigator SearchMember (string helpUrl)
		{
			return SearchMember (TreeView.GetRootNode (), helpUrl);
		}
		
		static void AppendTypeReference (StringBuilder result, ITypeReference type)
		{
			if (type is ArrayTypeReference) {
				var array = (ArrayTypeReference)type;
				AppendTypeReference (result, array.ElementType);
				result.Append ("[");
				result.Append (new string (',', array.Dimensions));
				result.Append ("]");
				return;
			}
			
			if (type is PointerTypeReference) {
				var ptr = (PointerTypeReference)type;
				AppendTypeReference (result, ptr.ElementType);
				result.Append ("*");
				return;
			}
			
			if (type is IUnresolvedTypeDefinition)
				result.Append (((IUnresolvedTypeDefinition)type).FullName);
		}
		
		static void AppendHelpParameterList (StringBuilder result, IList<IUnresolvedParameter> parameters)
		{
			if (parameters == null || parameters.Count == 0)
				return;
			result.Append ('(');
			if (parameters != null) {
				for (int i = 0; i < parameters.Count; i++) {
					if (i > 0)
						result.Append (',');
					var p = parameters [i];
					if (p == null)
						continue;
					if (p.IsRef || p.IsOut)
						result.Append ("&");
					AppendTypeReference (result, p.Type);
				}
			}
			result.Append (')');
		}
		
		static string GetIdString (IUnresolvedEntity member)
		{
			StringBuilder sb;
			
			switch (member.EntityType) {
			case EntityType.TypeDefinition:
				var type = member as IUnresolvedTypeDefinition;
				if (type.TypeParameters.Count == 0)
					return "T:" + type.FullName;
				return "T:" + type.FullName + "`" + type.TypeParameters.Count;
			case EntityType.Method:
				var method = (IUnresolvedMethod)member;
				sb = new StringBuilder ();
				sb.Append ("M:");
				sb.Append (method.FullName);
				if (method.TypeParameters.Count > 0) {
					sb.Append ("`");
					sb.Append (method.TypeParameters.Count);
				}
				AppendHelpParameterList (sb, method.Parameters);
				return sb.ToString ();
			case EntityType.Constructor:
				var constructor = (IUnresolvedMethod)member;
				sb = new StringBuilder ();
				sb.Append ("M:");
				sb.Append (constructor.DeclaringTypeDefinition.FullName);
				sb.Append (".#ctor");
				AppendHelpParameterList (sb, constructor.Parameters);
				return sb.ToString ();
			case EntityType.Destructor: // todo
				return "todo";
			case EntityType.Property:
				return "P:" + member.FullName;
			case EntityType.Indexer:
				var indexer = (IUnresolvedProperty)member;
				sb = new StringBuilder ();
				sb.Append ("P:");
				sb.Append (indexer.DeclaringTypeDefinition.FullName);
				sb.Append (".Item");
				AppendHelpParameterList (sb, indexer.Parameters);
				return sb.ToString ();
			case EntityType.Field:
				return "F:" + member.FullName;
			case EntityType.Event:
				return "E:" + member.FullName;
			case EntityType.Operator: // todo
				return "todo";
			}
			return "unknown entity: " + member;
		}

		static string GetIdString (MethodDefinition methodDefinition)
		{
			var sb = new StringBuilder ();
			sb.Append ("M:");
			sb.Append (methodDefinition.FullName);
			if (methodDefinition.HasGenericParameters) {
				sb.Append ("`");
				sb.Append (methodDefinition.GenericParameters.Count);
			}
//			AppendHelpParameterList (sb, method.Parameters);
			return sb.ToString ();
		}

		static string GetIdString (TypeDefinition typeDefinition)
		{
			if (!typeDefinition.HasGenericParameters)
				return "T:" + typeDefinition.FullName;
			return "T:" + typeDefinition.FullName + "`" + typeDefinition.GenericParameters.Count;
		}		

		bool IsMatch (ITreeNavigator nav, string helpUrl, bool searchType)
		{
			var member = nav.DataItem as IUnresolvedEntity;
			if (member == null)
				return false;
			
			if (searchType) {
				if (member is IUnresolvedTypeDefinition)
					return GetIdString (member) == helpUrl;
			} else {
				if (member is IUnresolvedMember)
					return GetIdString (member) == helpUrl;
			}
			return false;
		}
			
		static bool SkipChildren (ITreeNavigator nav, string helpUrl, bool searchType)
		{
			if (nav.DataItem is IUnresolvedMember)
				return true;
			if (nav.DataItem is BaseTypeFolder)
				return true;
			if (nav.DataItem is Project)
				return true;
			if (nav.DataItem is AssemblyReferenceFolder)
				return true;
			if (nav.DataItem is AssemblyResourceFolder)
				return true;
			string strippedUrl = helpUrl;
			if (strippedUrl.Length > 2 && strippedUrl [1] == ':')
				strippedUrl = strippedUrl.Substring (2);
			int idx = strippedUrl.IndexOf ('~');
			if (idx > 0) 
				strippedUrl = strippedUrl.Substring (0, idx);
			
			var type = nav.DataItem as IUnresolvedTypeDefinition;
			if (type != null && !strippedUrl.StartsWith (type.FullName, StringComparison.Ordinal))
				return true;
			if (nav.DataItem is Namespace && !strippedUrl.StartsWith (((Namespace)nav.DataItem).Name, StringComparison.Ordinal))
				return true;
			return false;
		}
		
		ITreeNavigator SearchMember (ITreeNavigator nav, string helpUrl)
		{
			bool searchType = helpUrl.StartsWith ("T:");
			do {
				if (IsMatch (nav, helpUrl, searchType)) {
					nav.ExpandToNode ();
					nav.Selected = nav.Expanded = true;
					return nav;
				}
				if (!SkipChildren (nav, helpUrl, searchType) && nav.HasChildren ()) {
					nav.MoveToFirstChild ();
					ITreeNavigator result = SearchMember (nav, helpUrl);
					if (result != null)
						return result;
					
					if (!nav.MoveToParent ()) {
						return null;
					}
					try {
						if (nav.DataItem is TypeDefinition && PublicApiOnly) {
							nav.MoveToFirstChild ();
							result = SearchMember (nav, helpUrl);
							if (result != null)
								return result;
							nav.MoveToParent ();
						}
					} catch (Exception) {
					}
				}
			} while (nav.MoveNext());
			return null;
		}
		
		enum SearchMode 
		{
			Type   = 0,
			Member = 1,
			Disassembler = 2,
			Decompiler = 3
		}
		
		SearchMode searchMode = SearchMode.Type;
		Gtk.ListStore memberListStore;
		Gtk.ListStore typeListStore;
		
		void CreateColumns ()
		{
			foreach (TreeViewColumn column in searchTreeview.Columns) {
				searchTreeview.RemoveColumn (column);
			}
			TreeViewColumn col;
			Gtk.CellRenderer crp, crt;
			switch (searchMode) {
			case SearchMode.Member:
			case SearchMode.Disassembler:
			case SearchMode.Decompiler:
				col = new TreeViewColumn ();
				col.Title = GettextCatalog.GetString ("Member");
				crp = new Gtk.CellRendererPixbuf ();
				crt = new Gtk.CellRendererText ();
				col.PackStart (crp, false);
				col.PackStart (crt, true);
				col.AddAttribute (crp, "pixbuf", 0);
				col.AddAttribute (crt, "text", 1);
				searchTreeview.AppendColumn (col);
				col.Resizable = true;
				col = searchTreeview.AppendColumn (GettextCatalog.GetString ("Declaring Type"), new Gtk.CellRendererText (), "text", 2);
				col.Resizable = true;
				col = searchTreeview.AppendColumn (GettextCatalog.GetString ("Assembly"), new Gtk.CellRendererText (), "text", 3);
				col.Resizable = true;
				searchTreeview.Model = memberListStore;
				break;
			case SearchMode.Type:
				col = new TreeViewColumn ();
				col.Title = GettextCatalog.GetString ("Type");
				crp = new Gtk.CellRendererPixbuf ();
				crt = new Gtk.CellRendererText ();
				col.PackStart (crp, false);
				col.PackStart (crt, true);
				col.AddAttribute (crp, "pixbuf", 0);
				col.AddAttribute (crt, "text", 1);
				searchTreeview.AppendColumn (col);
				col.Resizable = true;
				col = searchTreeview.AppendColumn (GettextCatalog.GetString ("Namespace"), new Gtk.CellRendererText (), "text", 2);
				col.Resizable = true;
				col = searchTreeview.AppendColumn (GettextCatalog.GetString ("Assembly"), new Gtk.CellRendererText (), "text", 3);
				col.Resizable = true;
				searchTreeview.Model = typeListStore;
				break;
			}
		}
		System.ComponentModel.BackgroundWorker searchBackgoundWorker = null;

		public void StartSearch ()
		{
			string query = searchentry1.Query;
			if (searchBackgoundWorker != null && searchBackgoundWorker.IsBusy)
				searchBackgoundWorker.CancelAsync ();
			
			if (string.IsNullOrEmpty (query)) {
				notebook1.Page = 0;
				return;
			}
			
			this.notebook1.Page = 1;
			
			switch (searchMode) {
			case SearchMode.Member:
				IdeApp.Workbench.StatusBar.BeginProgress (GettextCatalog.GetString ("Searching member..."));
				break;
			case SearchMode.Disassembler:
				IdeApp.Workbench.StatusBar.BeginProgress (GettextCatalog.GetString ("Searching string in disassembled code..."));
				break;
			case SearchMode.Decompiler:
				IdeApp.Workbench.StatusBar.BeginProgress (GettextCatalog.GetString ("Searching string in decompiled code..."));
				break;
			case SearchMode.Type:
				IdeApp.Workbench.StatusBar.BeginProgress (GettextCatalog.GetString ("Searching type..."));
				break;
			}
			memberListStore.Clear ();
			typeListStore.Clear ();
			
			searchBackgoundWorker = new BackgroundWorker ();
			searchBackgoundWorker.WorkerSupportsCancellation = true;
			searchBackgoundWorker.WorkerReportsProgress = false;
			searchBackgoundWorker.DoWork += SearchDoWork;
			searchBackgoundWorker.RunWorkerCompleted += delegate {
				searchBackgoundWorker = null;
			};
			
			searchBackgoundWorker.RunWorkerAsync (query);
		}
	
		void SearchDoWork (object sender, DoWorkEventArgs e)
		{
			BackgroundWorker worker = sender as BackgroundWorker;
			try {
				string pattern = e.Argument.ToString ().ToUpper ();
				int types = 0, curType = 0;
				foreach (var unit in this.definitions) {
					types += unit.UnresolvedAssembly.TopLevelTypeDefinitions.Count ();
				}
				var memberDict = new Dictionary<AssemblyLoader, List<IUnresolvedMember>> ();
				switch (searchMode) {
				case SearchMode.Member:
					foreach (var unit in this.definitions) {
						var members = new List<IUnresolvedMember> ();
						foreach (var type in unit.UnresolvedAssembly.TopLevelTypeDefinitions) {
							if (worker.CancellationPending)
								return;
							curType++;
							foreach (var member in type.Members) {
								if (worker.CancellationPending)
									return;
								if (member.Name.ToUpper ().Contains (pattern)) {
									members.Add (member);
								}
							}
						}
						memberDict [unit] = members;
					}
					Gtk.Application.Invoke (delegate {
						IdeApp.Workbench.StatusBar.SetProgressFraction ((double)curType / types);
						foreach (var kv in memberDict) {
							foreach (var member in kv.Value) {
								if (worker.CancellationPending)
									return;
								memberListStore.AppendValues (ImageService.GetPixbuf (member.GetStockIcon (), Gtk.IconSize.Menu),
								                              member.Name,
								                              member.DeclaringTypeDefinition.FullName,
								                              kv.Key.Assembly.FullName,
								                              member);
							}
						}
					}
					);
					break;
				case SearchMode.Disassembler:
					Gtk.Application.Invoke (delegate {
						IdeApp.Workbench.StatusBar.BeginProgress (GettextCatalog.GetString ("Searching string in disassembled code..."));
					}
					);
					foreach (var unit in this.definitions) {
						foreach (var type in unit.UnresolvedAssembly.TopLevelTypeDefinitions) {
							if (worker.CancellationPending)
								return;
							curType++;
							foreach (var method in type.Methods) {
								if (worker.CancellationPending)
									return;
//								if (DomMethodNodeBuilder.Disassemble (rd => rd.DisassembleMethod (method)).ToUpper ().Contains (pattern)) {
//									members.Add (method);
//								}
							}
						}
					}
					Gtk.Application.Invoke (delegate {
						IdeApp.Workbench.StatusBar.SetProgressFraction ((double)curType / types);
						foreach (var kv in memberDict) {
							foreach (var member in kv.Value) {
								if (worker.CancellationPending)
									return;
								memberListStore.AppendValues ("", //iImageService.GetPixbuf (member.StockIcon, Gtk.IconSize.Menu),
								                              member.Name,
								                              member.DeclaringTypeDefinition.FullName,
								                              kv.Key.Assembly.FullName,
								                              member);
							}
						}
					}
					);
					break;
				case SearchMode.Decompiler:
					foreach (var unit in this.definitions) {
						foreach (var type in unit.UnresolvedAssembly.TopLevelTypeDefinitions) {
							if (worker.CancellationPending)
								return;
							curType++;
							foreach (var method in type.Methods) {
								if (worker.CancellationPending)
									return;
/*								if (DomMethodNodeBuilder.Decompile (domMethod, false).ToUpper ().Contains (pattern)) {
									members.Add (method);*/
							}
						}
					}
					Gtk.Application.Invoke (delegate {
						IdeApp.Workbench.StatusBar.SetProgressFraction ((double)curType / types);
						foreach (var kv in memberDict) {
							foreach (var member in kv.Value) {
								if (worker.CancellationPending)
									return;
								memberListStore.AppendValues ("", //ImageService.GetPixbuf (member.StockIcon, Gtk.IconSize.Menu),
								                              member.Name,
								                              member.DeclaringTypeDefinition.FullName,
								                              kv.Key.Assembly.FullName,
								                              member);
							}
						}
					}
					);
					break;
				case SearchMode.Type:
					var typeDict = new Dictionary<AssemblyLoader, List<IUnresolvedTypeDefinition>> ();
					foreach (var unit in this.definitions) {
						var typeList = new List<IUnresolvedTypeDefinition> ();
						foreach (var type in unit.UnresolvedAssembly.TopLevelTypeDefinitions) {
							if (worker.CancellationPending)
								return;
							if (type.FullName.ToUpper ().IndexOf (pattern) >= 0)
								typeList.Add (type);
						}
						typeDict [unit] = typeList;
						Console.WriteLine (unit.UnresolvedAssembly.AssemblyName);
					}
					Gtk.Application.Invoke (delegate {
						foreach (var kv in typeDict) {
							foreach (var type in kv.Value) {
								if (worker.CancellationPending)
									return;
								typeListStore.AppendValues (ImageService.GetPixbuf (type.GetStockIcon (), Gtk.IconSize.Menu),
								                            type.Name,
								                            type.Namespace,
								                            kv.Key.Assembly.FullName,
								                            type);
							}
						}
					});
					
					break;
				}
			} finally {
				Gtk.Application.Invoke (delegate {
					IdeApp.Workbench.StatusBar.EndProgress ();
				});
			}
		}
		
		static bool preformat = false;
		internal static string FormatText (string text)
		{
			if (preformat)
				return text;
			StringBuilder result = new StringBuilder ();
			bool wasWhitespace = false;
			foreach (char ch in text) {
				switch (ch) {
					case '\n':
					case '\r':
						break;
					case '<':
						result.Append ("&lt;");
						break;
					case '>':
						result.Append ("&gt;");
						break;
					case '&':
						result.Append ("&amp;");
						break;
					default:
						if (wasWhitespace && Char.IsWhiteSpace (ch))
							break;
						wasWhitespace = Char.IsWhiteSpace (ch);
						result.Append (ch);
						break;
				}
			}
			return result.ToString ();
		}
		
		static void OutputChilds (StringBuilder sb, XmlNode node)
		{
			foreach (XmlNode child in node.ChildNodes) {
				OutputNode (sb, child);
			}
		}
		static void OutputNode (StringBuilder sb, XmlNode node)
		{
			if (node is XmlText) {
				sb.Append (FormatText (node.InnerText));
			} else if (node is XmlElement) {
				XmlElement el = node as XmlElement;
				switch (el.Name) {
					case "block":
						switch (el.GetAttribute ("type")) {
						case "note":
							sb.AppendLine ("<i>Note:</i>");
							break;
						case "behaviors":
							sb.AppendLine ("<b>Operation</b>");
							break;
						case "overrides":
							sb.AppendLine ("<b>Note to Inheritors</b>");
							break;
						case "usage":
							sb.AppendLine ("<b>Usage</b>");
							break;
						case "default":
							sb.AppendLine ();
							break;
						default:
							sb.Append ("<b>");
							sb.Append (el.GetAttribute ("type"));
							sb.AppendLine ("</b>");
							break;
						}
						OutputChilds (sb, node);
						return;
					case "c":
						preformat = true;
						sb.Append ("<tt>");
						OutputChilds (sb, node);
						sb.Append ("</tt>");
						preformat = false;
						return;
					case "code":
						preformat = true;
						sb.Append ("<tt>");
						OutputChilds (sb, node);
						sb.Append ("</tt>");
						preformat = false;
						return;
					case "exception":
						OutputChilds (sb, node);
						return;
					case "list":
						switch (el.GetAttribute ("type")) {
						case "table": // todo: table.
						case "bullet":
							foreach (XmlNode child in node.ChildNodes) {
								sb.Append ("    <b>*</b> ");
								OutputNode (sb, child);
							}
							break;
						case "number":
							int i = 1;
							foreach (XmlNode child in node.ChildNodes) {
								sb.Append ("    <b>" + i++ +"</b> ");
								OutputNode (sb, child);
							}
							break;
						default:
							OutputChilds (sb, node);
							break;
						}
						return;
					case "para":
						OutputChilds (sb, node);
						sb.AppendLine ();
						return;
					case "paramref":
						sb.Append (el.GetAttribute ("name"));
						return;
					case "permission":
						sb.Append (el.GetAttribute ("cref"));
						return;
					case "see":
						sb.Append ("<u>");
						sb.Append (el.GetAttribute ("langword"));
						sb.Append (el.GetAttribute ("cref"));
						sb.Append (el.GetAttribute ("internal"));
						sb.Append (el.GetAttribute ("topic"));
						sb.Append ("</u>");
						return;
					case "seealso":
						sb.Append ("<u>");
						sb.Append (el.GetAttribute ("langword"));
						sb.Append (el.GetAttribute ("cref"));
						sb.Append (el.GetAttribute ("internal"));
						sb.Append (el.GetAttribute ("topic"));
						sb.Append ("</u>");
						return;
				}
			}
			
			OutputChilds (sb, node);
		}
		
		static string TransformDocumentation (XmlNode docNode)
		{ 
			// after 3 hours to try it with xsl-t I decided to do the transformation in code.
			if (docNode == null)
				return null;
			StringBuilder result = new StringBuilder ();
			XmlNode node = docNode.SelectSingleNode ("summary");
			if (node != null) {
				OutputChilds (result, node);
				result.AppendLine ();
			}
			
			XmlNodeList nodes = docNode.SelectNodes ("param");
			if (nodes != null && nodes.Count > 0) {
				result.Append ("<big><b>Parameters</b></big>");
				foreach (XmlNode paraNode in nodes) {
					result.AppendLine ();
					result.AppendLine ("  <i>" + paraNode.Attributes["name"].InnerText +  "</i>");
					result.Append ("    ");
					OutputChilds (result, paraNode);
				}
				result.AppendLine ();
			}
			
			node = docNode.SelectSingleNode ("value");
			if (node != null) {
				result.AppendLine ("<big><b>Value</b></big>");
				OutputChilds (result, node);
				result.AppendLine ();
			}
			
			node = docNode.SelectSingleNode ("returns");
			if (node != null) {
				result.AppendLine ("<big><b>Returns</b></big>");
				OutputChilds (result, node);
				result.AppendLine ();
			}
				
			node = docNode.SelectSingleNode ("remarks");
			if (node != null) {
				result.AppendLine ("<big><b>Remarks</b></big>");
				OutputChilds (result, node);
				result.AppendLine ();
			}
				
			node = docNode.SelectSingleNode ("example");
			if (node != null) {
				result.AppendLine ("<big><b>Example</b></big>");
				OutputChilds (result, node);
				result.AppendLine ();
			}
				
			node = docNode.SelectSingleNode ("seealso");
			if (node != null) {
				result.AppendLine ("<big><b>See also</b></big>");
				OutputChilds (result, node);
				result.AppendLine ();
			}
			
			return result.ToString ();
		}
		
		void SetInspectWidget ()
		{
			if (this.languageCombobox.Active <= 0) {
				notebookInspection.Page = 0;
			} else {
				notebookInspection.Page = 1;
			}
		}
		
		List<ReferenceSegment> ReferencedSegments = new List<ReferenceSegment>();
		List<UnderlineMarker> underlineMarkers = new List<UnderlineMarker> ();
		
		public void ClearReferenceSegment ()
		{
			ReferencedSegments = null;
			underlineMarkers.ForEach (m => inspectEditor.Document.RemoveMarker (m));
			underlineMarkers.Clear ();
		}
		
		public void SetReferencedSegments (List<ReferenceSegment> refs)
		{
			ReferencedSegments = refs;
			if (ReferencedSegments == null)
				return;
			foreach (var seg in refs) {
				DocumentLine line = inspectEditor.GetLineByOffset (seg.Offset);
				if (line == null)
					continue;
				// FIXME: ILSpy sometimes gives reference segments for punctuation. See http://bugzilla.xamarin.com/show_bug.cgi?id=2918
				string text = inspectEditor.GetTextAt (seg);
				if (text != null && text.Length == 1 && !(char.IsLetter (text [0]) || text [0] == '…'))
					continue;
				var marker = new UnderlineMarker ("blue", 1 + seg.Offset - line.Offset, 1 + seg.EndOffset - line.Offset);
				marker.Wave = false;
				underlineMarkers.Add (marker);
				inspectEditor.Document.AddMarker (line, marker);
			}
		}

		void FillInspectLabel ()
		{
			ITreeNavigator nav = TreeView.GetSelectedNode ();
			if (nav == null)
				return;
			IAssemblyBrowserNodeBuilder builder = nav.TypeNodeBuilder as IAssemblyBrowserNodeBuilder;
			if (builder == null) {
				this.inspectEditor.Document.Text = "";
				return;
			}
			
			ClearReferenceSegment ();
			inspectEditor.Document.ClearFoldSegments ();
			switch (this.languageCombobox.Active) {
			case 0:
				inspectEditor.Options.ShowFoldMargin = false;
				this.inspectEditor.Document.MimeType = "text/x-csharp";
				this.documentationPanel.Markup = builder.GetDocumentationMarkup (nav);
				break;
			case 1:
				inspectEditor.Options.ShowFoldMargin = true;
				this.inspectEditor.Document.MimeType = "text/x-ilasm";
				SetReferencedSegments (builder.Disassemble (inspectEditor.GetTextEditorData (), nav));
				break;
			case 2:
				inspectEditor.Options.ShowFoldMargin = true;
				this.inspectEditor.Document.MimeType = "text/x-csharp";
				SetReferencedSegments (builder.Decompile (inspectEditor.GetTextEditorData (), nav, PublicApiOnly));
				break;
			default:
				inspectEditor.Options.ShowFoldMargin = false;
				this.inspectEditor.Document.Text = "Invalid combobox value: " + this.languageCombobox.Active;
				break;
			}
			this.inspectEditor.QueueDraw ();
		}
			
		void CreateOutput ()
		{
			ITreeNavigator nav = TreeView.GetSelectedNode ();
			
			if (nav != null) {
				IMember member = nav.DataItem as IMember;
				string documentation = GettextCatalog.GetString ("No documentation available.");
				if (member != null) {
					try {
						XmlNode node = member.GetMonodocDocumentation ();
						if (node != null) {
							documentation = TransformDocumentation (node) ?? documentation;
							/*
							StringWriter writer = new StringWriter ();
							XmlTextWriter w = new XmlTextWriter (writer);
							node.WriteTo (w);
							System.Console.WriteLine ("---------------------------");
							System.Console.WriteLine (writer);*/
							
						}
					} catch (Exception) {
					}
				}
//				this.documentationLabel.Markup = documentation;
/*				IAssemblyBrowserNodeBuilder builder = nav.TypeNodeBuilder as IAssemblyBrowserNodeBuilder;
				if (builder != null) {
					this.descriptionLabel.Markup  = builder.GetDescription (nav);
				} else {
					this.descriptionLabel.Markup = "";
				}*/
				
			}
			FillInspectLabel ();
		}
			
		/*int oldSize = -1;
		void VPaneExpose (object sender, Gtk.ExposeEventArgs args)
		{
			int size = this.vpaned1.Allocation.Height - 96;
			if (size == oldSize)
				return;
			this.vpaned1.Position = oldSize = size;
		}*/
		int oldSize2 = -1;
		void HPaneExpose (object sender, Gtk.ExposeEventArgs args)
		{
			int size = this.Allocation.Width;
			if (size == oldSize2)
				return;
			oldSize2 = size;
			this.hpaned1.Position = Math.Min (350, this.Allocation.Width * 2 / 3);
		}
		
		public void Open (string url)
		{
			ITreeNavigator nav = SearchMember (url);
			if (definitions == null) // we've been disposed
				return;
			if (nav == null) {
				foreach (var definition in definitions.ToArray ()) {
					var cecilObject = loader.GetCecilObject (definition.UnresolvedAssembly);
					if (cecilObject == null)
						continue;
					foreach (var assemblyNameReference in cecilObject.MainModule.AssemblyReferences) {
						AddReferenceByAssemblyName (assemblyNameReference);
					}
				}
				nav = SearchMember (url);
			}
			if (nav == null) {
				LoggingService.LogError ("Can't open: " + url + " (not found).");
			}
		}
		
		public void SelectAssembly (string fileName)
		{
			AssemblyDefinition cu = null;
			foreach (var unit in definitions) {
				if (unit.UnresolvedAssembly.AssemblyName == fileName)
					cu = loader.GetCecilObject (unit.UnresolvedAssembly);
			}
			if (cu == null)
				return;
			
			ITreeNavigator nav = TreeView.GetRootNode ();
			do {
				if (nav.DataItem == cu) {
					nav.ExpandToNode ();
					nav.Selected = true;
					return;
				}
			} while (nav.MoveNext());
		}
		
		void Dispose (ITreeNavigator nav)
		{
			if (nav == null)
				return;
			IDisposable d = nav.DataItem as IDisposable;
			if (d != null) 
				d.Dispose ();
			if (nav.HasChildren ()) {
				nav.MoveToFirstChild ();
				do {
					Dispose (nav);
				} while (nav.MoveNext ());
				nav.MoveToParent ();
			}
		}
		
		protected override void OnDestroyed ()
		{
			if (searchBackgoundWorker != null && searchBackgoundWorker.IsBusy) {
				searchBackgoundWorker.CancelAsync ();
				searchBackgoundWorker.Dispose ();
				searchBackgoundWorker = null;
			}
			
			if (this.TreeView != null) {
			//	Dispose (TreeView.GetRootNode ());
				TreeView.Tree.CursorChanged -= HandleCursorChanged;
				this.TreeView.Clear ();
				this.TreeView = null;
			}
			
			if (definitions != null) {
				definitions.Clear ();
				definitions = null;
			}
			
			ActiveMember = null;
			if (memberListStore != null) {
				memberListStore.Dispose ();
				memberListStore = null;
			}
			
			if (typeListStore != null) {
				typeListStore.Dispose ();
				typeListStore = null;
			}
			
			if (documentationPanel != null) {
				documentationPanel.Destroy ();
				documentationPanel = null;
			}
			if (inspectEditor != null) {
				inspectEditor.LinkRequest -= InspectEditorhandleLinkRequest;
				inspectEditor.Destroy ();
			}
			
			if (this.UIManager != null) {
				this.UIManager.Dispose ();
				this.UIManager = null;
			}
			this.languageCombobox.Changed -= LanguageComboboxhandleChanged;
//			this.searchInCombobox.Changed -= SearchInComboboxhandleChanged;
//			this.searchEntry.Changed -= SearchEntryhandleChanged;
			this.searchTreeview.RowActivated -= SearchTreeviewhandleRowActivated;
			hpaned1.ExposeEvent -= HPaneExpose;
			base.OnDestroyed ();
		}
		
		static AssemblyDefinition ReadAssembly (string fileName)
		{
			ReaderParameters parameters = new ReaderParameters ();
//			parameters.AssemblyResolver = new SimpleAssemblyResolver (Path.GetDirectoryName (fileName));
			using (var stream = new System.IO.MemoryStream (System.IO.File.ReadAllBytes (fileName))) {
				return AssemblyDefinition.ReadAssembly (stream, parameters);
			}
		}
		
		CecilLoader loader;
		internal CecilLoader CecilLoader {
			get {
				return loader;
			}
		} 
		
		List<AssemblyLoader> definitions = new List<AssemblyLoader> ();
		List<Project> projects = new List<Project> ();
		
		public AssemblyLoader AddReferenceByAssemblyName (AssemblyNameReference reference, bool selectReference = false)
		{
			return AddReferenceByAssemblyName (reference.Name, selectReference);
		}
		
		public AssemblyLoader AddReferenceByAssemblyName (string assemblyFullName, bool selectReference = false)
		{
			string assemblyFile = Runtime.SystemAssemblyService.DefaultAssemblyContext.GetAssemblyLocation (assemblyFullName, null);
			
			if (assemblyFile == null || !System.IO.File.Exists (assemblyFile)) {
				foreach (var wrapper in definitions) {
					assemblyFile = wrapper.LookupAssembly (assemblyFullName);
					if (assemblyFile != null && System.IO.File.Exists (assemblyFile))
						break;
				}
			}
			if (assemblyFile == null || !System.IO.File.Exists (assemblyFile))
				return null;
			
			return AddReferenceByFileName (assemblyFile, selectReference);
		}
		
		public AssemblyLoader AddReferenceByFileName (string fileName, bool selectReference = false)
		{
			var result = definitions.FirstOrDefault (d => d.FileName == fileName);
			if (result != null)
				return result;
			result = new AssemblyLoader (this, fileName);
			
			definitions.Add (result);
			ITreeBuilder builder;
			if (definitions.Count + projects.Count == 1) {
				builder = TreeView.LoadTree (result);
			} else {
				builder = TreeView.AddChild (result);
			}
			builder.Selected = builder.Expanded = selectReference;
			return result;
		}
		
		public void AddProject (Project project, bool selectReference = false)
		{
			if (project == null)
				throw new ArgumentNullException ("project");
			if (projects.Contains (project))
				return;
			projects.Add (project);
			ITreeBuilder builder;
			if (definitions.Count + projects.Count == 1) {
				builder = TreeView.LoadTree (project);
			} else {
				builder = TreeView.AddChild (project);
			}
			builder.Selected = builder.Expanded = selectReference;
		}

		[CommandHandler (SearchCommands.FindNext)]
		public void FindNext ()
		{
			SearchAndReplaceWidget.FindNext (this.inspectEditor);
		}

		[CommandHandler (SearchCommands.FindPrevious)]
		public void FindPrevious ()
		{
			SearchAndReplaceWidget.FindPrevious (this.inspectEditor);
		}
		
		[CommandHandler (SearchCommands.Find)]
		public void ShowSearchWidget ()
		{
			if (searchAndReplaceWidget == null) {
				popupWidgetFrame = new MonoDevelop.Components.RoundedFrame ();
				//searchAndReplaceWidgetFrame.SetFillColor (MonoDevelop.Components.CairoExtensions.GdkColorToCairoColor (widget.TextEditor.ColorStyle.Default.BackgroundColor));
				popupWidgetFrame.SetFillColor (MonoDevelop.Components.CairoExtensions.GdkColorToCairoColor (Style.Background (StateType.Normal)));
				popupWidgetFrame.Show ();
				
				popupWidgetFrame.Child = searchAndReplaceWidget = new SearchAndReplaceWidget (inspectEditor, popupWidgetFrame);
				searchAndReplaceWidget.Destroyed += (sender, e) => {
					DestroyFrames ();
					if (inspectEditor.IsRealized)
						inspectEditor.GrabFocus ();
				};
				searchAndReplaceWidget.UpdateSearchPattern ();
				textEditorContainer.AddAnimatedWidget (popupWidgetFrame, 300, Easing.ExponentialInOut, Blocking.Downstage, inspectEditor.Allocation.Width - 400, -searchAndReplaceWidget.Allocation.Height);
				searchAndReplaceWidget.IsReplaceMode = false;
			}
			
			searchAndReplaceWidget.Focus ();
		}

		MonoDevelop.Components.RoundedFrame popupWidgetFrame;

		GotoLineNumberWidget gotoLineNumberWidget;
		SearchAndReplaceWidget searchAndReplaceWidget;
		void DestroyFrames ()
		{
			if (popupWidgetFrame != null) {
				popupWidgetFrame.Destroy ();
				popupWidgetFrame = null;
				gotoLineNumberWidget = null;
				searchAndReplaceWidget = null;
			}
		}

		[CommandHandler (SearchCommands.GotoLineNumber)]
		public void ShowGotoLineNumberWidget ()
		{
			if (gotoLineNumberWidget == null) {
				DestroyFrames ();
				popupWidgetFrame = new MonoDevelop.Components.RoundedFrame ();
				//searchAndReplaceWidgetFrame.SetFillColor (MonoDevelop.Components.CairoExtensions.GdkColorToCairoColor (widget.TextEditor.ColorStyle.Default.BackgroundColor));
				popupWidgetFrame.SetFillColor (MonoDevelop.Components.CairoExtensions.GdkColorToCairoColor (Style.Background (StateType.Normal)));
				popupWidgetFrame.Show ();
				
				popupWidgetFrame.Child = gotoLineNumberWidget = new GotoLineNumberWidget (inspectEditor, popupWidgetFrame);
				gotoLineNumberWidget.Destroyed += (sender, e) => {
					DestroyFrames ();
					if (inspectEditor.IsRealized)
						inspectEditor.GrabFocus ();
				};
				textEditorContainer.AddAnimatedWidget (popupWidgetFrame, 300, Easing.ExponentialInOut, Blocking.Downstage, inspectEditor.Allocation.Width - 400, -gotoLineNumberWidget.Allocation.Height);
			}
			
			gotoLineNumberWidget.Focus ();
		}

	
		#region NavigationHistory
		Stack<ITreeNavigator> navigationBackwardHistory = new Stack<ITreeNavigator> ();
		Stack<ITreeNavigator> navigationForwardHistory = new Stack<ITreeNavigator> ();
		ITreeNavigator currentItem = null;
		bool inNavigationOperation = false;
		void HandleCursorChanged (object sender, EventArgs e)
		{
			if (!inNavigationOperation) {
				if (currentItem != null)
					navigationBackwardHistory.Push (currentItem);
				currentItem = TreeView.GetSelectedNode ();
				ActiveMember = currentItem.DataItem as IEntity;
				navigationForwardHistory.Clear ();
			}
			notebook1.Page = 0;
			UpdateNavigationActions ();
			CreateOutput ();
		}
		
		void UpdateNavigationActions ()
		{
			if (buttonBack != null) {
				buttonBack.Sensitive = navigationBackwardHistory.Count != 0;
				buttonForeward.Sensitive = navigationForwardHistory.Count != 0;
			}
		}
		
		protected virtual void OnNavigateBackwardActionActivated (object sender, System.EventArgs e)
		{
			if (navigationBackwardHistory.Count == 0)
				return;
			inNavigationOperation = true;
			ITreeNavigator item = navigationBackwardHistory.Pop ();
			item.Selected = true;
			navigationForwardHistory.Push (currentItem);
			currentItem = item;
			inNavigationOperation = false;
			UpdateNavigationActions ();
		}
	
		protected virtual void OnNavigateForwardActionActivated (object sender, System.EventArgs e)
		{
			if (navigationForwardHistory.Count == 0)
				return;
			inNavigationOperation = true;
			ITreeNavigator item = navigationForwardHistory.Pop ();
			item.Selected = true;
			navigationBackwardHistory.Push (currentItem);
			currentItem = item;
			inNavigationOperation = false;
			UpdateNavigationActions ();
		}
		#endregion
	}
}
<|MERGE_RESOLUTION|>--- conflicted
+++ resolved
@@ -181,13 +181,9 @@
 			TreeView.Tree.Selection.Mode = Gtk.SelectionMode.Single;
 			TreeView.Tree.CursorChanged += HandleCursorChanged;
 			TreeView.ShadowType = ShadowType.None;
-<<<<<<< HEAD
-
-=======
 			TreeView.BorderWidth = 1;
 			TreeView.ShowBorderLine = true;
 			TreeView.Zoom = 1.0;
->>>>>>> dac62a1f
 			treeViewPlaceholder.Add (TreeView);
 			treeViewPlaceholder.ShowAll ();
 			
