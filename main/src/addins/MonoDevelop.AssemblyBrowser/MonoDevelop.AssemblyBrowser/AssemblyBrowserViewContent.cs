//
// AssemblyBrowserView.cs
//
// Author:
//   Mike Krüger <mkrueger@novell.com>
//
// Copyright (C) 2008 Novell, Inc (http://www.novell.com)
//
// Permission is hereby granted, free of charge, to any person obtaining
// a copy of this software and associated documentation files (the
// "Software"), to deal in the Software without restriction, including
// without limitation the rights to use, copy, modify, merge, publish,
// distribute, sublicense, and/or sell copies of the Software, and to
// permit persons to whom the Software is furnished to do so, subject to
// the following conditions:
// 
// The above copyright notice and this permission notice shall be
// included in all copies or substantial portions of the Software.
// 
// THE SOFTWARE IS PROVIDED "AS IS", WITHOUT WARRANTY OF ANY KIND,
// EXPRESS OR IMPLIED, INCLUDING BUT NOT LIMITED TO THE WARRANTIES OF
// MERCHANTABILITY, FITNESS FOR A PARTICULAR PURPOSE AND
// NONINFRINGEMENT. IN NO EVENT SHALL THE AUTHORS OR COPYRIGHT HOLDERS BE
// LIABLE FOR ANY CLAIM, DAMAGES OR OTHER LIABILITY, WHETHER IN AN ACTION
// OF CONTRACT, TORT OR OTHERWISE, ARISING FROM, OUT OF OR IN CONNECTION
// WITH THE SOFTWARE OR THE USE OR OTHER DEALINGS IN THE SOFTWARE.
//

using MonoDevelop.Ide.Gui;
using MonoDevelop.Refactoring;
using System;
using ICSharpCode.NRefactory.TypeSystem;
using MonoDevelop.Core;
using MonoDevelop.Ide.Gui.Content;
using MonoDevelop.Ide.Navigation;
using MonoDevelop.Projects;
using System.Linq;
using MonoDevelop.Ide;

namespace MonoDevelop.AssemblyBrowser
{
	class AssemblyBrowserViewContent : AbstractViewContent, IOpenNamedElementHandler, INavigable
	{
		readonly static string[] defaultAssemblies = new string[] { "mscorlib", "System", "System.Core", "System.Xml" };
		AssemblyBrowserWidget widget;
		
		protected override void OnWorkbenchWindowChanged (EventArgs e)
		{
			base.OnWorkbenchWindowChanged (e);
			if (WorkbenchWindow != null) {
				var toolbar = WorkbenchWindow.GetToolbar (this);
				widget.SetToolbar (toolbar);
			}
		}

		public override Gtk.Widget Control {
			get {
				return widget;
			}
		}
		
		internal AssemblyBrowserWidget Widget {
			get {
				return widget;
			}
		}
		
		public AssemblyBrowserViewContent()
		{
			ContentName = GettextCatalog.GetString ("Assembly Browser");
			widget = new AssemblyBrowserWidget ();
			IsDisposed = false;
		}
		
		public override void Load (string fileName)
		{
			ContentName = GettextCatalog.GetString ("Assembly Browser");
			widget.AddReferenceByFileName (fileName);
		}
		
		public override bool IsFile {
			get {
				return false;
			}
		}
		
		public bool IsDisposed {
			get;
			private set;
		}
		
		public override void Dispose ()
		{ 
			IsDisposed = true;
			base.Dispose ();
			widget = null;
			GC.Collect ();
		}

		#region INavigable implementation 
		
		public NavigationPoint BuildNavigationPoint ()
		{
			return new AssemblyBrowserNavigationPoint ();
		}
		
		#endregion

		#region IUrlHandler implementation 
		
		public void Open (Microsoft.CodeAnalysis.ISymbol element)
		{
<<<<<<< HEAD
			var url = element.GetDocumentationCommentId ();//AssemblyBrowserWidget.GetIdString (member); 
			widget.Open (url);
=======
			var member = element as IUnresolvedEntity;
			if (member == null) {
				var entity = element as IMember;
				if (entity != null)
					member = entity.UnresolvedMember;

			}
			if (member == null) {
				var entity = element as IType;
				if (entity != null)
					member = entity.GetDefinition ().Parts [0];
			}
			if (member == null)
				return;
			var url = AssemblyBrowserWidget.GetIdString (member);
			try {
				widget.Open (url);
			} catch (Exception e) {
				LoggingService.LogError ("Error while navigating to " + url, e);
				MessageService.ShowException (e, GettextCatalog.GetString ("{0} could not be opened", url), GettextCatalog.GetString ("Error while opening assembly"));
			}
>>>>>>> a85fca73
		}
		
		#endregion 

		[MonoDevelop.Components.Commands.CommandHandler(MonoDevelop.Refactoring.RefactoryCommands.FindReferences)]
		public void FindReferences ()
		{
			var member = widget.ActiveMember as IMember;
			if (member == null)
				return;
			// FindReferencesHandler.FindRefs (member);
		}
		
		[MonoDevelop.Components.Commands.CommandHandler(MonoDevelop.Refactoring.RefactoryCommands.FindDerivedClasses)]
		public void FindDerivedClasses ()
		{
			var type = widget.ActiveMember as ITypeDefinition;
			if (type == null)
				return;
			//FindDerivedClassesHandler.FindDerivedClasses (type);
		}

		public void FillWidget ()
		{
			if (Ide.IdeApp.ProjectOperations.CurrentSelectedSolution == null) {
				foreach (var assembly in defaultAssemblies) {
					Widget.AddReferenceByAssemblyName (assembly, assembly == defaultAssemblies [0]); 
				}
			} else {
				foreach (var project in Ide.IdeApp.ProjectOperations.CurrentSelectedSolution.GetAllProjects ()) {
					Widget.AddProject (project, false);

					var netProject = project as DotNetProject;
					if (netProject == null)
						continue;
					foreach (string file in netProject.GetReferencedAssemblies (ConfigurationSelector.Default, false)) {
						if (!System.IO.File.Exists (file))
							continue;
						Widget.AddReferenceByFileName (file, false); 
					}
				}
			}
		}
	}

	class AssemblyBrowserNavigationPoint : NavigationPoint
	{
		static Document DoShow ()
		{
			foreach (var view in Ide.IdeApp.Workbench.Documents) {
				if (view.GetContent<AssemblyBrowserViewContent> () != null) {
					view.Window.SelectWindow ();
					return view;
				}
			}

			var binding = DisplayBindingService.GetBindings<AssemblyBrowserDisplayBinding> ().FirstOrDefault ();
			var assemblyBrowserView = binding != null ? binding.GetViewContent () : new AssemblyBrowserViewContent ();
			assemblyBrowserView.FillWidget ();

			return Ide.IdeApp.Workbench.OpenDocument (assemblyBrowserView, true);
		}

		#region implemented abstract members of NavigationPoint

		public override Document ShowDocument ()
		{
			return DoShow ();
		}

		public override string DisplayName {
			get {
				return GettextCatalog.GetString ("Assembly Browser");
			}
		}

		#endregion
	}
}<|MERGE_RESOLUTION|>--- conflicted
+++ resolved
@@ -110,32 +110,8 @@
 		
 		public void Open (Microsoft.CodeAnalysis.ISymbol element)
 		{
-<<<<<<< HEAD
 			var url = element.GetDocumentationCommentId ();//AssemblyBrowserWidget.GetIdString (member); 
 			widget.Open (url);
-=======
-			var member = element as IUnresolvedEntity;
-			if (member == null) {
-				var entity = element as IMember;
-				if (entity != null)
-					member = entity.UnresolvedMember;
-
-			}
-			if (member == null) {
-				var entity = element as IType;
-				if (entity != null)
-					member = entity.GetDefinition ().Parts [0];
-			}
-			if (member == null)
-				return;
-			var url = AssemblyBrowserWidget.GetIdString (member);
-			try {
-				widget.Open (url);
-			} catch (Exception e) {
-				LoggingService.LogError ("Error while navigating to " + url, e);
-				MessageService.ShowException (e, GettextCatalog.GetString ("{0} could not be opened", url), GettextCatalog.GetString ("Error while opening assembly"));
-			}
->>>>>>> a85fca73
 		}
 		
 		#endregion 
