--- conflicted
+++ resolved
@@ -149,11 +149,7 @@
 				}
 				guiDoc.Closed += (sender, args) =>
 				{
-<<<<<<< HEAD
 					var doc = sender as MonoDevelop.Ide.Gui.Document;
-=======
-					var doc = sender as Document;
->>>>>>> 783dec7f
 					if (doc.Editor != null && doc.Editor != null) {
 						lock (this) {
 							openDocuments = new List<MonoDevelop.Ide.Editor.ITextDocument> (openDocuments.Where (d => d.FileName != doc.Editor.FileName));
@@ -207,8 +203,8 @@
 			}
 
 			string virtualPath = "~/Views/Default.cshtml";
-			if (aspProject != null)
-				virtualPath = aspProject.LocalToVirtualPath (fileName);
+			if (aspProject != null)
+				virtualPath = aspProject.LocalToVirtualPath (fileName);
 
 			WebPageRazorHost host = null;
 
@@ -405,7 +401,6 @@
 //			);
 			return null;
 		}
-<<<<<<< HEAD
 //
 //		//FIXME: make this better reflect the real set of assemblies used by razor
 //		static IEnumerable<IUnresolvedAssembly> GetDefaultAssemblies ()
@@ -419,21 +414,6 @@
 //				yield return TypeSystemService.LoadAssemblyContext (runtime, fx, path);
 //			}
 //		}
-=======
-
-		//FIXME: make this better reflect the real set of assemblies used by razor
-		static IEnumerable<IUnresolvedAssembly> GetDefaultAssemblies ()
-		{
-			var runtime = Runtime.SystemAssemblyService.DefaultRuntime;
-			var fx = Runtime.SystemAssemblyService.GetTargetFramework (MonoDevelop.Core.Assemblies.TargetFrameworkMoniker.NET_4_5);
-			if (!runtime.IsInstalled (fx))
-				fx = Runtime.SystemAssemblyService.GetTargetFramework (MonoDevelop.Core.Assemblies.TargetFrameworkMoniker.NET_4_0);
-			foreach (var assembly in new [] { "System", "System.Core", "System.Xml", "System.Web.Mvc,Version=3.0.0.0" }) {
-				var path = Runtime.SystemAssemblyService.DefaultAssemblyContext.GetAssemblyLocation (assembly, fx);
-				yield return TypeSystemService.LoadAssemblyContext (runtime, fx, path);
-			}
-		}
->>>>>>> 783dec7f
 
 		void OnTextReplacing (object sender, MonoDevelop.Core.Text.TextChangeEventArgs e)
 		{
