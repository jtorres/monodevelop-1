--- conflicted
+++ resolved
@@ -71,7 +71,6 @@
     <Reference Include="System.Core" />
     <Reference Include="System.Xml" />
     <Reference Include="Mono.Cairo" />
-<<<<<<< HEAD
     <Reference Include="System.ComponentModel.Composition" />
     <Reference Include="System.Collections.Immutable">
       <HintPath>..\..\..\external\roslyn\Binaries\Debug\System.Collections.Immutable.dll</HintPath>
@@ -95,10 +94,9 @@
     </Reference>
     <Reference Include="System.Composition.AttributedModel">
       <HintPath>..\..\..\external\roslyn\Binaries\Debug\System.Composition.AttributedModel.dll</HintPath>
-=======
+    </Reference>
     <Reference Include="Xamarin.Mac" Condition=" '$(Configuration)' == 'DebugMac' ">
       <HintPath>..\..\..\external\Xamarin.Mac.dll</HintPath>
->>>>>>> 0c61371d
       <Private>False</Private>
     </Reference>
   </ItemGroup>
