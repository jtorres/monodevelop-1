--- conflicted
+++ resolved
@@ -222,20 +222,14 @@
 				}
 				
 				links.Add (link);
-<<<<<<< HEAD
 				data.StartTextLinkMode (new TextLinkModeOptions (links));
+
 //				if (editor.CurrentMode is TextLinkEditMode)
 //					((TextLinkEditMode)editor.CurrentMode).ExitTextLinkMode ();
 //				TextLinkEditMode tle = new TextLinkEditMode (editor, baseOffset, links);
 //				tle.SetCaretPosition = false;
 //				tle.SelectPrimaryLink = true;
 //				if (tle.ShouldStartTextLinkMode) {
-//					var helpWindow = new TableLayoutModeHelpWindow ();
-//					helpWindow.TitleText = options.SelectedItem is IVariable ? GettextCatalog.GetString ("<b>Local Variable -- Renaming</b>") : GettextCatalog.GetString ("<b>Parameter -- Renaming</b>");
-//					helpWindow.Items.Add (new KeyValuePair<string, string> (GettextCatalog.GetString ("<b>Key</b>"), GettextCatalog.GetString ("<b>Behavior</b>")));
-//					helpWindow.Items.Add (new KeyValuePair<string, string> (GettextCatalog.GetString ("<b>Return</b>"), GettextCatalog.GetString ("<b>Accept</b> this refactoring.")));
-//					helpWindow.Items.Add (new KeyValuePair<string, string> (GettextCatalog.GetString ("<b>Esc</b>"), GettextCatalog.GetString ("<b>Cancel</b> this refactoring.")));
-//					tle.HelpWindow = helpWindow;
 //					tle.Cancel += delegate {
 //						if (tle.HasChangedText)
 //							editor.Document.Undo ();
@@ -244,22 +238,6 @@
 //					tle.StartMode ();
 //					data.CurrentMode = tle;
 //				}
-=======
-				if (editor.CurrentMode is TextLinkEditMode)
-					((TextLinkEditMode)editor.CurrentMode).ExitTextLinkMode ();
-				TextLinkEditMode tle = new TextLinkEditMode (editor, baseOffset, links);
-				tle.SetCaretPosition = false;
-				tle.SelectPrimaryLink = true;
-				if (tle.ShouldStartTextLinkMode) {
-					tle.Cancel += delegate {
-						if (tle.HasChangedText)
-							editor.Document.Undo ();
-					};
-					tle.OldMode = data.CurrentMode;
-					tle.StartMode ();
-					data.CurrentMode = tle;
-				}
->>>>>>> 5c4aa354
 			} else {
 				MessageService.ShowCustomDialog (new RenameItemDialog (options, this));
 			}
