// 
// ResolveCommand.cs
//  
// Author:
//       Mike Krüger <mkrueger@xamarin.com>
// 
// Copyright (c) 2012 Xamarin Inc. (http://xamarin.com)
// 
// Permission is hereby granted, free of charge, to any person obtaining a copy
// of this software and associated documentation files (the "Software"), to deal
// in the Software without restriction, including without limitation the rights
// to use, copy, modify, merge, publish, distribute, sublicense, and/or sell
// copies of the Software, and to permit persons to whom the Software is
// furnished to do so, subject to the following conditions:
// 
// The above copyright notice and this permission notice shall be included in
// all copies or substantial portions of the Software.
// 
// THE SOFTWARE IS PROVIDED "AS IS", WITHOUT WARRANTY OF ANY KIND, EXPRESS OR
// IMPLIED, INCLUDING BUT NOT LIMITED TO THE WARRANTIES OF MERCHANTABILITY,
// FITNESS FOR A PARTICULAR PURPOSE AND NONINFRINGEMENT. IN NO EVENT SHALL THE
// AUTHORS OR COPYRIGHT HOLDERS BE LIABLE FOR ANY CLAIM, DAMAGES OR OTHER
// LIABILITY, WHETHER IN AN ACTION OF CONTRACT, TORT OR OTHERWISE, ARISING FROM,
// OUT OF OR IN CONNECTION WITH THE SOFTWARE OR THE USE OR OTHER DEALINGS IN
// THE SOFTWARE.

using System;
using System.Collections.Generic;
using System.Text;

using MonoDevelop.Core;
using MonoDevelop.Ide.Gui;
using MonoDevelop.Components.Commands;
using MonoDevelop.Ide;
using System.Linq;
<<<<<<< HEAD
using Mono.TextEditor;
=======
using ICSharpCode.NRefactory.CSharp.Resolver;
using ICSharpCode.NRefactory.TypeSystem;
using ICSharpCode.NRefactory.CSharp;
using ICSharpCode.NRefactory.Semantics;
using ICSharpCode.NRefactory.CSharp.Completion;
using ICSharpCode.NRefactory.CSharp.TypeSystem;
>>>>>>> 22dfba59
using MonoDevelop.Ide.Gui.Content;
using MonoDevelop.Ide.TypeSystem;
using System.Threading;
using MonoDevelop.Core.Assemblies;
using MonoDevelop.Projects;
using MonoDevelop.Core.ProgressMonitoring;
<<<<<<< HEAD
using Microsoft.CodeAnalysis;
using Microsoft.CodeAnalysis.CSharp.Syntax;
using Mono.CSharp;
=======
using ICSharpCode.NRefactory.Completion;
using MonoDevelop.Core.Text;
using MonoDevelop.Ide.Editor;
>>>>>>> 22dfba59

namespace MonoDevelop.Refactoring
{
	public class ResolveCommandHandler : CommandHandler
	{
		/*
		public static bool ResolveAt (Document doc, out ResolveResult resolveResult, out AstNode node, CancellationToken token = default (CancellationToken))
		{
			if (doc == null)
				throw new ArgumentNullException ("doc");
			return ResolveAt (doc.Editor, doc.Editor.CaretLocation, doc, out resolveResult, out node, token);
		}

		public static bool ResolveAt (IReadonlyTextDocument editor, DocumentLocation resolveLocation, DocumentContext doc, out ResolveResult resolveResult, out AstNode node, CancellationToken token = default (CancellationToken))
		{
			if (doc == null)
				throw new ArgumentNullException ("doc");
			if (editor == null || editor.MimeType != "text/x-csharp") {
				node = null;
				resolveResult = null;
				return false;
			}
			if (!InternalResolveAt (editor, resolveLocation, doc, out resolveResult, out node)) {
				var location = RefactoringService.GetCorrectResolveLocation (editor, doc, resolveLocation);
				resolveResult = GetHeuristicResult (editor, doc, location, ref node);
				if (resolveResult == null)
					return false;
			}
			var oce = node as ObjectCreateExpression;
			if (oce != null)
				node = oce.Type;
			return true;
		}

		static bool InternalResolveAt (IReadonlyTextDocument editor, DocumentLocation resolveLocation, DocumentContext doc, out ResolveResult resolveResult, out AstNode node, CancellationToken token = default (CancellationToken))
		{
			var parsedDocument = doc.ParsedDocument;
			resolveResult = null;
			node = null;
			if (parsedDocument == null)
				return false;
			var unit = parsedDocument.GetAst<SyntaxTree> ();
			var parsedFile = parsedDocument.ParsedFile as CSharpUnresolvedFile;
			if (unit == null || parsedFile == null)
				return false;
			try {
				var location = RefactoringService.GetCorrectResolveLocation (editor, doc, resolveLocation);
				resolveResult = ResolveAtLocation.Resolve (doc.Compilation, parsedFile, unit, location, out node, token);
				if (resolveResult == null || node is Statement)
					return false;
			} catch (OperationCanceledException) {
				return false;
			} catch (Exception e) {
				Console.WriteLine ("Got resolver exception:" + e);
				return false;
			}
			return true;
		}

		static string CreateStub (Document doc, int offset)
		{
			if (offset <= 0)
				return "";
			string text = doc.Editor.GetTextAt (0, Math.Min (doc.Editor.Length, offset));
			var stub = new StringBuilder (text);
			CSharpCompletionEngine.AppendMissingClosingBrackets (stub, false);
			return stub.ToString ();
		}
*/
		protected override void Update (CommandArrayInfo ainfo)
		{
			var doc = IdeApp.Workbench.ActiveDocument;
			if (doc == null || doc.FileName == FilePath.Null || doc.AnalysisDocument == null)
				return;

			var resolveMenu = new CommandInfoSet ();
			resolveMenu.Text = GettextCatalog.GetString ("Resolve");
			
<<<<<<< HEAD
			var possibleNamespaces = GetPossibleNamespaces (doc);
=======
			var possibleNamespaces = GetPossibleNamespaces (doc.Editor, doc.Editor.CaretLocation, doc, node, ref resolveResult);
>>>>>>> 22dfba59

			foreach (var t in possibleNamespaces.Where (tp => tp.OnlyAddReference)) {
				var reference = t.Reference;
				var info = resolveMenu.CommandInfos.Add (
					t.GetImportText (),
<<<<<<< HEAD
					new System.Action (new AddImport (doc, possibleNamespaces.ResolveResult, null, reference, true, possibleNamespaces.Node).Run)
=======
					new System.Action (new AddImport (doc.Editor, doc, resolveResult, null, reference, true, node).Run)
>>>>>>> 22dfba59
					);
				info.Icon = MonoDevelop.Ide.Gui.Stock.AddNamespace;
			
			}

			if (possibleNamespaces.AddUsings) {
				foreach (var t in possibleNamespaces.Where (tp => tp.IsAccessibleWithGlobalUsing)) {
					string ns = t.Namespace;
					var reference = t.Reference;
					var info = resolveMenu.CommandInfos.Add (
						t.GetImportText (),
<<<<<<< HEAD
						new System.Action (new AddImport (doc, possibleNamespaces.ResolveResult, ns, reference, true, possibleNamespaces.Node).Run)
=======
						new System.Action (new AddImport (doc.Editor, doc, resolveResult, ns, reference, true, node).Run)
>>>>>>> 22dfba59
						);
					info.Icon = MonoDevelop.Ide.Gui.Stock.AddNamespace;
				}
			}
			
			if (possibleNamespaces.AddFullyQualifiedName) {
				if (resolveMenu.CommandInfos.Count > 0)
					resolveMenu.CommandInfos.AddSeparator ();
				var node = possibleNamespaces.Node;
				foreach (var t in possibleNamespaces) {
					string ns = t.Namespace;
					var reference = t.Reference;
<<<<<<< HEAD
					resolveMenu.CommandInfos.Add (t.GetInsertNamespaceText (doc.Editor.GetTextBetween (node.Span.Start, node.Span.End)), new System.Action (new AddImport (doc, possibleNamespaces.ResolveResult, ns, reference, false, node).Run));
=======
					resolveMenu.CommandInfos.Add (t.GetInsertNamespaceText (doc.Editor.GetTextBetween (node.StartLocation, node.EndLocation)), new System.Action (new AddImport (doc.Editor, doc, resolveResult, ns, reference, false, node).Run));
>>>>>>> 22dfba59
				}
			}
			
			if (resolveMenu.CommandInfos.Count > 0)
				ainfo.Insert (0, resolveMenu);
		}

<<<<<<< HEAD
		
/*
		static ResolveResult GetHeuristicResult (Document doc, DocumentLocation location, ref AstNode node)
=======
		static string CreateStub (IReadonlyTextDocument editor, DocumentContext doc, int offset)
		{
			if (offset <= 0)
				return "";
			string text = editor.GetTextAt (0, Math.Min (editor.Length, offset));
			var stub = new StringBuilder (text);
			CSharpCompletionEngine.AppendMissingClosingBrackets (stub, false);
			return stub.ToString ();
		}

		static ResolveResult GetHeuristicResult (IReadonlyTextDocument editor, DocumentContext doc, DocumentLocation location, ref AstNode node)
>>>>>>> 22dfba59
		{
			if (editor == null)
				return null;
			int offset = editor.LocationToOffset (location);
			bool wasLetter = false, wasWhitespaceAfterLetter = false;
			while (offset < editor.Length) {
				char ch = editor.GetCharAt (offset);
				bool isLetter = char.IsLetterOrDigit (ch) || ch == '_';
				bool isWhiteSpace = char.IsWhiteSpace (ch);
				bool isValidPunc = ch == '.' || ch == '<' || ch == '>';

				if (!(wasLetter && wasWhitespaceAfterLetter) && (isLetter || isWhiteSpace || isValidPunc)) {
					if (isValidPunc) {
						wasWhitespaceAfterLetter = false;
						wasLetter = false;
					}
					offset++;
				} else {
					offset--;
					while (offset > 1) {
						ch = editor.GetCharAt (offset - 1);
						if (!(ch == '.' || char.IsWhiteSpace (ch)))
							break;
						offset--;
					}
					break;
				}

				wasLetter |= isLetter;
				if (wasLetter)
					wasWhitespaceAfterLetter |= isWhiteSpace;
			}

			var unit = SyntaxTree.Parse (CreateStub (editor, doc, offset), doc.Name);

			return ResolveAtLocation.Resolve (
				doc.Compilation, 
				doc.ParsedDocument.ParsedFile as CSharpUnresolvedFile,
				unit,
				location, 
				out node);
		}*/

<<<<<<< HEAD
		
		public static PossibleNamespaceResult GetPossibleNamespaces (MonoDevelop.Ide.Gui.Document doc, CancellationToken cancellationToken = default(CancellationToken))
		{
			if (doc == null)
				throw new ArgumentNullException ("doc");
			var analysisDocument = doc.AnalysisDocument;
			if (analysisDocument == null)
				return new PossibleNamespaceResult (new List<PossibleNamespace> (), null, new SymbolInfo (), false, false);
			var semanticModel = analysisDocument.GetSemanticModelAsync (cancellationToken).Result; 
			var location = RefactoringService.GetCorrectResolveLocation (doc, doc.Editor.Caret.Location);
			var offset = doc.Editor.LocationToOffset (location);
			bool addUsings = true;
			bool fullyQualify = true;

			var token = semanticModel.SyntaxTree.GetRoot (cancellationToken).FindToken (offset);
			var node = token.Parent;
			var resolveResult = semanticModel.GetSymbolInfo (node, cancellationToken); 
=======
		public static List<PossibleNamespace> GetPossibleNamespaces (IReadonlyTextDocument editor, DocumentLocation loc, DocumentContext doc, AstNode node, ref ResolveResult resolveResult)
		{
			if (doc == null)
				throw new ArgumentNullException ("doc");
			if (node == null)
				throw new ArgumentNullException ("node");
			var location = RefactoringService.GetCorrectResolveLocation (editor, doc, loc);

			if (resolveResult == null || resolveResult.Type.FullName == "System.Void")
				resolveResult = GetHeuristicResult (editor, doc, location, ref node) ?? resolveResult;
			var foundNamespaces = GetPossibleNamespaces (editor, doc, node, resolveResult, location);
>>>>>>> 22dfba59
			

			// if (resolveResult == null || resolveResult.Type.FullName == "System.Void")
			//	resolveResult = GetHeuristicResult (doc, location, ref node) ?? resolveResult;
			List<PossibleNamespace> foundNamespaces;
			if (node.Parent.CSharpKind () == Microsoft.CodeAnalysis.CSharp.SyntaxKind.SimpleMemberAccessExpression &&
			    node.Parent.Parent.CSharpKind () == Microsoft.CodeAnalysis.CSharp.SyntaxKind.InvocationExpression) {
				foundNamespaces = GetPossibleNamespacesForExtensionMethods (doc, semanticModel, node, resolveResult, offset).ToList ();
			} else {
				foundNamespaces = GetPossibleNamespacesForTypes (doc, semanticModel, node, resolveResult, offset).ToList ();
			}
			
//			if (!(resolveResult is AmbiguousTypeResolveResult)) {
//				var usedNamespaces = RefactoringOptions.GetUsedNamespacesAsync (doc, doc.Editor.LocationToOffset (location)).Result;
//				foundNamespaces = foundNamespaces.Where (n => !usedNamespaces.Contains (n.Namespace));
//			}
			var result = new List<PossibleNamespace> ();
			foreach (var ns in foundNamespaces) {
				if (result.Any (n => n.Namespace == ns.Namespace))
					continue;
				result.Add (ns); 
			}
			return new PossibleNamespaceResult (result, node, resolveResult, addUsings, fullyQualify);
		}

		static int GetTypeParameterCount (SyntaxNode node, out SyntaxToken identifier)
		{
			var generic = node as GenericNameSyntax;
			if (generic != null) {
				identifier = generic.Identifier;
				return generic.Arity;
			}
			identifier = node.ChildTokens ().First ();
			return 0;
		}
		
		public class PossibleNamespaceResult : IReadOnlyList<PossibleNamespace>
		{
			readonly IReadOnlyList<PossibleNamespace> namespaces;

			public readonly SyntaxNode Node;
			public readonly SymbolInfo ResolveResult;
			
			public readonly bool AddUsings;
			public readonly bool AddFullyQualifiedName;
			
			internal PossibleNamespaceResult (IReadOnlyList<PossibleNamespace> namespaces, SyntaxNode node, SymbolInfo resolveResult, bool addUsings, bool addFullyQualifiedName)
			{
				this.namespaces = namespaces;
				this.Node = node;
				this.ResolveResult = resolveResult;
				this.AddUsings = addUsings;
				this.AddFullyQualifiedName = addFullyQualifiedName;
			}

			#region IReadOnlyList implementation

			public IEnumerator<PossibleNamespace> GetEnumerator ()
			{
				return namespaces.GetEnumerator ();
			}
			
			System.Collections.IEnumerator System.Collections.IEnumerable.GetEnumerator ()
			{
				return namespaces.GetEnumerator ();
			}

			public PossibleNamespace this [int index] {
				get {
					return namespaces [index];
				}
			}

			public int Count {
				get {
					return namespaces.Count;
				}
			}
			#endregion
		}
		
		public class PossibleNamespace
		{
			public string Namespace { get; private set; }
			public bool IsAccessibleWithGlobalUsing { get; private set; }

			public bool OnlyAddReference { get { return !IsAccessibleWithGlobalUsing && Reference != null; } }
			public MonoDevelop.Projects.ProjectReference Reference { get; private set; }

			internal PossibleNamespace (string @namespace, bool isAccessibleWithGlobalUsing, MonoDevelop.Projects.ProjectReference reference = null)
			{
				this.Namespace = @namespace;
				this.IsAccessibleWithGlobalUsing = isAccessibleWithGlobalUsing;
				this.Reference = reference;
			}

			string GetLibraryName ()
			{
				var txt = Reference.Reference;
				int idx = txt.IndexOf (',');
				if (idx >= 0)
					return txt.Substring (0, idx);
				return txt;
			}

			public string GetImportText ()
			{
				if (OnlyAddReference)
					return GettextCatalog.GetString (
						"Reference '{0}'", 
						GetLibraryName ());
				if (Reference != null) 
						return GettextCatalog.GetString (
							"Reference '{0}' and use '{1}'", 
							GetLibraryName (),
							string.Format ("using {0};", Namespace));

				return string.Format ("using {0};", Namespace);
			}

			public string GetInsertNamespaceText (string member)
			{
				if (Reference != null) 
					return GettextCatalog.GetString (
						"Reference '{0}' and use '{1}'", 
						GetLibraryName (),
						Namespace + "." + member
					);
				return Namespace + "." + member;
			}
		
		
			internal static PossibleNamespace Create (INamespaceSymbol containingNamespace, bool isAccessibleWithGlobalUsing = true, MonoDevelop.Projects.ProjectReference reference = null)
			{
				return new PossibleNamespace (ImportSymbolCache.GetNamespaceString (containingNamespace), isAccessibleWithGlobalUsing, reference);
			}
		}

		internal static bool CanBeReferenced (MonoDevelop.Projects.Project project, SystemAssembly systemAssembly)
		{
			var netProject = project as DotNetProject;
			if (netProject == null)
				return false;
			var result = netProject.TargetRuntime.AssemblyContext.GetAssemblyNameForVersion(systemAssembly.FullName, netProject.TargetFramework);
			return !string.IsNullOrEmpty (result);
		}

<<<<<<< HEAD
		static string GetNestedTypeString (INamedTypeSymbol type)
		{
			var sb = new StringBuilder ();
			while (type != null) {
				if (sb.Length > 0) {
					sb.Insert (0, type.Name + ".");
				} else {
					sb.Append (type.Name);
				}
				type = type.ContainingType;
			}
			return sb.ToString ();
		}
		
		static bool CanReference (MonoDevelop.Ide.Gui.Document doc, MonoDevelop.Projects.ProjectReference projectReference)
=======
		static bool CanReference (DocumentContext doc, MonoDevelop.Projects.ProjectReference projectReference)
>>>>>>> 22dfba59
		{
			var project = doc.Project as DotNetProject;
			if (project == null || projectReference == null || project.ParentSolution == null)
				return true;
			switch (projectReference.ReferenceType) {
			case ReferenceType.Project:
				var referenceProject = projectReference.ResolveProject (project.ParentSolution) as DotNetProject;
				if (referenceProject == null)
					return true;
				string reason;
				return project.CanReferenceProject (referenceProject, out reason);
			}
			return true;

		}

<<<<<<< HEAD
		static IEnumerable<PossibleNamespace> GetPossibleNamespacesForTypes (MonoDevelop.Ide.Gui.Document doc, SemanticModel semanticModel, SyntaxNode node, SymbolInfo resolveResult, int location)
=======
		static IEnumerable<PossibleNamespace> GetPossibleNamespaces (IReadonlyTextDocument editor, DocumentContext doc, AstNode node, ResolveResult resolveResult, DocumentLocation location)
>>>>>>> 22dfba59
		{
			if (resolveResult.Symbol != null)
				yield break;
			var netProject = doc.Project as DotNetProject;
			if (netProject == null)
				yield break;

			if (resolveResult.CandidateReason == CandidateReason.Ambiguous) {
				foreach (var candidate in resolveResult.CandidateSymbols) {
					if (candidate is INamedTypeSymbol)
						yield return PossibleNamespace.Create (((INamedTypeSymbol)candidate).ContainingNamespace);
				}
			}
			
			SyntaxToken identifier;
			int tc = GetTypeParameterCount (node, out identifier);
			bool isInsideAttributeType = identifier.CSharpKind () == Microsoft.CodeAnalysis.CSharp.SyntaxKind.IdentifierToken &&
			                             identifier.Parent.CSharpKind () == Microsoft.CodeAnalysis.CSharp.SyntaxKind.IdentifierName &&
			                             identifier.Parent.Parent.CSharpKind () == Microsoft.CodeAnalysis.CSharp.SyntaxKind.Attribute;

			var compilations = new List<Tuple<Compilation, MonoDevelop.Projects.ProjectReference>> ();
			compilations.Add (Tuple.Create (doc.GetCompilationAsync ().Result, (MonoDevelop.Projects.ProjectReference)null));
			var referencedItems = IdeApp.Workspace != null ? netProject.GetReferencedItems (IdeApp.Workspace.ActiveConfiguration).ToList () : (IEnumerable<SolutionItem>)new SolutionItem[0];
			var solution = netProject != null ? netProject.ParentSolution : null;
			if (solution != null) {
				foreach (var curProject in solution.GetAllProjects ()) {
					if (curProject == netProject || referencedItems.Contains (curProject))
						continue;

					var otherRefes = IdeApp.Workspace != null ? curProject.GetReferencedItems (IdeApp.Workspace.ActiveConfiguration).ToList () : (IEnumerable<SolutionItem>)new SolutionItem[0];
					if (otherRefes.Contains (netProject))
						continue;

					var comp = RoslynTypeSystemService.GetProject (curProject).GetCompilationAsync ().Result;
					if (comp == null)
						continue;
					compilations.Add (Tuple.Create (comp, new MonoDevelop.Projects.ProjectReference (curProject)));
				}
			}

//			FrameworkLookup frameworkLookup;
//			if (!TypeSystemService.TryGetFrameworkLookup (netProject, out frameworkLookup))
//				frameworkLookup = null;
//			if (frameworkLookup != null && resolveResult is UnknownMemberResolveResult) {
//				var umResult = (UnknownMemberResolveResult)resolveResult;
//				try {
//					foreach (var r in frameworkLookup.GetExtensionMethodLookups (umResult)) {
//						var systemAssembly = netProject.AssemblyContext.GetAssemblyFromFullName (r.FullName, r.Package, netProject.TargetFramework);
//						if (systemAssembly == null)
//							continue;
//						if (CanBeReferenced (doc.Project, systemAssembly))
//							compilations.Add (Tuple.Create (TypeSystemService.GetCompilation (systemAssembly, doc.Compilation), new MonoDevelop.Projects.ProjectReference (systemAssembly)));
//					}
//				}
			
			bool foundIdentifier = false;
			var name = identifier.ToString ();
			string possibleAttributeName = isInsideAttributeType ? name + "Attribute" : null;
			var typeStack = new Stack<INamedTypeSymbol> ();
			
			foreach (var comp in compilations) {
				var compilation = comp.Item1;
				var requiredReference = comp.Item2;
				var ns = new Stack<INamespaceSymbol> ();
				ns.Push (semanticModel.Compilation.GlobalNamespace);
				while (ns.Count > 0) {
					var curNs = ns.Pop ();

					foreach (var type in curNs.GetTypeMembers (name, tc)) {
						if (!semanticModel.IsAccessible (location, type))
							continue;
						yield return new PossibleNamespace (ImportSymbolCache.GetNamespaceString (curNs), true, requiredReference);
					} 
					if (possibleAttributeName != null) {
						foreach (var type in curNs.GetTypeMembers (possibleAttributeName, tc)) {
						if (!semanticModel.IsAccessible (location, type))
							continue;
							yield return new PossibleNamespace (ImportSymbolCache.GetNamespaceString (curNs), true, requiredReference);
						} 
					}
					
					// Search nested types.
					foreach (var type in curNs.GetTypeMembers ()) {
						if (!semanticModel.IsAccessible (location, type))
							continue;
						typeStack.Push (type);
						while (typeStack.Count > 0) {
							var nested = typeStack.Pop ();
							foreach (var childType in nested.GetTypeMembers ()) {
								if (!semanticModel.IsAccessible (location, childType))
									continue;
								if (childType.Arity == tc && (childType.Name == name || childType.Name == possibleAttributeName)) {
									if (CanReference(doc, requiredReference))
										yield return new PossibleNamespace (ImportSymbolCache.GetNamespaceString (curNs) + "." + GetNestedTypeString(nested), false, requiredReference);
								}
								typeStack.Push (childType);
							}
						}
					}
					foreach (var childNs in curNs.GetNamespaceMembers ()) {
						ns.Push (childNs);
					}
				}
				/*
				
				var allTypes =  compilation == doc.Compilation ? compilation.GetAllTypeDefinitions () : compilation.MainAssembly.GetAllTypeDefinitions ();
				if (resolveResult is UnknownIdentifierResolveResult) {
					var uiResult = resolveResult as UnknownIdentifierResolveResult;
					string possibleAttributeName = isInsideAttributeType ? uiResult.Identifier + "Attribute" : uiResult.Identifier;
					foreach (var typeDefinition in allTypes) {
						if ((typeDefinition.Name == possibleAttributeName || typeDefinition.Name == uiResult.Identifier) && typeDefinition.TypeParameterCount == tc &&
						    lookup.IsAccessible (typeDefinition, false)) {
							if (CanReference (doc, requiredReference)) {
								if (typeDefinition.DeclaringTypeDefinition != null) {
									var builder = new TypeSystemAstBuilder (new CSharpResolver (doc.Compilation));
									foundIdentifier = true;
									yield return new PossibleNamespace (builder.ConvertType (typeDefinition.DeclaringTypeDefinition).ToString (), false, requiredReference);
								} else {
									foundIdentifier = true;
									yield return new PossibleNamespace (typeDefinition.Namespace, true, requiredReference);
								}
							}
						}
					}
				}

				if (resolveResult is UnknownMemberResolveResult) {
					var umResult = (UnknownMemberResolveResult)resolveResult;
					string possibleAttributeName = isInsideAttributeType ? umResult.MemberName + "Attribute" : umResult.MemberName;
					foreach (var typeDefinition in allTypes.Where (t => t.HasExtensionMethods)) {
						if (!lookup.IsAccessible (typeDefinition, false))
							continue;
						foreach (var method in typeDefinition.Methods.Where (m => m.IsExtensionMethod && (m.Name == possibleAttributeName || m.Name == umResult.MemberName))) {
							if (!lookup.IsAccessible (method, false))
								continue;
							IType[] inferredTypes;
							if (CSharpResolver.IsEligibleExtensionMethod (
								compilation.Import (umResult.TargetType),
								method,
								true,
								out inferredTypes
							)) {
								if (CanReference(doc, requiredReference))
									yield return new PossibleNamespace (typeDefinition.Namespace, true, requiredReference);
								goto skipType;
							}
						}
						skipType:
						;
					}
				}
				
				if (resolveResult is ErrorResolveResult) {
					var identifier = unit != null ? unit.GetNodeAt<Identifier> (location) : null;
					if (identifier != null) {
						var uiResult = resolveResult as UnknownIdentifierResolveResult;
						if (uiResult != null) {
							string possibleAttributeName = isInsideAttributeType ? uiResult.Identifier + "Attribute" : uiResult.Identifier;
							foreach (var typeDefinition in allTypes) {
								if ((identifier.Name == possibleAttributeName || identifier.Name == uiResult.Identifier) && 
									typeDefinition.TypeParameterCount == tc && 
									lookup.IsAccessible (typeDefinition, false))
									if (CanReference(doc, requiredReference))
										yield return new PossibleNamespace (typeDefinition.Namespace, true, requiredReference);
							}
						}
					}
				}
*/
			}
//
//			// Try to search framework types
//			if (!foundIdentifier && frameworkLookup != null && resolveResult is UnknownIdentifierResolveResult && node is AstType) {
//				var uiResult = resolveResult as UnknownIdentifierResolveResult;
//				if (uiResult != null) {
//					var lookups = new List<Tuple<FrameworkLookup.AssemblyLookup, SystemAssembly>> ();
//					try {
//						foreach (var r in frameworkLookup.GetLookups (uiResult, tc, isInsideAttributeType)) {
//							var systemAssembly = netProject.AssemblyContext.GetAssemblyFromFullName (r.FullName, r.Package, netProject.TargetFramework);
//							if (systemAssembly == null)
//								continue;
//							if (CanBeReferenced (doc.Project, systemAssembly))
//								lookups.Add (Tuple.Create (r, systemAssembly));
//						}
//					} catch (Exception e) {
//						if (!TypeSystemService.RecreateFrameworkLookup (netProject))
//							LoggingService.LogError (string.Format ("Error while looking up identifier {0}", uiResult.Identifier), e);
//					}
//					foreach(var kv in lookups)
//						yield return new PossibleNamespace (kv.Item1.Namespace, true, new MonoDevelop.Projects.ProjectReference (kv.Item2));
//
//				}
//			}
//			if (!foundIdentifier && frameworkLookup != null && resolveResult is UnknownMemberResolveResult) {
//				var uiResult = resolveResult as UnknownMemberResolveResult;
//				if (uiResult != null) {
//					var lookups = new List<Tuple<FrameworkLookup.AssemblyLookup, SystemAssembly>> ();
//					try {
//						foreach (var r in frameworkLookup.GetLookups (uiResult, node.ToString (), tc, isInsideAttributeType)) {
//							var systemAssembly = netProject.AssemblyContext.GetAssemblyFromFullName (r.FullName, r.Package, netProject.TargetFramework);
//							if (systemAssembly == null)
//								continue;
//							if (CanBeReferenced (doc.Project, systemAssembly))
//								lookups.Add (Tuple.Create (r, systemAssembly));
//						}
//					} catch (Exception e) {
//						if (!TypeSystemService.RecreateFrameworkLookup (netProject))
//							LoggingService.LogError (string.Format ("Error while looking up member resolve result {0}", node), e);
//					}
//					foreach(var kv in lookups)
//						yield return new PossibleNamespace (kv.Item1.Namespace, true, new MonoDevelop.Projects.ProjectReference (kv.Item2));
//				}
//			}

		}
		
		static ITypeSymbol GetReturnType (ISymbol symbol)
		{
			switch (symbol.Kind) {
			case SymbolKind.Local:
				return ((ILocalSymbol)symbol).Type;
			case SymbolKind.Parameter:
				return ((IParameterSymbol)symbol).Type;
			case SymbolKind.Field:
				return ((IFieldSymbol)symbol).Type;
			case SymbolKind.Property:
				return ((IPropertySymbol)symbol).Type;
			case SymbolKind.Method:
				return ((IMethodSymbol)symbol).ReturnType;
			}
			return null;
		}
		
		static IEnumerable<PossibleNamespace> GetPossibleNamespacesForExtensionMethods (MonoDevelop.Ide.Gui.Document doc, SemanticModel semanticModel, SyntaxNode node, SymbolInfo resolveResult, int location)
		{
			if (resolveResult.Symbol != null)
				yield break;
			var netProject = doc.Project as DotNetProject;
			if (netProject == null)
				yield break;
			var ma = node.Parent as MemberAccessExpressionSyntax;
			if (ma == null)
				yield break;
			var targetExpression = semanticModel.GetSymbolInfo (ma.Expression);
			
			SyntaxToken identifier;
			int tc = GetTypeParameterCount (node, out identifier);
			
			var compilations = new List<Tuple<Compilation, MonoDevelop.Projects.ProjectReference>> ();
			compilations.Add (Tuple.Create (doc.GetCompilationAsync ().Result, (MonoDevelop.Projects.ProjectReference)null));
			var referencedItems = IdeApp.Workspace != null ? netProject.GetReferencedItems (IdeApp.Workspace.ActiveConfiguration).ToList () : (IEnumerable<SolutionItem>)new SolutionItem[0];
			var solution = netProject != null ? netProject.ParentSolution : null;
			if (solution != null) {
				foreach (var curProject in solution.GetAllProjects ()) {
					if (curProject == netProject || referencedItems.Contains (curProject))
						continue;

					var otherRefes = IdeApp.Workspace != null ? curProject.GetReferencedItems (IdeApp.Workspace.ActiveConfiguration).ToList () : (IEnumerable<SolutionItem>)new SolutionItem[0];
					if (otherRefes.Contains (netProject))
						continue;

					var comp = RoslynTypeSystemService.GetProject (curProject).GetCompilationAsync ().Result;
					if (comp == null)
						continue;
					if (CanReference(doc, new MonoDevelop.Projects.ProjectReference (curProject)))
						compilations.Add (Tuple.Create (comp, new MonoDevelop.Projects.ProjectReference (curProject)));
				}
			}
			
			var name = identifier.ToString ();
			ITypeSymbol tsym = GetReturnType(targetExpression.Symbol);
			foreach (var comp in compilations) {
				var compilation = comp.Item1;
				var requiredReference = comp.Item2;
				var ns = new Stack<INamespaceSymbol> ();
				ns.Push (semanticModel.Compilation.GlobalNamespace);
				while (ns.Count > 0) {
					var curNs = ns.Pop ();
					

					foreach (var type in curNs.GetTypeMembers ()) {
						if (!type.MightContainExtensionMethods || !semanticModel.IsAccessible (location, type))
							continue;
						foreach (IMethodSymbol member in type.GetMembers (name).OfType<IMethodSymbol> ()) {
							if (!member.IsExtensionMethod)
								continue;
							if (!semanticModel.IsAccessible (location, member))
								continue;
							if (member.ReduceExtensionMethod (tsym)  != null) {
								if (CanReference(doc, requiredReference))
									yield return PossibleNamespace.Create (type.ContainingNamespace, false, requiredReference);
							}
						}
					} 
					foreach (var childNs in curNs.GetNamespaceMembers ()) {
						ns.Push (childNs);
					}
				}
			}
		}
		

		internal class AddImport
		{
<<<<<<< HEAD
			readonly MonoDevelop.Ide.Gui.Document doc;
			readonly SymbolInfo resolveResult;
=======
			readonly TextEditor editor;
			readonly DocumentContext documentContext;
			readonly ResolveResult resolveResult;
>>>>>>> 22dfba59
			readonly string ns;
			readonly bool addUsing;
			readonly SyntaxNode node;
			readonly MonoDevelop.Projects.ProjectReference reference;

<<<<<<< HEAD
			public AddImport (MonoDevelop.Ide.Gui.Document doc, SymbolInfo resolveResult, string ns, MonoDevelop.Projects.ProjectReference reference, bool addUsing, SyntaxNode node)
=======
			public AddImport (TextEditor editor, DocumentContext doc, ResolveResult resolveResult, string ns, MonoDevelop.Projects.ProjectReference reference, bool addUsing, AstNode node)
>>>>>>> 22dfba59
			{
				this.editor = editor;
				this.documentContext = doc;
				this.resolveResult = resolveResult;
				this.ns = ns;
				this.reference = reference;
				this.addUsing = addUsing;
				this.node = node;
			}
			
			public void Run ()
			{
				var loc = editor.CaretLocation;

				if (reference != null) {
					var project = documentContext.Project;
					project.Items.Add (reference);
					IdeApp.ProjectOperations.Save (project);
				}

				if (string.IsNullOrEmpty (ns))
					return;

				if (!addUsing) {
//					var unit = doc.ParsedDocument.GetAst<SyntaxTree> ();
<<<<<<< HEAD
					int offset = node.Span.Start;
					doc.Editor.Insert (offset, ns + ".");
					doc.Editor.Document.CommitLineUpdate (loc.Line);
=======
					int offset = editor.LocationToOffset (node.StartLocation);
					editor.InsertText (offset, ns + ".");
					//doc.Editor.Document.CommitLineUpdate (loc.Line);
>>>>>>> 22dfba59
					return;
				}

				var generator = documentContext.CreateCodeGenerator (editor);

<<<<<<< HEAD
//				if (resolveResult is NamespaceResolveResult) {
//					generator.AddLocalNamespaceImport (doc, ns, loc);
//				} else {
					generator.AddGlobalNamespaceImport (doc, ns);
//				}
=======
				if (resolveResult is NamespaceResolveResult) {
					generator.AddLocalNamespaceImport (editor, documentContext, ns, loc);
				} else {
					generator.AddGlobalNamespaceImport (editor, documentContext, ns);
				}
>>>>>>> 22dfba59
			}
		}
		
		protected override void Run (object data)
		{
			var del = (System.Action)data;
			if (del != null)
				del ();
		}
	}
}
<|MERGE_RESOLUTION|>--- conflicted
+++ resolved
@@ -33,31 +33,24 @@
 using MonoDevelop.Components.Commands;
 using MonoDevelop.Ide;
 using System.Linq;
-<<<<<<< HEAD
-using Mono.TextEditor;
-=======
 using ICSharpCode.NRefactory.CSharp.Resolver;
 using ICSharpCode.NRefactory.TypeSystem;
 using ICSharpCode.NRefactory.CSharp;
 using ICSharpCode.NRefactory.Semantics;
 using ICSharpCode.NRefactory.CSharp.Completion;
 using ICSharpCode.NRefactory.CSharp.TypeSystem;
->>>>>>> 22dfba59
 using MonoDevelop.Ide.Gui.Content;
 using MonoDevelop.Ide.TypeSystem;
 using System.Threading;
 using MonoDevelop.Core.Assemblies;
 using MonoDevelop.Projects;
 using MonoDevelop.Core.ProgressMonitoring;
-<<<<<<< HEAD
 using Microsoft.CodeAnalysis;
 using Microsoft.CodeAnalysis.CSharp.Syntax;
 using Mono.CSharp;
-=======
 using ICSharpCode.NRefactory.Completion;
 using MonoDevelop.Core.Text;
 using MonoDevelop.Ide.Editor;
->>>>>>> 22dfba59
 
 namespace MonoDevelop.Refactoring
 {
@@ -136,21 +129,14 @@
 			var resolveMenu = new CommandInfoSet ();
 			resolveMenu.Text = GettextCatalog.GetString ("Resolve");
 			
-<<<<<<< HEAD
-			var possibleNamespaces = GetPossibleNamespaces (doc);
-=======
 			var possibleNamespaces = GetPossibleNamespaces (doc.Editor, doc.Editor.CaretLocation, doc, node, ref resolveResult);
->>>>>>> 22dfba59
 
 			foreach (var t in possibleNamespaces.Where (tp => tp.OnlyAddReference)) {
 				var reference = t.Reference;
 				var info = resolveMenu.CommandInfos.Add (
 					t.GetImportText (),
-<<<<<<< HEAD
-					new System.Action (new AddImport (doc, possibleNamespaces.ResolveResult, null, reference, true, possibleNamespaces.Node).Run)
-=======
-					new System.Action (new AddImport (doc.Editor, doc, resolveResult, null, reference, true, node).Run)
->>>>>>> 22dfba59
+
+					new System.Action (new AddImport (doc.Editor, doc, resolveResult, null, reference, true, possibleNamespaces.Node).Run)
 					);
 				info.Icon = MonoDevelop.Ide.Gui.Stock.AddNamespace;
 			
@@ -162,11 +148,7 @@
 					var reference = t.Reference;
 					var info = resolveMenu.CommandInfos.Add (
 						t.GetImportText (),
-<<<<<<< HEAD
-						new System.Action (new AddImport (doc, possibleNamespaces.ResolveResult, ns, reference, true, possibleNamespaces.Node).Run)
-=======
-						new System.Action (new AddImport (doc.Editor, doc, resolveResult, ns, reference, true, node).Run)
->>>>>>> 22dfba59
+						new System.Action (new AddImport (doc.Editor, doc, resolveResult, ns, reference, true, possibleNamespaces.Node).Run)
 						);
 					info.Icon = MonoDevelop.Ide.Gui.Stock.AddNamespace;
 				}
@@ -179,11 +161,8 @@
 				foreach (var t in possibleNamespaces) {
 					string ns = t.Namespace;
 					var reference = t.Reference;
-<<<<<<< HEAD
-					resolveMenu.CommandInfos.Add (t.GetInsertNamespaceText (doc.Editor.GetTextBetween (node.Span.Start, node.Span.End)), new System.Action (new AddImport (doc, possibleNamespaces.ResolveResult, ns, reference, false, node).Run));
-=======
-					resolveMenu.CommandInfos.Add (t.GetInsertNamespaceText (doc.Editor.GetTextBetween (node.StartLocation, node.EndLocation)), new System.Action (new AddImport (doc.Editor, doc, resolveResult, ns, reference, false, node).Run));
->>>>>>> 22dfba59
+
+					resolveMenu.CommandInfos.Add (t.GetInsertNamespaceText (doc.Editor.GetTextBetween (node.Span.Start, node.Span.End)), new System.Action (new AddImport (doc.Editor, doc, resolveResult, ns, reference, false, node).Run));
 				}
 			}
 			
@@ -191,11 +170,7 @@
 				ainfo.Insert (0, resolveMenu);
 		}
 
-<<<<<<< HEAD
-		
-/*
-		static ResolveResult GetHeuristicResult (Document doc, DocumentLocation location, ref AstNode node)
-=======
+
 		static string CreateStub (IReadonlyTextDocument editor, DocumentContext doc, int offset)
 		{
 			if (offset <= 0)
@@ -207,7 +182,6 @@
 		}
 
 		static ResolveResult GetHeuristicResult (IReadonlyTextDocument editor, DocumentContext doc, DocumentLocation location, ref AstNode node)
->>>>>>> 22dfba59
 		{
 			if (editor == null)
 				return null;
@@ -249,9 +223,9 @@
 				unit,
 				location, 
 				out node);
-		}*/
-
-<<<<<<< HEAD
+		}
+
+
 		
 		public static PossibleNamespaceResult GetPossibleNamespaces (MonoDevelop.Ide.Gui.Document doc, CancellationToken cancellationToken = default(CancellationToken))
 		{
@@ -269,7 +243,7 @@
 			var token = semanticModel.SyntaxTree.GetRoot (cancellationToken).FindToken (offset);
 			var node = token.Parent;
 			var resolveResult = semanticModel.GetSymbolInfo (node, cancellationToken); 
-=======
+/*
 		public static List<PossibleNamespace> GetPossibleNamespaces (IReadonlyTextDocument editor, DocumentLocation loc, DocumentContext doc, AstNode node, ref ResolveResult resolveResult)
 		{
 			if (doc == null)
@@ -281,7 +255,7 @@
 			if (resolveResult == null || resolveResult.Type.FullName == "System.Void")
 				resolveResult = GetHeuristicResult (editor, doc, location, ref node) ?? resolveResult;
 			var foundNamespaces = GetPossibleNamespaces (editor, doc, node, resolveResult, location);
->>>>>>> 22dfba59
+*/
 			
 
 			// if (resolveResult == null || resolveResult.Type.FullName == "System.Void")
@@ -429,7 +403,6 @@
 			return !string.IsNullOrEmpty (result);
 		}
 
-<<<<<<< HEAD
 		static string GetNestedTypeString (INamedTypeSymbol type)
 		{
 			var sb = new StringBuilder ();
@@ -444,10 +417,7 @@
 			return sb.ToString ();
 		}
 		
-		static bool CanReference (MonoDevelop.Ide.Gui.Document doc, MonoDevelop.Projects.ProjectReference projectReference)
-=======
 		static bool CanReference (DocumentContext doc, MonoDevelop.Projects.ProjectReference projectReference)
->>>>>>> 22dfba59
 		{
 			var project = doc.Project as DotNetProject;
 			if (project == null || projectReference == null || project.ParentSolution == null)
@@ -464,11 +434,7 @@
 
 		}
 
-<<<<<<< HEAD
-		static IEnumerable<PossibleNamespace> GetPossibleNamespacesForTypes (MonoDevelop.Ide.Gui.Document doc, SemanticModel semanticModel, SyntaxNode node, SymbolInfo resolveResult, int location)
-=======
 		static IEnumerable<PossibleNamespace> GetPossibleNamespaces (IReadonlyTextDocument editor, DocumentContext doc, AstNode node, ResolveResult resolveResult, DocumentLocation location)
->>>>>>> 22dfba59
 		{
 			if (resolveResult.Symbol != null)
 				yield break;
@@ -773,24 +739,15 @@
 
 		internal class AddImport
 		{
-<<<<<<< HEAD
-			readonly MonoDevelop.Ide.Gui.Document doc;
-			readonly SymbolInfo resolveResult;
-=======
 			readonly TextEditor editor;
 			readonly DocumentContext documentContext;
 			readonly ResolveResult resolveResult;
->>>>>>> 22dfba59
 			readonly string ns;
 			readonly bool addUsing;
 			readonly SyntaxNode node;
 			readonly MonoDevelop.Projects.ProjectReference reference;
 
-<<<<<<< HEAD
-			public AddImport (MonoDevelop.Ide.Gui.Document doc, SymbolInfo resolveResult, string ns, MonoDevelop.Projects.ProjectReference reference, bool addUsing, SyntaxNode node)
-=======
 			public AddImport (TextEditor editor, DocumentContext doc, ResolveResult resolveResult, string ns, MonoDevelop.Projects.ProjectReference reference, bool addUsing, AstNode node)
->>>>>>> 22dfba59
 			{
 				this.editor = editor;
 				this.documentContext = doc;
@@ -816,33 +773,19 @@
 
 				if (!addUsing) {
 //					var unit = doc.ParsedDocument.GetAst<SyntaxTree> ();
-<<<<<<< HEAD
 					int offset = node.Span.Start;
-					doc.Editor.Insert (offset, ns + ".");
-					doc.Editor.Document.CommitLineUpdate (loc.Line);
-=======
-					int offset = editor.LocationToOffset (node.StartLocation);
 					editor.InsertText (offset, ns + ".");
 					//doc.Editor.Document.CommitLineUpdate (loc.Line);
->>>>>>> 22dfba59
 					return;
 				}
 
 				var generator = documentContext.CreateCodeGenerator (editor);
 
-<<<<<<< HEAD
-//				if (resolveResult is NamespaceResolveResult) {
-//					generator.AddLocalNamespaceImport (doc, ns, loc);
-//				} else {
-					generator.AddGlobalNamespaceImport (doc, ns);
-//				}
-=======
 				if (resolveResult is NamespaceResolveResult) {
 					generator.AddLocalNamespaceImport (editor, documentContext, ns, loc);
 				} else {
 					generator.AddGlobalNamespaceImport (editor, documentContext, ns);
 				}
->>>>>>> 22dfba59
 			}
 		}
 		
