--- conflicted
+++ resolved
@@ -85,56 +85,12 @@
 				IdeApp.ProjectOperations.CurrentRunOperation.WaitForCompleted ();
 			}
 
-<<<<<<< HEAD
-			if (!IdeApp.Preferences.BuildBeforeExecuting) {
-				if (IdeApp.Workspace.IsOpen) {
-					var it = GetRunTarget ();
-					CheckResult cr = CheckBeforeDebugging (it);
-					if (cr == DebugHandler.CheckResult.Cancel)
-						return;
-					if (cr == DebugHandler.CheckResult.Run) {
-						ExecuteSolution (it);
-						return;
-					}
-					// Else continue building
-				}
-			}
-
 			if (IdeApp.Workspace.IsOpen) {
 				var it = GetRunTarget ();
-				var res = await IdeApp.ProjectOperations.Build (it).Task;
-				if (res.HasErrors || (res.HasWarnings && !IdeApp.Preferences.RunWithWarnings))
-					return;
-				ExecuteSolution (it);
-=======
-			if (IdeApp.Workspace.IsOpen) {
-				var it = GetRunTarget ();
-				var op = IdeApp.ProjectOperations.CheckAndBuildForExecute (it);
-				op.Completed += delegate {
-					if (op.Success)
-						ExecuteSolution (it);
-				};
+				if (await IdeApp.ProjectOperations.CheckAndBuildForExecute (it))
+					ExecuteSolution (it);
 				return;
 			}
-
-			Document doc = IdeApp.Workbench.ActiveDocument;
-			if (doc == null)
-				return;
-
-			if (!IdeApp.Preferences.BuildBeforeExecuting) {
-				ExecuteDocument (doc);
-				return;
->>>>>>> 5c4aa354
-			}
-
-			doc.Save ();
-			IAsyncOperation docOp = doc.Build ();
-			docOp.Completed += delegate {
-				if (docOp.SuccessWithWarnings && !IdeApp.Preferences.RunWithWarnings)
-					return;
-				if (docOp.Success)
-					ExecuteDocument (doc);
-			};
 		}
 
 		static void ExecuteSolution (IBuildTarget target)
@@ -195,24 +151,9 @@
 		protected async override void Run ()
 		{
 			IBuildTarget entry = IdeApp.ProjectOperations.CurrentSelectedBuildTarget;
-<<<<<<< HEAD
-			DebugHandler.CheckResult cr = DebugHandler.CheckBeforeDebugging (entry);
-			
-			if (cr == DebugHandler.CheckResult.BuildBeforeRun) {
-				var res = await IdeApp.ProjectOperations.Build (entry).Task;
-				if (res.HasErrors || (res.HasWarnings && !IdeApp.Preferences.RunWithWarnings))
-					return;
+
+			if (await IdeApp.ProjectOperations.CheckAndBuildForExecute (entry))
 				IdeApp.ProjectOperations.Debug (entry);
-			} else if (cr == DebugHandler.CheckResult.Run)
-				IdeApp.ProjectOperations.Debug (entry);
-=======
-
-			var op = IdeApp.ProjectOperations.CheckAndBuildForExecute (entry);
-			op.Completed += delegate {
-				if (op.Success)
-					IdeApp.ProjectOperations.Debug (entry);
-			};
->>>>>>> 5c4aa354
 		}
 		
 		protected override void Update (CommandInfo info)
