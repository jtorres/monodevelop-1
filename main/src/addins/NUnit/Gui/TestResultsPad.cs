--- conflicted
+++ resolved
@@ -42,13 +42,9 @@
 using MonoDevelop.Ide;
 using System.Text.RegularExpressions;
 using MonoDevelop.Components;
-<<<<<<< HEAD
 using System.Threading;
 using MonoDevelop.Ide.Commands;
-=======
-using MonoDevelop.Ide.Commands;
 using MonoDevelop.Ide.Fonts;
->>>>>>> 3f5c8de6
 
 namespace MonoDevelop.NUnit
 {
@@ -494,10 +490,6 @@
 				var last = test.GetLastResult ();
 				if (last == null)
 					return;
-<<<<<<< HEAD
-				var clipboard = Clipboard.Get (Gdk.Atom.Intern ("CLIPBOARD", false));
-				clipboard.Text = last.StackTrace;
-=======
 
 				Gtk.TreeModel foo;
 				Gtk.TreeIter iter;
@@ -518,7 +510,6 @@
 					clipboard.Text = last.Message + Environment.NewLine + "Stack trace:" + Environment.NewLine + last.StackTrace;
 					break;
 				}
->>>>>>> 3f5c8de6
 			}
 		}
 
