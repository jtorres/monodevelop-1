--- conflicted
+++ resolved
@@ -174,17 +174,6 @@
     </EmbeddedResource>
     <EmbeddedResource Include="templates\ConsoleCppProject.xpt.xml">
       <LogicalName>ConsoleCppProject.xpt.xml</LogicalName>
-    </EmbeddedResource>
-<<<<<<< HEAD
-    <EmbeddedResource Include="md1format.xml">
-      <LogicalName>md1format.xml</LogicalName>
-=======
-    <EmbeddedResource Include="icons\c-icon-32.png">
-      <LogicalName>c-icon-32.png</LogicalName>
-    </EmbeddedResource>
-    <EmbeddedResource Include="icons\cpp-icon-32.png">
-      <LogicalName>cpp-icon-32.png</LogicalName>
->>>>>>> 41edf4fb
     </EmbeddedResource>
     <EmbeddedResource Include="templates\ConsoleObjCProject.xpt.xml">
       <LogicalName>ConsoleObjCProject.xpt.xml</LogicalName>
