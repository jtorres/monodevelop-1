--- conflicted
+++ resolved
@@ -251,16 +251,11 @@
 				var sharedResolver = t.Result;
 				if (sharedResolver == null)
 					return null;
-<<<<<<< HEAD
 				return new MDRefactoringContext (editor, document, sharedResolver, loc, cancellationToken);
-			}, TaskContinuationOptions.ExecuteSynchronously);
-=======
-				return new MDRefactoringContext (document, sharedResolver, loc, cancellationToken);
-				// Do not add TaskContinuationOptions.ExecuteSynchronously
-				// https://bugzilla.xamarin.com/show_bug.cgi?id=25065
-				// adding ExecuteSynchronously appears to create a deadlock situtation in TypeSystemParser.Parse()
 			});
->>>>>>> 5c4aa354
+			// Do not add TaskContinuationOptions.ExecuteSynchronously
+			// https://bugzilla.xamarin.com/show_bug.cgi?id=25065
+			// adding ExecuteSynchronously appears to create a deadlock situtation in TypeSystemParser.Parse()
 		}
 
 		internal MDRefactoringContext (ITextDocument editor, DocumentContext document, CSharpAstResolver resolver, TextLocation loc, CancellationToken cancellationToken = default (CancellationToken)) : base (resolver, cancellationToken)
