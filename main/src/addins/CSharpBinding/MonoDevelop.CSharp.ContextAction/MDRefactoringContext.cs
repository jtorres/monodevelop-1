// 
// MDRefactoringContext.cs
//  
// Author:
//       Mike Krüger <mkrueger@novell.com>
// 
// Copyright (c) 2011 Novell, Inc (http://www.novell.com)
// 
// Permission is hereby granted, free of charge, to any person obtaining a copy
// of this software and associated documentation files (the "Software"), to deal
// in the Software without restriction, including without limitation the rights
// to use, copy, modify, merge, publish, distribute, sublicense, and/or sell
// copies of the Software, and to permit persons to whom the Software is
// furnished to do so, subject to the following conditions:
// 
// The above copyright notice and this permission notice shall be included in
// all copies or substantial portions of the Software.
// 
// THE SOFTWARE IS PROVIDED "AS IS", WITHOUT WARRANTY OF ANY KIND, EXPRESS OR
// IMPLIED, INCLUDING BUT NOT LIMITED TO THE WARRANTIES OF MERCHANTABILITY,
// FITNESS FOR A PARTICULAR PURPOSE AND NONINFRINGEMENT. IN NO EVENT SHALL THE
// AUTHORS OR COPYRIGHT HOLDERS BE LIABLE FOR ANY CLAIM, DAMAGES OR OTHER
// LIABILITY, WHETHER IN AN ACTION OF CONTRACT, TORT OR OTHERWISE, ARISING FROM,
// OUT OF OR IN CONNECTION WITH THE SOFTWARE OR THE USE OR OTHER DEALINGS IN
// THE SOFTWARE.

using System;
using MonoDevelop.CSharp.Resolver;
using ICSharpCode.NRefactory.CSharp;
using System.Collections.Generic;
using Mono.TextEditor;
using MonoDevelop.Projects;
using MonoDevelop.Core;
using MonoDevelop.Refactoring;
using ICSharpCode.NRefactory.CSharp.Refactoring;
using ICSharpCode.NRefactory.TypeSystem;
using ICSharpCode.NRefactory.TypeSystem.Implementation;
using ICSharpCode.NRefactory.CSharp.Resolver;
using System.Linq;
using MonoDevelop.TypeSystem;
using ICSharpCode.NRefactory;
using ICSharpCode.NRefactory.Semantics;

namespace MonoDevelop.CSharp.ContextAction
{
	public class MDRefactoringContext : RefactoringContext
	{
		public MonoDevelop.Ide.Gui.Document Document {
			get;
			private set;
		}
		
		public override bool HasCSharp3Support {
			get {
				var project = Document.Project as DotNetProject;
				if (project == null)
					return true;
				switch (project.TargetFramework.ClrVersion) {
				case ClrVersion.Net_1_1:
				case ClrVersion.Net_2_0:
				case ClrVersion.Clr_2_1:
					return false;
				default:
					return true;
				}
			}
		}
		
		public override ITypeResolveContext TypeResolveContext {
			get {
				return Document.TypeResolveContext;
			}
		}
		
		public override CSharpFormattingOptions FormattingOptions {
			get {
				return Document.GetFormattingOptions ();
			}
		}
		
		public override string EolMarker {
			get {
				return Document.Editor.EolMarker;
			}
		}
		
		public override bool IsSomethingSelected { 
			get {
				return Document.Editor.IsSomethingSelected;
			}
		}
		
		public override string SelectedText {
			get {
				return Document.Editor.SelectedText;
			}
		}
		
		public override int SelectionStart {
			get {
				return Document.Editor.SelectionRange.Offset;
			}
		}
		
		public override int SelectionEnd { 
			get {
				return Document.Editor.SelectionRange.EndOffset;
			}
		}
		
		public override int SelectionLength {
			get {
				return Document.Editor.SelectionRange.Length;
			}
		}

		public override int GetOffset (TextLocation location)
		{
			return Document.Editor.LocationToOffset (location.Line, location.Column);
		}
		
		public override TextLocation GetLocation (int offset)
		{
			var loc = Document.Editor.OffsetToLocation (offset);
			return new TextLocation (loc.Line, loc.Column);
		}

		public override string GetText (int offset, int length)
		{
			return Document.Editor.GetTextAt (offset, length);
		}
		
		#region IChangeFactory implementation
		
		class MdTextReplaceAction : TextReplaceAction
		{
			MonoDevelop.Ide.Gui.Document doc;
			
			public MdTextReplaceAction (MonoDevelop.Ide.Gui.Document doc, int offset, int removedChars, string insertedText) : base (offset, removedChars, insertedText)
			{
				if (doc == null)
					throw new ArgumentNullException ("doc");
				this.doc = doc;
			}
			
			public override void Perform (Script script)
			{
				doc.Editor.Replace (Offset, RemovedChars, InsertedText);
			}
		}
		
		public override TextReplaceAction CreateTextReplaceAction (int offset, int removedChars, string insertedText)
		{
			return new MdTextReplaceAction (Document, offset, removedChars, insertedText);
		}
		
		class MdNodeOutputAction : NodeOutputAction
		{
			MonoDevelop.Ide.Gui.Document doc;
			
			public MdNodeOutputAction (MonoDevelop.Ide.Gui.Document doc, int offset, int removedChars, NodeOutput output) : base (offset, removedChars, output)
			{
				if (doc == null)
					throw new ArgumentNullException ("doc");
				if (output == null)
					throw new ArgumentNullException ("output");
				this.doc = doc;
			}
			
			public override void Perform (Script script)
			{
				doc.Editor.Replace (Offset, RemovedChars, NodeOutput.Text);
			}
		}
		
		public override NodeOutputAction CreateNodeOutputAction (int offset, int removedChars, NodeOutput output)
		{
			return new MdNodeOutputAction (Document, offset, removedChars, output);
		}
		
		class MdNodeSelectionAction : NodeSelectionAction
		{
			MonoDevelop.Ide.Gui.Document doc;
			
			public MdNodeSelectionAction (MonoDevelop.Ide.Gui.Document doc, AstNode node) : base (node)
			{
				if (doc == null)
					throw new ArgumentNullException ("doc");
				this.doc = doc;
			}
			
			public override void Perform (Script script)
			{
				foreach (var action in script.Actions) {
					if (action == this)
						break;
					var noa = action as NodeOutputAction;
					if (noa == null)
						continue;
					NodeOutput.Segment segment;
					if (noa.NodeOutput.NodeSegments.TryGetValue (AstNode, out segment)) {
						var lead = noa.Offset + segment.EndOffset;
						doc.Editor.Caret.Offset = lead;
						doc.Editor.SetSelection (noa.Offset + segment.Offset, lead);
					}
				}
			}
		}
		
		public override NodeSelectionAction CreateNodeSelectionAction (AstNode node)
		{
			return new MdNodeSelectionAction (this.Document, node);
		}
		
		class MdFormatTextAction : FormatTextAction
		{
			MDRefactoringContext ctx;

			public MdFormatTextAction (MDRefactoringContext ctx, Func<RefactoringContext, AstNode> callback) : base (callback)
			{
				this.ctx = ctx;
			}

			public override void Perform (Script script)
			{
				ctx.Document.UpdateParseDocument ();
				ctx.Unit = ctx.Document.ParsedDocument.Annotation<CompilationUnit> ();
			
				var node = Callback (ctx);
				if (node != null)
					node.FormatText (ctx.Document);
			}
		}
		
		public override FormatTextAction CreateFormatTextAction (Func<RefactoringContext, AstNode> callback)
		{
			return new MdFormatTextAction (this, callback);
		}
		
		class MdLinkAction : CreateLinkAction
		{
			MDRefactoringContext ctx;
			
			public MdLinkAction (MDRefactoringContext ctx, IEnumerable<AstNode> linkedNodes) : base (linkedNodes)
			{
				this.ctx = ctx;
			}
			
			public override void Perform (Script script)
			{
				List<Segment> segments = new List<Segment> ();
				foreach (var action in script.Actions) {
					if (action == this)
						break;
					var noa = action as NodeOutputAction;
					if (noa == null)
						continue;
					foreach (var astNode in Linked) {
						NodeOutput.Segment segment;
						if (noa.NodeOutput.NodeSegments.TryGetValue (astNode, out segment))
							segments.Add (new Segment (noa.Offset + segment.Offset, segment.Length));
					}
				}
				segments.Sort ((x, y) => x.Offset.CompareTo (y.Offset));
				var link = new TextLink ("name");
				segments.ForEach (s => link.AddLink (s));
				var links = new List<TextLink> ();
				links.Add (link);
				var tle = new TextLinkEditMode (ctx.Document.Editor.Parent, 0, links);
				tle.SetCaretPosition = false;
				if (tle.ShouldStartTextLinkMode) {
					tle.OldMode = ctx.Document.Editor.CurrentMode;
					tle.StartMode ();
					ctx.Document.Editor.CurrentMode = tle;
				}
			}
		}
		
		public override CreateLinkAction CreateLinkAction (IEnumerable<AstNode> linkedNodes)
		{
			return new MdLinkAction (this, linkedNodes);
		}
		
		#endregion
		
		public class MdScript : Script
		{
			MDRefactoringContext ctx;
			
			public MdScript (MDRefactoringContext ctx) : base(ctx)
			{
				this.ctx = ctx;
			}

			public static void RunActions (IList<ICSharpCode.NRefactory.CSharp.Refactoring.Action> actions, Script script)
			{
				for (int i = 0; i < actions.Count; i++) {
					actions [i].Perform (script);
					var replaceChange = actions [i] as TextReplaceAction;
					if (replaceChange == null)
						continue;
					for (int j = 0; j < actions.Count; j++) {
						if (i == j)
							continue;
						var change = actions [j] as TextReplaceAction;
						if (change == null)
							continue;
						if (replaceChange.Offset >= 0 && change.Offset >= 0) {
							if (replaceChange.Offset < change.Offset) {
								change.Offset -= replaceChange.RemovedChars;
								if (!string.IsNullOrEmpty (replaceChange.InsertedText))
									change.Offset += replaceChange.InsertedText.Length;
							} else if (replaceChange.Offset < change.Offset + change.RemovedChars) {
								change.RemovedChars = Math.Max (0, change.RemovedChars - replaceChange.RemovedChars);
								change.Offset = replaceChange.Offset + (!string.IsNullOrEmpty (replaceChange.InsertedText) ? replaceChange.InsertedText.Length : 0);
							}
						}
					}
				}
			}
			
			public override void Dispose ()
			{
				RunActions (changes, this);
			}
			
			public override void InsertWithCursor (string operation, AstNode node, InsertPosition defaultPosition)
			{
				var editor = ctx.Document.Editor;
				var mode = new InsertionCursorEditMode (editor.Parent, CodeGenerationService.GetInsertionPoints (ctx.Document, ctx.Document.ParsedDocument.GetInnermostTypeDefinition (ctx.Location.Line, ctx.Location.Column)));
				var helpWindow = new Mono.TextEditor.PopupWindow.ModeHelpWindow ();
				helpWindow.TransientFor = MonoDevelop.Ide.IdeApp.Workbench.RootWindow;
				helpWindow.TitleText = string.Format (GettextCatalog.GetString ("<b>{0} -- Targeting</b>"), operation);
				helpWindow.Items.Add (new KeyValuePair<string, string> (GettextCatalog.GetString ("<b>Key</b>"), GettextCatalog.GetString ("<b>Behavior</b>")));
				helpWindow.Items.Add (new KeyValuePair<string, string> (GettextCatalog.GetString ("<b>Up</b>"), GettextCatalog.GetString ("Move to <b>previous</b> target point.")));
				helpWindow.Items.Add (new KeyValuePair<string, string> (GettextCatalog.GetString ("<b>Down</b>"), GettextCatalog.GetString ("Move to <b>next</b> target point.")));
				helpWindow.Items.Add (new KeyValuePair<string, string> (GettextCatalog.GetString ("<b>Enter</b>"), GettextCatalog.GetString ("<b>Accept</b> target point.")));
				helpWindow.Items.Add (new KeyValuePair<string, string> (GettextCatalog.GetString ("<b>Esc</b>"), GettextCatalog.GetString ("<b>Cancel</b> this operation.")));
				mode.HelpWindow = helpWindow;
				
				switch (defaultPosition) {
				case InsertPosition.Start:
					mode.CurIndex = 0;
					break;
				case InsertPosition.End:
					mode.CurIndex = mode.InsertionPoints.Count - 1;
					break;
				case InsertPosition.Before:
					for (int i = 0; i < mode.InsertionPoints.Count; i++) {
						if (mode.InsertionPoints [i].Location < new DocumentLocation (ctx.Location.Line, ctx.Location.Column))
							mode.CurIndex = i;
					}
					break;
				case InsertPosition.After:
					for (int i = 0; i < mode.InsertionPoints.Count; i++) {
						if (mode.InsertionPoints [i].Location > new DocumentLocation (ctx.Location.Line, ctx.Location.Column)) {
							mode.CurIndex = i;
							break;
						}
					}
					break;
				}
				
				mode.StartMode ();
				mode.Exited += delegate(object s, InsertionCursorEventArgs iCArgs) {
					if (iCArgs.Success) {
						var output = OutputNode (GetIndentLevelAt (editor.LocationToOffset (iCArgs.InsertionPoint.Location)), node);
						iCArgs.InsertionPoint.Insert (editor, output.Text);
					}
				};
			}
			
		}
		
		public override Script StartScript ()
		{
			return new MdScript (this);
		}
		CSharpParsedFile CSharpParsedFile { get; set; }
		
		public MDRefactoringContext (MonoDevelop.Ide.Gui.Document document, TextLocation loc)
		{
			if (document == null)
				throw new ArgumentNullException ("document");
			this.Document = document;
<<<<<<< HEAD
			this.Location = new TextLocation (loc.Line, loc.Column);
			this.Unit = document.ParsedDocument.Annotation<CompilationUnit> ();
			this.CSharpParsedFile = document.ParsedDocument.Annotation<CSharpParsedFile> ();
=======
			this.Location = new AstLocation (loc.Line, loc.Column);
			this.Unit = document.ParsedDocument.LanguageAST as ICSharpCode.NRefactory.CSharp.CompilationUnit;
		}
		
	/*	public override AstType CreateShortType (AstType fullType)
		{
			return MonoDevelop.ContextAction.ContextAction.ShortenTypeName (Document, fullType.ConvertToReturnType ());
>>>>>>> f36dd68c
		}
		
		public override AstType CreateShortType (IType fullType)
		{
<<<<<<< HEAD
			Console.WriteLine (Environment.StackTrace);
			var csResolver = new CSharpResolver (TypeResolveContext, System.Threading.CancellationToken.None);
			csResolver.CurrentMember = CSharpParsedFile.GetMember (Location);
			csResolver.CurrentTypeDefinition = CSharpParsedFile.GetInnermostTypeDefinition (Location);
			csResolver.CurrentUsingScope = CSharpParsedFile.GetUsingScope (Location);
			TypeSystemAstBuilder builder = new TypeSystemAstBuilder (csResolver);
			return builder.ConvertType (fullType);
		}
		
		/*
=======
			return MonoDevelop.ContextAction.ContextAction.ShortenTypeName (Document, fullTypeName);
		}
		*/
		
		NRefactoryResolver resolver;
		public NRefactoryResolver Resolver {
			get {
				if (resolver == null)
					resolver = new NRefactoryResolver (Document.Dom, Document.CompilationUnit, Document.Editor, Document.FileName); 
				return resolver;
			}
		}
	/*	
>>>>>>> f36dd68c
		Dictionary<AstNode, MonoDevelop.Projects.Dom.ResolveResult> resolveCache = new Dictionary<AstNode, MonoDevelop.Projects.Dom.ResolveResult> ();
		MonoDevelop.Projects.Dom.ResolveResult Resolve (AstNode node)
		{
			MonoDevelop.Projects.Dom.ResolveResult result;
			if (!resolveCache.TryGetValue (node, out result))
				resolveCache [node] = result = Resolver.Resolve (node.ToString (), new  MonoDevelop.Projects.Dom.TextLocation (Location.Line, Location.Column));
			return result;
		}*/
		
<<<<<<< HEAD
		ParsedDocument ParsedDocument {
=======
		*/
		ParsedFile ParsedFile {
>>>>>>> f36dd68c
			get {
				return Document.ParsedDocument;
			}
		}
		
<<<<<<< HEAD
		public override ResolveResult Resolve (AstNode node)
=======
	/*	public override IEnumerable<ICSharpCode.NRefactory.TypeSystem.IMember> ResolveMember (Expression expression)
>>>>>>> f36dd68c
		{
			var pf = ParsedDocument.Annotation<CSharpParsedFile> ();
			var csResolver = new CSharpResolver (TypeResolveContext, System.Threading.CancellationToken.None);
			var navigator = new NodeListResolveVisitorNavigator (new[] { node });
			
			var visitor = new ICSharpCode.NRefactory.CSharp.Resolver.ResolveVisitor (csResolver, pf, navigator);
<<<<<<< HEAD
			Unit.AcceptVisitor (visitor, null);
			return visitor.Resolve (node);
		}
=======
		
			visitor.VisitCompilationUnit (Unit, null);
			var resolveResult = visitor.Resolve (expression);
			if (resolveResult == null)
				yield break;
			if (resolveResult is MemberResolveResult) {
				yield return ((MemberResolveResult)resolveResult).Member;
			} else if (resolveResult is MethodGroupResolveResult) {
				var mgg = (MethodGroupResolveResult)resolveResult;
				foreach (var m in mgg.Methods)
					yield return m;
			}
		}*/	
>>>>>>> f36dd68c
		
		public override void ReplaceReferences (ICSharpCode.NRefactory.TypeSystem.IMember member, MemberDeclaration replaceWidth)
		{
			// TODO
		}
		
<<<<<<< HEAD
=======
//		public override ICSharpCode.NRefactory.TypeSystem.ITypeDefinition GetDefinition (AstType resolvedType)
//		{
//			var rr = Resolve (resolvedType);
//			if (rr == null)
//				return null;
//			var type = Document.Dom.GetType (rr.ResolvedType);
//			if (type == null)
//				return null;
//			return TypeResolveContext.GetClass (type.Namespace, type.Name, type.TypeParameters.Count, StringComparer.InvariantCulture);
//		}
		
>>>>>>> f36dd68c
		/*
		public bool IsValid {
			get {
				return Unit != null;
			}
		}
		
		public int GetIndentLevel (AstNode node)
		{
			return GetIndentLevel (node.StartLocation.Line);
		}
				
		public int GetIndentLevel (int line)
		{
			return Document.CalcIndentLevel (Document.Editor.GetLineIndent (line));
		}
		
		public void SetSelection (AstNode node)
		{
			this.selectNode = node;
		}
		
		AstNode selectNode = null;
		
		
		NodeOutput OutputNode (AstNode node, int indentLevel, Action<int, AstNode> outputStarted = null)
		{
			NodeOutput result = new NodeOutput ();
			
			return Document.OutputNode (node, indentLevel, delegate(int outOffset, AstNode outNode) {
				result.nodeSegments [outNode] = new Segment (outOffset, 0);
				if (outputStarted != null)
					outputStarted (outOffset, outNode);
			}, delegate(int outOffset, AstNode outNode) {
				result.nodeSegments [outNode].Length = outOffset - result.nodeSegments [outNode].Offset;
			});
		}
		
		public void StartTextLinkMode (int baseOffset, int replaceLength, IEnumerable<int> offsets)
		{
			CommitChanges ();
		}
		
		

		public string GetText (AstNode node)
		{
			return Document.Editor.GetTextAt (GetSegment (node));
		}
		
		public ISegment GetSegment (AstNode node)
		{
			var startOffset = Document.Editor.LocationToOffset (node.StartLocation.Line, node.StartLocation.Column);
			var endOffset   = Document.Editor.LocationToOffset (node.EndLocation.Line, node.EndLocation.Column);
			
			return new Segment (startOffset, endOffset - startOffset);
		}
		
		public void FormatText (Func<MDRefactoringContext, AstNode> update)
		{
		}
		
		
		
		

		*/
		
		//these methods don't get used in 2.8
		
		public override AstType CreateShortType (AstType fullType)
		{
			throw new NotImplementedException ();
		}
		
		public override AstType CreateShortType (ICSharpCode.NRefactory.TypeSystem.IType fullType)
		{
			throw new NotImplementedException ();
		}
		
		public override ResolveResult Resolve (AstNode expression)
		{
			throw new NotImplementedException ();
		}
	}
}<|MERGE_RESOLUTION|>--- conflicted
+++ resolved
@@ -383,24 +383,13 @@
 			if (document == null)
 				throw new ArgumentNullException ("document");
 			this.Document = document;
-<<<<<<< HEAD
 			this.Location = new TextLocation (loc.Line, loc.Column);
 			this.Unit = document.ParsedDocument.Annotation<CompilationUnit> ();
 			this.CSharpParsedFile = document.ParsedDocument.Annotation<CSharpParsedFile> ();
-=======
-			this.Location = new AstLocation (loc.Line, loc.Column);
-			this.Unit = document.ParsedDocument.LanguageAST as ICSharpCode.NRefactory.CSharp.CompilationUnit;
-		}
-		
-	/*	public override AstType CreateShortType (AstType fullType)
-		{
-			return MonoDevelop.ContextAction.ContextAction.ShortenTypeName (Document, fullType.ConvertToReturnType ());
->>>>>>> f36dd68c
 		}
 		
 		public override AstType CreateShortType (IType fullType)
 		{
-<<<<<<< HEAD
 			Console.WriteLine (Environment.StackTrace);
 			var csResolver = new CSharpResolver (TypeResolveContext, System.Threading.CancellationToken.None);
 			csResolver.CurrentMember = CSharpParsedFile.GetMember (Location);
@@ -411,21 +400,6 @@
 		}
 		
 		/*
-=======
-			return MonoDevelop.ContextAction.ContextAction.ShortenTypeName (Document, fullTypeName);
-		}
-		*/
-		
-		NRefactoryResolver resolver;
-		public NRefactoryResolver Resolver {
-			get {
-				if (resolver == null)
-					resolver = new NRefactoryResolver (Document.Dom, Document.CompilationUnit, Document.Editor, Document.FileName); 
-				return resolver;
-			}
-		}
-	/*	
->>>>>>> f36dd68c
 		Dictionary<AstNode, MonoDevelop.Projects.Dom.ResolveResult> resolveCache = new Dictionary<AstNode, MonoDevelop.Projects.Dom.ResolveResult> ();
 		MonoDevelop.Projects.Dom.ResolveResult Resolve (AstNode node)
 		{
@@ -435,67 +409,28 @@
 			return result;
 		}*/
 		
-<<<<<<< HEAD
 		ParsedDocument ParsedDocument {
-=======
-		*/
-		ParsedFile ParsedFile {
->>>>>>> f36dd68c
 			get {
 				return Document.ParsedDocument;
 			}
 		}
 		
-<<<<<<< HEAD
 		public override ResolveResult Resolve (AstNode node)
-=======
-	/*	public override IEnumerable<ICSharpCode.NRefactory.TypeSystem.IMember> ResolveMember (Expression expression)
->>>>>>> f36dd68c
 		{
 			var pf = ParsedDocument.Annotation<CSharpParsedFile> ();
 			var csResolver = new CSharpResolver (TypeResolveContext, System.Threading.CancellationToken.None);
 			var navigator = new NodeListResolveVisitorNavigator (new[] { node });
 			
 			var visitor = new ICSharpCode.NRefactory.CSharp.Resolver.ResolveVisitor (csResolver, pf, navigator);
-<<<<<<< HEAD
 			Unit.AcceptVisitor (visitor, null);
 			return visitor.Resolve (node);
 		}
-=======
-		
-			visitor.VisitCompilationUnit (Unit, null);
-			var resolveResult = visitor.Resolve (expression);
-			if (resolveResult == null)
-				yield break;
-			if (resolveResult is MemberResolveResult) {
-				yield return ((MemberResolveResult)resolveResult).Member;
-			} else if (resolveResult is MethodGroupResolveResult) {
-				var mgg = (MethodGroupResolveResult)resolveResult;
-				foreach (var m in mgg.Methods)
-					yield return m;
-			}
-		}*/	
->>>>>>> f36dd68c
 		
 		public override void ReplaceReferences (ICSharpCode.NRefactory.TypeSystem.IMember member, MemberDeclaration replaceWidth)
 		{
 			// TODO
 		}
 		
-<<<<<<< HEAD
-=======
-//		public override ICSharpCode.NRefactory.TypeSystem.ITypeDefinition GetDefinition (AstType resolvedType)
-//		{
-//			var rr = Resolve (resolvedType);
-//			if (rr == null)
-//				return null;
-//			var type = Document.Dom.GetType (rr.ResolvedType);
-//			if (type == null)
-//				return null;
-//			return TypeResolveContext.GetClass (type.Namespace, type.Name, type.TypeParameters.Count, StringComparer.InvariantCulture);
-//		}
-		
->>>>>>> f36dd68c
 		/*
 		public bool IsValid {
 			get {
