--- conflicted
+++ resolved
@@ -86,25 +86,14 @@
 			
 			var parent = member.DeclaringTypeDefinition;
 			while (parent != null) {
-<<<<<<< HEAD
 				sb.Append ("class " + parent.Name +" {");
-=======
-				sb.Append ("class Stub {");
 				sb.Append (data.Editor.EolMarker);
->>>>>>> b9a2ca42
 				closingBrackets++;
 				parent = parent.DeclaringTypeDefinition;
 			}
-<<<<<<< HEAD
-			
-			sb.AppendLine ();
-			int startOffset = sb.Length;
+
 			int memberStart = data.Editor.LocationToOffset (member.Region.BeginLine, 1);
 			int memberEnd = data.Editor.LocationToOffset (member.Region.EndLine + (runAferCR ? 1 : 0), member.Region.EndColumn);
-=======
-			int memberStart = data.Editor.LocationToOffset (member.Location.Line, 1);
-			int memberEnd = data.Editor.LocationToOffset (member.BodyRegion.End.Line + (runAferCR ? 1 : 0), member.BodyRegion.End.Column);
->>>>>>> b9a2ca42
 			if (memberEnd < 0)
 				memberEnd = data.Editor.Length;
 			
@@ -115,11 +104,7 @@
 			sb.Append (data.Editor.EolMarker);
 			sb.Append (new string ('}', closingBrackets));
 			
-<<<<<<< HEAD
 			var stubData = new TextEditorData () { Text = sb.ToString () };
-=======
-			TextEditorData stubData = new TextEditorData () { Text = sb.ToString () };
->>>>>>> b9a2ca42
 			stubData.Document.FileName = data.FileName;
 			var parser = new ICSharpCode.NRefactory.CSharp.CSharpParser ();
 			var compilationUnit = parser.Parse (stubData);
@@ -142,11 +127,8 @@
 			var changes = new List<ICSharpCode.NRefactory.CSharp.Refactoring.Action> ();
 			changes.AddRange (domSpacingVisitor.Changes.Cast<TextReplaceAction> ().Where (c => startOffset < c.Offset && c.Offset < endOffset));
 			
-<<<<<<< HEAD
-			int delta = data.Editor.LocationToOffset (member.Region.BeginLine, 1) - startOffset;
-=======
 			int delta = memberStart - startOffset;
->>>>>>> b9a2ca42
+			
 			HashSet<int> lines = new HashSet<int> ();
 			foreach (TextReplaceAction change in changes) {
 				change.Offset += delta;
