--- conflicted
+++ resolved
@@ -65,14 +65,8 @@
 				var startLine = indent.Editor.GetLineByOffset (insertionOffset);
 
 				var policy = indent.DocumentContext.GetFormattingPolicy ();
-<<<<<<< HEAD
 				var optionSet = policy.CreateOptions (indent.Editor.Options);
-				var span = new TextSpan (lineStartOffset, formatCharsCount);
-=======
-				var textPolicy = indent.DocumentContext.Project.Policies.Get<Ide.Gui.Content.TextStylePolicy> (indent.Editor.MimeType);
-				var optionSet = policy.CreateOptions (textPolicy);
 				var span = new TextSpan (insertionOffset, insertedChars);
->>>>>>> 093037fb
 
 				var rules = new List<IFormattingRule> { new PasteFormattingRule () };
 				rules.AddRange (Formatter.GetDefaultFormattingRules (indent.DocumentContext.AnalysisDocument));
