--- conflicted
+++ resolved
@@ -94,12 +94,8 @@
 
 		public unsafe ParsedDocument Parse (string fileName, string content)
 		{
-<<<<<<< HEAD
+			var regionStack = new Stack<Tuple<string, TextLocation>> ();
 			var result = new DefaultParsedDocument (fileName);
-=======
-			var regionStack = new Stack<Tuple<string, DomLocation>> ();
-			var result = new ParsedDocument (fileName);
->>>>>>> e16c0fb3
 			bool inSingleComment = false, inMultiLineComment = false;
 			bool inString = false, inVerbatimString = false;
 			bool inChar = false;
@@ -120,7 +116,7 @@
 						ptr++;
 
 						if (StartsIdentifier (ptr, endPtr, "region")) {
-							var regionLocation = new DomLocation (line, column);
+							var regionLocation = new TextLocation (line, column);
 							column++;
 							ptr += "region".Length;
 							column += "region".Length;
