--- conflicted
+++ resolved
@@ -100,15 +100,9 @@
       <Name>MonoDevelop.Deployment</Name>
       <Private>False</Private>
     </ProjectReference>
-<<<<<<< HEAD
     <ProjectReference Include="..\..\MonoDevelop.XmlEditor\MonoDevelop.XmlEditor.csproj">
       <Project>{86DFC74A-B0B6-4C73-9E05-9098DA8FA5F1}</Project>
       <Name>MonoDevelop.XmlEditor</Name>
-=======
-    <ProjectReference Include="..\..\MonoDevelop.SourceEditor2\MonoDevelop.SourceEditor.csproj">
-      <Project>{F8F92AA4-A376-4679-A9D4-60E7B7FBF477}</Project>
-      <Name>MonoDevelop.SourceEditor</Name>
->>>>>>> 9637324a
       <Private>False</Private>
     </ProjectReference>
     <ProjectReference Include="..\..\MonoDevelop.Debugger\MonoDevelop.Debugger.csproj">
