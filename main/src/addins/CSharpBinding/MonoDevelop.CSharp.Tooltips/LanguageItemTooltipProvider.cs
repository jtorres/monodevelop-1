// LanguageItemTooltipProvider.cs
//
// Author:
//   Lluis Sanchez Gual <lluis@novell.com>
//
// Copyright (c) 2008 Novell, Inc (http://www.novell.com)
//
// Permission is hereby granted, free of charge, to any person obtaining a copy
// of this software and associated documentation files (the "Software"), to deal
// in the Software without restriction, including without limitation the rights
// to use, copy, modify, merge, publish, distribute, sublicense, and/or sell
// copies of the Software, and to permit persons to whom the Software is
// furnished to do so, subject to the following conditions:
//
// The above copyright notice and this permission notice shall be included in
// all copies or substantial portions of the Software.
//
// THE SOFTWARE IS PROVIDED "AS IS", WITHOUT WARRANTY OF ANY KIND, EXPRESS OR
// IMPLIED, INCLUDING BUT NOT LIMITED TO THE WARRANTIES OF MERCHANTABILITY,
// FITNESS FOR A PARTICULAR PURPOSE AND NONINFRINGEMENT. IN NO EVENT SHALL THE
// AUTHORS OR COPYRIGHT HOLDERS BE LIABLE FOR ANY CLAIM, DAMAGES OR OTHER
// LIABILITY, WHETHER IN AN ACTION OF CONTRACT, TORT OR OTHERWISE, ARISING FROM,
// OUT OF OR IN CONNECTION WITH THE SOFTWARE OR THE USE OR OTHER DEALINGS IN
// THE SOFTWARE.
//
//

using System;
using Mono.TextEditor;
using MonoDevelop.Ide.TypeSystem;
using ICSharpCode.NRefactory.Semantics;
using MonoDevelop.Ide;
using ICSharpCode.NRefactory.CSharp;
using MonoDevelop.CSharp;
using ICSharpCode.NRefactory.TypeSystem;
using Gtk;
using ICSharpCode.NRefactory.CSharp.Resolver;
using ICSharpCode.NRefactory.CSharp.TypeSystem;
using System.Threading;
using System.Text;
using MonoDevelop.Core;
using System.Collections.Generic;
using System.Linq;
using MonoDevelop.CSharp.Resolver;
using MonoDevelop.Ide.CodeCompletion;
using MonoDevelop.CSharp.Completion;
using MonoDevelop.Components;

namespace MonoDevelop.SourceEditor
{
	public class LanguageItemTooltipProvider: TooltipProvider, IDisposable
	{
		public LanguageItemTooltipProvider()
		{
		}

		class ToolTipData
		{
			public SyntaxTree Unit;
			public ResolveResult Result;
			public AstNode Node;
			public CSharpAstResolver Resolver;

			public ToolTipData (ICSharpCode.NRefactory.CSharp.SyntaxTree unit, ICSharpCode.NRefactory.Semantics.ResolveResult result, ICSharpCode.NRefactory.CSharp.AstNode node, CSharpAstResolver file)
			{
				this.Unit = unit;
				this.Result = result;
				this.Node = node;
				this.Resolver = file;
			}
		}

		#region ITooltipProvider implementation 
		
		public override TooltipItem GetItem (Mono.TextEditor.TextEditor editor, int offset)
		{
			var doc = IdeApp.Workbench.ActiveDocument;
			if (doc == null || doc.ParsedDocument == null)
				return null;
			var unit = doc.ParsedDocument.GetAst<SyntaxTree> ();
			if (unit == null)
				return null;

			var file = doc.ParsedDocument.ParsedFile as CSharpUnresolvedFile;
			if (file == null)
				return null;
			
			ResolveResult result;
			AstNode node;
			var loc = editor.OffsetToLocation (offset);
			if (!doc.TryResolveAt (loc, out result, out node)) {
				if (node is CSharpTokenNode) {
					int startOffset2 = editor.LocationToOffset (node.StartLocation);
					int endOffset2 = editor.LocationToOffset (node.EndLocation);
					return new TooltipItem (new ToolTipData (unit, result, node, null), startOffset2, endOffset2 - startOffset2);
				}
				return null;
			}
			if (node == lastNode)
				return lastResult;
			var resolver = new CSharpAstResolver (doc.Compilation, unit, file);
			resolver.ApplyNavigator (new NodeListResolveVisitorNavigator (node), CancellationToken.None);

			var hoverNode = node.GetNodeAt (loc) ?? node;

			int startOffset = editor.LocationToOffset (hoverNode.StartLocation);
			int endOffset = editor.LocationToOffset (hoverNode.EndLocation);
			return lastResult = new TooltipItem (new ToolTipData (unit, result, node, resolver), startOffset, endOffset - startOffset);
		}
		
		AstNode lastNode = null;
		static TooltipInformationWindow lastWindow = null;

		TooltipItem lastResult;

		static void DestroyLastTooltipWindow ()
		{
			if (lastWindow != null) {
				lastWindow.Destroy ();
				lastWindow = null;
			}
		}

		#region IDisposable implementation

		public void Dispose ()
		{
			DestroyLastTooltipWindow ();
		}

		#endregion

		protected override Gtk.Window CreateTooltipWindow (Mono.TextEditor.TextEditor editor, int offset, Gdk.ModifierType modifierState, TooltipItem item)
		{
			var doc = IdeApp.Workbench.ActiveDocument;
			if (doc == null)
				return null;

			var titem = (ToolTipData)item.Item;

			var tooltipInformation = CreateTooltip (titem, offset, null);
			if (tooltipInformation == null || string.IsNullOrEmpty (tooltipInformation.SignatureMarkup))
				return null;

			var result = new TooltipInformationWindow ();
			result.ShowArrow = true;
			result.AddOverload (tooltipInformation);
			result.RepositionWindow ();
			return result;
		}

		public override Gtk.Window ShowTooltipWindow (TextEditor editor, int offset, Gdk.ModifierType modifierState, int mouseX, int mouseY, TooltipItem item)
		{
			var titem = (ToolTipData)item.Item;
			if (lastNode != null && lastWindow != null && lastWindow.IsRealized && titem.Node != null && lastNode == titem.Node)
				return lastWindow;
			
			DestroyLastTooltipWindow ();

			var tipWindow = CreateTooltipWindow (editor, offset, modifierState, item) as TooltipInformationWindow;
			if (tipWindow == null)
				return null;

			var hoverNode = titem.Node.GetNodeAt (editor.OffsetToLocation (offset)) ?? titem.Node;
			var p1 = editor.LocationToPoint (hoverNode.StartLocation);
			var p2 = editor.LocationToPoint (hoverNode.EndLocation);
			var caret = new Gdk.Rectangle ((int)p1.X - editor.Allocation.X, (int)p2.Y - editor.Allocation.Y, (int)(p2.X - p1.X), (int)editor.LineHeight);

			tipWindow.ShowPopup (editor, caret, PopupPosition.Top);
			
			lastWindow = tipWindow;
			lastNode   = titem.Node;
			return tipWindow;
		}


		TooltipInformation CreateTooltip (ToolTipData data, int offset, Ambience ambience)
		{
			ResolveResult result = data.Result;
			var doc = IdeApp.Workbench.ActiveDocument;
			if (doc == null)
				return null;
<<<<<<< HEAD

			if (result == null && data.Node is CSharpTokenNode) {
				var resolver = (doc.ParsedDocument.ParsedFile as CSharpUnresolvedFile).GetResolver (doc.Compilation, doc.Editor.Caret.Location);
				var sig = new SignatureMarkupCreator (resolver, doc.GetFormattingPolicy ().CreateOptions ());
				sig.BreakLineAfterReturnType = false;
				return sig.GetKeywordTooltip (data.Node);
			}

			if (result is UnknownIdentifierResolveResult) {
				return new TooltipInformation () {
					SignatureMarkup = string.Format ("error CS0103: The name `{0}' does not exist in the current context", ((UnknownIdentifierResolveResult)result).Identifier)
				};
			} else if (result is UnknownMemberResolveResult) {
				var ur = (UnknownMemberResolveResult)result;
				if (ur.TargetType.Kind != TypeKind.Unknown) {
					return new TooltipInformation () {
						SignatureMarkup = string.Format ("error CS0117: `{0}' does not contain a definition for `{1}'", ur.TargetType.FullName, ur.MemberName)
					};
				}
			} else if (result.IsError) {
				return new TooltipInformation () {
					SignatureMarkup = "Unknown resolve error."
				};
			}

			if (result is LocalResolveResult) {
				var lr = (LocalResolveResult)result;
				var tooltipInfo = new TooltipInformation ();
				var resolver = (doc.ParsedDocument.ParsedFile as CSharpUnresolvedFile).GetResolver (doc.Compilation, doc.Editor.Caret.Location);
				var sig = new SignatureMarkupCreator (resolver, doc.GetFormattingPolicy ().CreateOptions ());
				sig.BreakLineAfterReturnType =  false;
				tooltipInfo.SignatureMarkup = sig.GetLocalVariableMarkup (lr.Variable);
				return tooltipInfo;
			} else if (result is MethodGroupResolveResult) {
				var mrr = (MethodGroupResolveResult)result;
				var allMethods = new List<IMethod> (mrr.Methods);
				foreach (var l in mrr.GetExtensionMethods ()) {
					allMethods.AddRange (l);
				}
				
				var method = allMethods.FirstOrDefault ();
				if (method != null) {
					return MemberCompletionData.CreateTooltipInformation (
						doc.Compilation,
						doc.ParsedDocument.ParsedFile as CSharpUnresolvedFile,
						doc.Editor,
						doc.GetFormattingPolicy (),
						method, 
						false);
				}
			} else if (result is MemberResolveResult) {
				var member = ((MemberResolveResult)result).Member;
				return MemberCompletionData.CreateTooltipInformation (
					doc.Compilation,
					doc.ParsedDocument.ParsedFile as CSharpUnresolvedFile,
					doc.Editor,
					doc.GetFormattingPolicy (),
					member, 
					false);
			} else if (result is NamespaceResolveResult) {
				var tooltipInfo = new TooltipInformation ();
				var resolver = (doc.ParsedDocument.ParsedFile as CSharpUnresolvedFile).GetResolver (doc.Compilation, doc.Editor.Caret.Location);
				var sig = new SignatureMarkupCreator (resolver, doc.GetFormattingPolicy ().CreateOptions ());
				sig.BreakLineAfterReturnType =  false;
				tooltipInfo.SignatureMarkup = sig.GetMarkup (((NamespaceResolveResult)result).Namespace);
				return tooltipInfo;
			} else {
				return MemberCompletionData.CreateTooltipInformation (
					doc.Compilation,
					doc.ParsedDocument.ParsedFile as CSharpUnresolvedFile,
					doc.Editor,
					doc.GetFormattingPolicy (),
					result.Type, 
					false);
			}
=======
			try {
				OutputSettings settings = new OutputSettings (OutputFlags.ClassBrowserEntries | OutputFlags.IncludeParameterName | OutputFlags.IncludeKeywords | OutputFlags.IncludeMarkup | OutputFlags.UseFullName);
				// Approximate value for usual case
				StringBuilder s = new StringBuilder (150);
				string documentation = null;
				if (result is UnknownIdentifierResolveResult) {
					s.Append (String.Format (GettextCatalog.GetString ("Unresolved identifier '{0}'"), ((UnknownIdentifierResolveResult)result).Identifier));
				} else if (result.IsError) {
					s.Append (GettextCatalog.GetString ("Resolve error."));
				} else if (result is LocalResolveResult) {
					var lr = (LocalResolveResult)result;
					s.Append ("<small><i>");
					s.Append (lr.IsParameter ? paramStr : localStr);
					s.Append ("</i></small>\n");
					s.Append (ambience.GetString (lr.Variable.Type, settings));
					s.Append (" ");
					s.Append (lr.Variable.Name);
				} else if (result is MethodGroupResolveResult) {

					var mrr = (MethodGroupResolveResult)result;
					s.Append ("<small><i>");
					s.Append (methodStr);
					s.Append ("</i></small>\n");
					var allMethods = new List<IMethod> (mrr.Methods);
					foreach (var l in mrr.GetExtensionMethods ()) {
						allMethods.AddRange (l);
					}
					
					var method = allMethods.FirstOrDefault ();
					if (method != null) {
						s.Append (GLib.Markup.EscapeText (TextEditorResolverProvider.CreateAmbience (doc, offset, method.Compilation).ConvertEntity (method)));
						if (allMethods.Count > 1) {
							int overloadCount = allMethods.Count - 1;
							s.Append (string.Format (GettextCatalog.GetPluralString (" (+{0} overload)", " (+{0} overloads)", overloadCount), overloadCount));
						}
						documentation = AmbienceService.GetDocumentationSummary (method);
					}
				} else if (result is MemberResolveResult) {
					var member = ((MemberResolveResult)result).Member;
					s.Append ("<small><i>");
					s.Append (GetString (member));
					s.Append ("</i></small>\n");
					var field = member as IField;
					if (field != null && field.IsConst) {
						s.Append (GLib.Markup.EscapeText (TextEditorResolverProvider.CreateAmbience (doc, offset, field.Compilation).ConvertType (field.Type)));
						s.Append (" ");
						s.Append (field.Name);
						s.Append (" = ");
						s.Append (GetConst (field.ConstantValue));
						s.Append (";");
					} else {
						s.Append (GLib.Markup.EscapeText (TextEditorResolverProvider.CreateAmbience (doc, offset, member.Compilation).ConvertEntity (member)));
					}
					documentation = AmbienceService.GetDocumentationSummary (member);
				} else if (result is NamespaceResolveResult) {
					s.Append ("<small><i>");
					s.Append (namespaceStr);
					s.Append ("</i></small>\n");
					s.Append (ambience.GetString (((NamespaceResolveResult)result).NamespaceName, settings));
				} else {
					var tr = result;
					var typeString = GetString (tr.Type);
					if (!string.IsNullOrEmpty (typeString)) {
						s.Append ("<small><i>");
						s.Append (typeString);
						s.Append ("</i></small>\n");
					}
					settings.OutputFlags |= OutputFlags.UseFullName | OutputFlags.UseFullInnerTypeName;
					s.Append (ambience.GetString (tr.Type, settings));
					documentation = AmbienceService.GetDocumentationSummary (tr.Type.GetDefinition ());
				}
				
				if (!string.IsNullOrEmpty (documentation)) {
					s.Append ("\n<small>");
					s.Append (AmbienceService.GetDocumentationMarkup ("<summary>" + documentation + "</summary>"));
					s.Append ("</small>");
				}
				return s.ToString ();
			} catch (Exception e) {
				LoggingService.LogError ("Error while creating tooltip.", e);
				return null;
			}
		}
		
>>>>>>> f2b1c44f

			return null;
		}
		class ErrorVisitor : DepthFirstAstVisitor
		{
			readonly CSharpAstResolver resolver;
			readonly CancellationToken cancellationToken;

			ResolveResult errorResolveResult;
			public ResolveResult ErrorResolveResult {
				get {
					return errorResolveResult;
				}
			}			

			AstNode errorNode;

			public AstNode ErrorNode {
				get {
					return errorNode;
				}
			}

			public ErrorVisitor (CSharpAstResolver resolver, CancellationToken cancellationToken = default(CancellationToken))
			{
				this.resolver = resolver;
				this.cancellationToken = cancellationToken;
			}
			
			protected override void VisitChildren (AstNode node)
			{
				if (ErrorResolveResult != null || cancellationToken.IsCancellationRequested)
					return;
				if (node is Expression) {
					var rr = resolver.Resolve (node, cancellationToken);
					if (rr.IsError) {
						errorResolveResult = rr;
						errorNode = node;
					}
				}
				base.VisitChildren (node);
			}
		}

		
		protected override void GetRequiredPosition (Mono.TextEditor.TextEditor editor, Gtk.Window tipWindow, out int requiredWidth, out double xalign)
		{
			var win = (TooltipInformationWindow) tipWindow;
			requiredWidth = win.Allocation.Width;
			xalign = 0.5;
		}

		#endregion 

	}
}<|MERGE_RESOLUTION|>--- conflicted
+++ resolved
@@ -180,31 +180,31 @@
 			var doc = IdeApp.Workbench.ActiveDocument;
 			if (doc == null)
 				return null;
-<<<<<<< HEAD
-
-			if (result == null && data.Node is CSharpTokenNode) {
-				var resolver = (doc.ParsedDocument.ParsedFile as CSharpUnresolvedFile).GetResolver (doc.Compilation, doc.Editor.Caret.Location);
-				var sig = new SignatureMarkupCreator (resolver, doc.GetFormattingPolicy ().CreateOptions ());
-				sig.BreakLineAfterReturnType = false;
-				return sig.GetKeywordTooltip (data.Node);
-			}
-
-			if (result is UnknownIdentifierResolveResult) {
-				return new TooltipInformation () {
-					SignatureMarkup = string.Format ("error CS0103: The name `{0}' does not exist in the current context", ((UnknownIdentifierResolveResult)result).Identifier)
-				};
-			} else if (result is UnknownMemberResolveResult) {
-				var ur = (UnknownMemberResolveResult)result;
-				if (ur.TargetType.Kind != TypeKind.Unknown) {
+
+			try {
+				if (result == null && data.Node is CSharpTokenNode) {
+					var resolver = (doc.ParsedDocument.ParsedFile as CSharpUnresolvedFile).GetResolver (doc.Compilation, doc.Editor.Caret.Location);
+					var sig = new SignatureMarkupCreator (resolver, doc.GetFormattingPolicy ().CreateOptions ());
+					sig.BreakLineAfterReturnType = false;
+					return sig.GetKeywordTooltip (data.Node);
+				}
+
+				if (result is UnknownIdentifierResolveResult) {
 					return new TooltipInformation () {
-						SignatureMarkup = string.Format ("error CS0117: `{0}' does not contain a definition for `{1}'", ur.TargetType.FullName, ur.MemberName)
+						SignatureMarkup = string.Format ("error CS0103: The name `{0}' does not exist in the current context", ((UnknownIdentifierResolveResult)result).Identifier)
 					};
-				}
-			} else if (result.IsError) {
-				return new TooltipInformation () {
-					SignatureMarkup = "Unknown resolve error."
-				};
-			}
+				} else if (result is UnknownMemberResolveResult) {
+					var ur = (UnknownMemberResolveResult)result;
+					if (ur.TargetType.Kind != TypeKind.Unknown) {
+						return new TooltipInformation () {
+							SignatureMarkup = string.Format ("error CS0117: `{0}' does not contain a definition for `{1}'", ur.TargetType.FullName, ur.MemberName)
+						};
+					}
+				} else if (result.IsError) {
+					return new TooltipInformation () {
+						SignatureMarkup = "Unknown resolve error."
+					};
+				}
 
 			if (result is LocalResolveResult) {
 				var lr = (LocalResolveResult)result;
@@ -256,93 +256,11 @@
 					result.Type, 
 					false);
 			}
-=======
-			try {
-				OutputSettings settings = new OutputSettings (OutputFlags.ClassBrowserEntries | OutputFlags.IncludeParameterName | OutputFlags.IncludeKeywords | OutputFlags.IncludeMarkup | OutputFlags.UseFullName);
-				// Approximate value for usual case
-				StringBuilder s = new StringBuilder (150);
-				string documentation = null;
-				if (result is UnknownIdentifierResolveResult) {
-					s.Append (String.Format (GettextCatalog.GetString ("Unresolved identifier '{0}'"), ((UnknownIdentifierResolveResult)result).Identifier));
-				} else if (result.IsError) {
-					s.Append (GettextCatalog.GetString ("Resolve error."));
-				} else if (result is LocalResolveResult) {
-					var lr = (LocalResolveResult)result;
-					s.Append ("<small><i>");
-					s.Append (lr.IsParameter ? paramStr : localStr);
-					s.Append ("</i></small>\n");
-					s.Append (ambience.GetString (lr.Variable.Type, settings));
-					s.Append (" ");
-					s.Append (lr.Variable.Name);
-				} else if (result is MethodGroupResolveResult) {
-
-					var mrr = (MethodGroupResolveResult)result;
-					s.Append ("<small><i>");
-					s.Append (methodStr);
-					s.Append ("</i></small>\n");
-					var allMethods = new List<IMethod> (mrr.Methods);
-					foreach (var l in mrr.GetExtensionMethods ()) {
-						allMethods.AddRange (l);
-					}
-					
-					var method = allMethods.FirstOrDefault ();
-					if (method != null) {
-						s.Append (GLib.Markup.EscapeText (TextEditorResolverProvider.CreateAmbience (doc, offset, method.Compilation).ConvertEntity (method)));
-						if (allMethods.Count > 1) {
-							int overloadCount = allMethods.Count - 1;
-							s.Append (string.Format (GettextCatalog.GetPluralString (" (+{0} overload)", " (+{0} overloads)", overloadCount), overloadCount));
-						}
-						documentation = AmbienceService.GetDocumentationSummary (method);
-					}
-				} else if (result is MemberResolveResult) {
-					var member = ((MemberResolveResult)result).Member;
-					s.Append ("<small><i>");
-					s.Append (GetString (member));
-					s.Append ("</i></small>\n");
-					var field = member as IField;
-					if (field != null && field.IsConst) {
-						s.Append (GLib.Markup.EscapeText (TextEditorResolverProvider.CreateAmbience (doc, offset, field.Compilation).ConvertType (field.Type)));
-						s.Append (" ");
-						s.Append (field.Name);
-						s.Append (" = ");
-						s.Append (GetConst (field.ConstantValue));
-						s.Append (";");
-					} else {
-						s.Append (GLib.Markup.EscapeText (TextEditorResolverProvider.CreateAmbience (doc, offset, member.Compilation).ConvertEntity (member)));
-					}
-					documentation = AmbienceService.GetDocumentationSummary (member);
-				} else if (result is NamespaceResolveResult) {
-					s.Append ("<small><i>");
-					s.Append (namespaceStr);
-					s.Append ("</i></small>\n");
-					s.Append (ambience.GetString (((NamespaceResolveResult)result).NamespaceName, settings));
-				} else {
-					var tr = result;
-					var typeString = GetString (tr.Type);
-					if (!string.IsNullOrEmpty (typeString)) {
-						s.Append ("<small><i>");
-						s.Append (typeString);
-						s.Append ("</i></small>\n");
-					}
-					settings.OutputFlags |= OutputFlags.UseFullName | OutputFlags.UseFullInnerTypeName;
-					s.Append (ambience.GetString (tr.Type, settings));
-					documentation = AmbienceService.GetDocumentationSummary (tr.Type.GetDefinition ());
-				}
-				
-				if (!string.IsNullOrEmpty (documentation)) {
-					s.Append ("\n<small>");
-					s.Append (AmbienceService.GetDocumentationMarkup ("<summary>" + documentation + "</summary>"));
-					s.Append ("</small>");
-				}
-				return s.ToString ();
 			} catch (Exception e) {
 				LoggingService.LogError ("Error while creating tooltip.", e);
 				return null;
 			}
-		}
 		
->>>>>>> f2b1c44f
-
 			return null;
 		}
 		class ErrorVisitor : DepthFirstAstVisitor
