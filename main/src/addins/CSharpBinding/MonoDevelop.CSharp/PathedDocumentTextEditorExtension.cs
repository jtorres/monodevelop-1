--- conflicted
+++ resolved
@@ -76,18 +76,12 @@
 		{
 			CurrentPath = new PathEntry[] { new PathEntry (GettextCatalog.GetString ("No selection")) { Tag = null } };
 			isPathSet = false;
-<<<<<<< HEAD
-			UpdateOwnerProjects ();
-			UpdatePath (null, null);
-
-=======
 			// Delay the execution of UpdateOwnerProjects since it may end calling Document.AttachToProject,
 			// which shouldn't be called while the extension chain is being initialized.
 			Gtk.Application.Invoke (delegate {
 				UpdateOwnerProjects ();
 				UpdatePath (null, null);
 			});
->>>>>>> 0c61371d
 			Editor.CaretPositionChanged += UpdatePath;
 			ext = DocumentContext.GetContent<CSharpCompletionTextEditorExtension> ();
 			ext.TypeSegmentTreeUpdated += HandleTypeSegmentTreeUpdated;
