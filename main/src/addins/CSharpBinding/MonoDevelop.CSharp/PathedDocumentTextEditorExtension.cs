--- conflicted
+++ resolved
@@ -272,17 +272,10 @@
 					icon = ext.ownerProjects [n].StockIcon;
 				} else {
 					var node = memberList [n];
-<<<<<<< HEAD
 					if (node is MemberDeclarationSyntax) {
 						icon = ((MemberDeclarationSyntax)node).GetStockIcon ();
 					} else {
 						icon = node.Parent.GetStockIcon ();
-=======
-					if (node is EntityDeclaration) {
-						icon = ((EntityDeclaration)node).GetStockIcon ();
-					} else {
-						icon = ((EntityDeclaration)node.Parent).GetStockIcon ();
->>>>>>> a85fca73
 					}
 				}
 				return ImageService.GetIcon (icon, Gtk.IconSize.Menu);
@@ -304,24 +297,11 @@
 					var node = memberList [n];
 					var extEditor = ext.Document.Editor;
 					if (extEditor != null) {
-<<<<<<< HEAD
 						int offset;
 						if (node is OperatorDeclarationSyntax) { 
 							offset = Math.Max (1, ((OperatorDeclarationSyntax)node).OperatorToken.SpanStart);
 						} else if (node is MemberDeclarationSyntax && !(node is AccessorDeclarationSyntax)) {
 							offset = Math.Max (1, ((MemberDeclarationSyntax)node).SpanStart);
-=======
-						int line, col;
-						if (node is OperatorDeclaration) { 
-							line = Math.Max (1, ((OperatorDeclaration)node).OperatorToken.StartLocation.Line);
-							col = Math.Max (1, ((OperatorDeclaration)node).OperatorToken.StartLocation.Column);
-						} else if (node is IndexerDeclaration) { 
-							line = Math.Max (1, ((IndexerDeclaration)node).ThisToken.StartLocation.Line);
-							col = Math.Max (1, ((IndexerDeclaration)node).ThisToken.StartLocation.Column);
-						} else if (node is EntityDeclaration && !(node is Accessor)) {
-							line = Math.Max (1, ((EntityDeclaration)node).NameToken.StartLocation.Line);
-							col = Math.Max (1, ((EntityDeclaration)node).NameToken.StartLocation.Column);
->>>>>>> a85fca73
 						} else {
 							offset = node.SpanStart;
 						}
@@ -487,12 +467,7 @@
 
 			var curProject = ownerProjects.Count > 1 ? Document.Project : null;
 
-<<<<<<< HEAD
-			if (curType == curMember)
-=======
-			var curMember = unit.GetNodeAt<EntityDeclaration> (loc);
-			if (curType == curMember || curType is DelegateDeclaration)
->>>>>>> a85fca73
+			if (curType == curMember || curType is DelegateDeclarationSyntax)
 				curMember = null;
 			if (isPathSet && curType == lastType && curMember == lastMember && curProject == lastProject)
 				return;
@@ -534,31 +509,20 @@
 				var type = curType;
 				var pos = result.Count;
 				while (type != null) {
-<<<<<<< HEAD
 					if (!(type is TypeDeclarationSyntax))
 						break;
 					result.Insert (pos, new PathEntry (ImageService.GetIcon (type.GetStockIcon (), Gtk.IconSize.Menu), GetEntityMarkup (type)) { Tag = (object)type ?? unit });
 					type = type.Parent;
-=======
-					var declaringType = type.Parent as TypeDeclaration;
-					result.Insert (pos, new PathEntry (ImageService.GetIcon (type.GetStockIcon (), Gtk.IconSize.Menu), GetEntityMarkup (type)) { Tag = (AstNode)declaringType ?? unit });
-					type = declaringType;
->>>>>>> a85fca73
 				}
 			}
 				
 			if (curMember != null) {
 				result.Add (new PathEntry (ImageService.GetIcon (curMember.GetStockIcon (), Gtk.IconSize.Menu), curMemberMarkup) { Tag = curMember });
-<<<<<<< HEAD
 				if (curMember.CSharpKind () == SyntaxKind.GetAccessorDeclaration ||
 					curMember.CSharpKind () == SyntaxKind.SetAccessorDeclaration ||
 					curMember.CSharpKind () == SyntaxKind.AddAccessorDeclaration ||
 					curMember.CSharpKind () == SyntaxKind.RemoveAccessorDeclaration) {
 					var parent = curMember.Parent;
-=======
-				if (curMember is Accessor) {
-					var parent = curMember.Parent as EntityDeclaration;
->>>>>>> a85fca73
 					if (parent != null)
 						result.Insert (result.Count - 1, new PathEntry (ImageService.GetIcon (parent.GetStockIcon (), Gtk.IconSize.Menu), GetEntityMarkup (parent)) { Tag = parent });
 				}
