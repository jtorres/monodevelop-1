// 
// PathedDocumentTextEditorExtension.cs
//  
// Author:
//       Mike Krüger <mkrueger@novell.com>
// 
// Copyright (c) 2011 Mike Krüger <mkrueger@novell.com>
// 
// Permission is hereby granted, free of charge, to any person obtaining a copy
// of this software and associated documentation files (the "Software"), to deal
// in the Software without restriction, including without limitation the rights
// to use, copy, modify, merge, publish, distribute, sublicense, and/or sell
// copies of the Software, and to permit persons to whom the Software is
// furnished to do so, subject to the following conditions:
// 
// The above copyright notice and this permission notice shall be included in
// all copies or substantial portions of the Software.
// 
// THE SOFTWARE IS PROVIDED "AS IS", WITHOUT WARRANTY OF ANY KIND, EXPRESS OR
// IMPLIED, INCLUDING BUT NOT LIMITED TO THE WARRANTIES OF MERCHANTABILITY,
// FITNESS FOR A PARTICULAR PURPOSE AND NONINFRINGEMENT. IN NO EVENT SHALL THE
// AUTHORS OR COPYRIGHT HOLDERS BE LIABLE FOR ANY CLAIM, DAMAGES OR OTHER
// LIABILITY, WHETHER IN AN ACTION OF CONTRACT, TORT OR OTHERWISE, ARISING FROM,
// OUT OF OR IN CONNECTION WITH THE SOFTWARE OR THE USE OR OTHER DEALINGS IN
// THE SOFTWARE.
using System;
using MonoDevelop.Ide.Gui.Content;
using MonoDevelop.Components;
using System.Collections.Generic;
using ICSharpCode.NRefactory.TypeSystem;
using MonoDevelop.Ide.TypeSystem;
using MonoDevelop.Ide.Gui;
using MonoDevelop.Core;
using MonoDevelop.CSharp.Completion;
using System.Linq;
using MonoDevelop.Ide;
using ICSharpCode.NRefactory.CSharp;
using System.Text;
using MonoDevelop.Ide.Editor;
using MonoDevelop.Ide.Editor.Extension;
using MonoDevelop.Projects;

namespace MonoDevelop.CSharp
{
	class PathedDocumentTextEditorExtension : TextEditorExtension, IPathedDocument
	{
		public override void Dispose ()
		{
			Editor.CaretPositionChanged -= UpdatePath;
			IdeApp.Workspace.FileAddedToProject -= HandleProjectChanged;
			IdeApp.Workspace.FileRemovedFromProject -= HandleProjectChanged;
			IdeApp.Workspace.WorkspaceItemUnloaded -= HandleWorkspaceItemUnloaded;
			IdeApp.Workspace.WorkspaceItemLoaded -= HandleWorkspaceItemLoaded;;

			if (ext != null) {
				ext.TypeSegmentTreeUpdated -= HandleTypeSegmentTreeUpdated;
				ext = null;
			}
			currentPath = null;
			lastType = null;
			lastMember = null;
			base.Dispose ();
		}

		bool isPathSet;
		CSharpCompletionTextEditorExtension ext;
<<<<<<< HEAD
		List<DotNetProject> ownerProjects;
=======

		List<DotNetProject> ownerProjects = new List<DotNetProject> ();
>>>>>>> fed6e4be

		protected override void Initialize ()
		{
			CurrentPath = new PathEntry[] { new PathEntry (GettextCatalog.GetString ("No selection")) { Tag = null } };
			isPathSet = false;
<<<<<<< HEAD
			UpdateOwnerProjects ();
			UpdatePath (null, null);
			Editor.CaretPositionChanged += UpdatePath;
			ext = DocumentContext.GetContent<CSharpCompletionTextEditorExtension> ();
=======
			// Delay the execution of UpdateOwnerProjects since it may end calling Document.AttachToProject,
			// which shouldn't be called while the extension chain is being initialized.
			Gtk.Application.Invoke (delegate {
				UpdateOwnerProjects ();
				UpdatePath (null, null);
			});
			caret = Document.Editor.Caret;
			caret.PositionChanged += UpdatePath;
			ext = Document.GetContent<CSharpCompletionTextEditorExtension> ();
>>>>>>> fed6e4be
			ext.TypeSegmentTreeUpdated += HandleTypeSegmentTreeUpdated;
			IdeApp.Workspace.FileAddedToProject += HandleProjectChanged;
			IdeApp.Workspace.FileRemovedFromProject += HandleProjectChanged;
			IdeApp.Workspace.WorkspaceItemUnloaded += HandleWorkspaceItemUnloaded;
			IdeApp.Workspace.WorkspaceItemLoaded += HandleWorkspaceItemLoaded;;
		}

		void HandleWorkspaceItemLoaded (object sender, WorkspaceItemEventArgs e)
		{
			if (ownerProjects != null)
				return;
			UpdateOwnerProjects (e.Item.GetAllProjects ().OfType<DotNetProject> ());
		}

		void HandleWorkspaceItemUnloaded (object sender, WorkspaceItemEventArgs e)
		{
			if (ownerProjects == null)
				return;
			foreach (var p in e.Item.GetAllProjects ().OfType<DotNetProject> ()) {
				ownerProjects.Remove (p); 
			}
			if (ownerProjects.Count == 0) {
				ownerProjects = null;
				Document.AttachToProject (null);
			}
		}

		void HandleProjectChanged (object sender, ProjectFileEventArgs e)
		{
			UpdateOwnerProjects ();
			UpdatePath (null, null);
		}

		void HandleTypeSegmentTreeUpdated (object sender, EventArgs e)
		{
			UpdatePath (null, null);
		}

		void UpdateOwnerProjects (IEnumerable<DotNetProject> allProjects)
		{
<<<<<<< HEAD
			var projects = new HashSet<DotNetProject> (IdeApp.Workspace.GetAllSolutionItems<DotNetProject> ().Where (p => p.IsFileInProject (DocumentContext.Name)));
=======
			var projects = new HashSet<DotNetProject> (allProjects.Where (p => p.IsFileInProject (Document.FileName)));
>>>>>>> fed6e4be
			if (ownerProjects == null || !projects.SetEquals (ownerProjects)) {
				ownerProjects = projects.OrderBy (p => p.Name).ToList ();
				var dnp = DocumentContext.Project as DotNetProject;
				if (ownerProjects.Count > 0 && (dnp == null || !ownerProjects.Contains (dnp))) {
					// If the project for the document is not a DotNetProject but there is a project containing this file
					// in the current solution, then use that project
					var pp = DocumentContext.Project != null ? ownerProjects.FirstOrDefault (p => p.ParentSolution == DocumentContext.Project.ParentSolution) : null;
					if (pp != null)
						DocumentContext.AttachToProject (pp);
				}
			}
<<<<<<< HEAD
			if (DocumentContext.Project == null && ownerProjects.Count > 0)
				DocumentContext.AttachToProject (ownerProjects[0]);
=======
		}

		void UpdateOwnerProjects ()
		{
			UpdateOwnerProjects (IdeApp.Workspace.GetAllSolutionItems<DotNetProject> ());
			if (Document.Project == null && ownerProjects.Count > 0)
				Document.AttachToProject (ownerProjects[0]);
>>>>>>> fed6e4be
		}

		#region IPathedDocument implementation

		public event EventHandler<DocumentPathChangedEventArgs> PathChanged;

		protected virtual void OnPathChanged (DocumentPathChangedEventArgs e)
		{
			EventHandler<DocumentPathChangedEventArgs> handler = this.PathChanged;
			if (handler != null)
				handler (this, e);
		}

		class DataProvider : DropDownBoxListWindow.IListDataProvider
		{
			readonly PathedDocumentTextEditorExtension ext;
			object tag;
			List<AstNode> memberList = new List<AstNode> ();

			public DataProvider (PathedDocumentTextEditorExtension ext, object tag)
			{
				if (ext == null)
					throw new ArgumentNullException ("ext");
				this.ext = ext;
				this.tag = tag;
				Reset ();
			}

			#region IListDataProvider implementation

			void AddTypeToMemberList (TypeDeclaration type)
			{
				foreach (var member in type.Members) {
					if (member is FieldDeclaration) {
						foreach (var variable in ((FieldDeclaration)member).Variables)
							memberList.Add (variable);
					} else if (member is FixedFieldDeclaration) {
						foreach (var variable in ((FixedFieldDeclaration)member).Variables)
							memberList.Add (variable);
					} else if (member is EventDeclaration) {
						foreach (var variable in ((EventDeclaration)member).Variables)
							memberList.Add (variable);
					} else {
						memberList.Add (member);
					}
				}
			}

			public void Reset ()
			{
				memberList.Clear ();
				if (tag is SyntaxTree) {
					var unit = tag as SyntaxTree;
					memberList.AddRange (unit.GetTypes (true));
				} else if (tag is TypeDeclaration) {
					AddTypeToMemberList ((TypeDeclaration)tag);
				} else if (tag is Accessor) {
					var acc = (Accessor)tag;
					var parent = (EntityDeclaration)acc.Parent;
					memberList.AddRange (parent.Children.OfType<Accessor> ());
				} else if (tag is EntityDeclaration) {
					var entity = (EntityDeclaration)tag;
					var type = entity.Parent as TypeDeclaration;
					if (type != null) {
						AddTypeToMemberList (type);
					}
				}

				memberList.Sort ((x, y) => {
					var result = String.Compare (GetName (x), GetName (y), StringComparison.OrdinalIgnoreCase);
					if (result == 0)
						result = GetTypeParameters (x).CompareTo (GetTypeParameters (y));
					if (result == 0)
						result = GetParameters (x).CompareTo (GetParameters (y));

					// partial methods without body should come last
					if (result == 0 && x is MethodDeclaration && y is MethodDeclaration) {
						var mx = x as MethodDeclaration;
						var my = y as MethodDeclaration;
						if (mx.Body.IsNull && !my.Body.IsNull)
							return 1;
						if (!mx.Body.IsNull && my.Body.IsNull)
							return -1;
					}
					return result;
				});
			}

			static int GetTypeParameters (AstNode x)
			{
				return x.GetChildrenByRole (Roles.TypeParameter).Count ();
			}

			static int GetParameters (AstNode x)
			{
				return x.GetChildrenByRole (Roles.Parameter).Count ();
			}

			string GetName (AstNode node)
			{
				if (tag is SyntaxTree) {
					var type = node as TypeDeclaration;
					if (type != null) {
						var sb = new StringBuilder ();
						sb.Append (type.Name);
						while (type.Parent is TypeDeclaration) {
							type = type.Parent as TypeDeclaration;
							sb.Insert (0, type.Name + ".");
						}
						return sb.ToString ();
					}
					var delegateDecl = node as DelegateDeclaration;
					if (delegateDecl != null) {
						var sb = new StringBuilder ();
						sb.Append (delegateDecl.Name);
						var parentType = delegateDecl.Parent as TypeDeclaration;
						while (parentType != null) {
							sb.Insert (0, parentType.Name + ".");
							parentType = parentType.Parent as TypeDeclaration;
						}
						return sb.ToString ();
					}
				}
				
				if (node is Accessor) {
					if (node.Role == PropertyDeclaration.GetterRole)
						return "get";
					if (node.Role == PropertyDeclaration.SetterRole)
						return "set";
					if (node.Role == CustomEventDeclaration.AddAccessorRole)
						return "add";
					if (node.Role == CustomEventDeclaration.RemoveAccessorRole)
						return "remove";
					return node.ToString ();
				}
				if (node is OperatorDeclaration)
					return "operator";

				if (node is EntityDeclaration)
					return ((EntityDeclaration)node).Name;
				if (node is FixedVariableInitializer) {
					return ((FixedVariableInitializer)node).Name;
				}
				return ((VariableInitializer)node).Name;
			}

			public string GetMarkup (int n)
			{
				if (tag is DotNetProject) {
					return GLib.Markup.EscapeText (ext.ownerProjects [n].Name);
				}

				var node = memberList [n];
				if (tag is SyntaxTree) {
					var type = node;
					if (type != null) {
						var sb = new StringBuilder ();
						sb.Append (ext.GetEntityMarkup (type));
						while (type.Parent is TypeDeclaration) {
							sb.Insert (0, ext.GetEntityMarkup (type.Parent) + ".");
							type = type.Parent;
						}
						return sb.ToString ();
					}
				}
				return ext.GetEntityMarkup (node);
			}
			
			public Xwt.Drawing.Image GetIcon (int n)
			{
				string icon;
				if (tag is DotNetProject) {
					icon = ext.ownerProjects [n].StockIcon;
				} else {
					var node = memberList [n];
					if (node is EntityDeclaration) {
						icon = ((EntityDeclaration)node).GetStockIcon ();
					} else {
						icon = ((EntityDeclaration)node.Parent).GetStockIcon ();
					}
				}
				return ImageService.GetIcon (icon, Gtk.IconSize.Menu);
			}

			public object GetTag (int n)
			{
				if (tag is DotNetProject)
					return ext.ownerProjects [n];
				else
					return memberList [n];
			}

			public void ActivateItem (int n)
			{
				if (tag is DotNetProject) {
					ext.DocumentContext.AttachToProject (ext.ownerProjects [n]);
				} else {
					var node = memberList [n];
					var extEditor = ext.DocumentContext.GetContent<TextEditor> ();
					if (extEditor != null) {
						int line, col;
						if (node is OperatorDeclaration) { 
							line = Math.Max (1, ((OperatorDeclaration)node).OperatorToken.StartLocation.Line);
							col = Math.Max (1, ((OperatorDeclaration)node).OperatorToken.StartLocation.Column);
						} else if (node is IndexerDeclaration) { 
							line = Math.Max (1, ((IndexerDeclaration)node).ThisToken.StartLocation.Line);
							col = Math.Max (1, ((IndexerDeclaration)node).ThisToken.StartLocation.Column);
						} else if (node is EntityDeclaration && !(node is Accessor)) {
							line = Math.Max (1, ((EntityDeclaration)node).NameToken.StartLocation.Line);
							col = Math.Max (1, ((EntityDeclaration)node).NameToken.StartLocation.Column);
						} else {
							line = node.StartLocation.Line;
							col = node.StartLocation.Column;
						}
						extEditor.SetCaretLocation (line, col, true);
					}
				}
			}

			public int IconCount {
				get {
					if (tag is DotNetProject)
						return ext.ownerProjects.Count;
					else
						return memberList.Count;
				}
			}

			#endregion

		}

		class CompilationUnitDataProvider : DropDownBoxListWindow.IListDataProvider
		{
			TextEditor editor;

			DocumentContext DocumentContext {
				get;
				set;
			}

			public CompilationUnitDataProvider (TextEditor editor, DocumentContext documentContext)
			{
				this.editor = editor;
				this.DocumentContext = documentContext;
			}

			#region IListDataProvider implementation

			public void Reset ()
			{
			}

			public string GetMarkup (int n)
			{
				return GLib.Markup.EscapeText (DocumentContext.ParsedDocument.UserRegions.ElementAt (n).Name);
			}
			
			internal static Xwt.Drawing.Image Pixbuf {
				get {
					return ImageService.GetIcon (Gtk.Stock.Add, Gtk.IconSize.Menu);
				}
			}
			
			public Xwt.Drawing.Image GetIcon (int n)
			{
				return Pixbuf;
			}

			public object GetTag (int n)
			{
				return DocumentContext.ParsedDocument.UserRegions.ElementAt (n);
			}

			public void ActivateItem (int n)
			{
				var reg = DocumentContext.ParsedDocument.UserRegions.ElementAt (n);
				var extEditor = editor;
				if (extEditor != null) {
					extEditor.SetCaretLocation(Math.Max (1, reg.Region.BeginLine), reg.Region.BeginColumn, true);
				}
			}

			public int IconCount {
				get {
					if (DocumentContext.ParsedDocument == null)
						return 0;
					return DocumentContext.ParsedDocument.UserRegions.Count ();
				}
			}

			#endregion

		}

		public Gtk.Widget CreatePathWidget (int index)
		{
			PathEntry[] path = CurrentPath;
			if (path == null || index < 0 || index >= path.Length)
				return null;
			var tag = path [index].Tag;
			var window = new DropDownBoxListWindow (tag == null ? (DropDownBoxListWindow.IListDataProvider)new CompilationUnitDataProvider (Editor, DocumentContext) : new DataProvider (this, tag));
			window.FixedRowHeight = 22;
			window.MaxVisibleRows = 14;
			window.SelectItem (path [index].Tag);
			return window;
		}

		PathEntry[] currentPath;

		public PathEntry[] CurrentPath {
			get {
				return currentPath;
			}
			private set {
				currentPath = value;
				isPathSet = true;
			}
		}

		static PathEntry GetRegionEntry (ParsedDocument unit, DocumentLocation loc)
		{
			PathEntry entry;
			if (!unit.UserRegions.Any ())
				return null;
			var reg = unit.UserRegions.LastOrDefault (r => r.Region.IsInside (loc));
			if (reg == null) {
				entry = new PathEntry (GettextCatalog.GetString ("No region"));
			} else {
				entry = new PathEntry (CompilationUnitDataProvider.Pixbuf,
				                       GLib.Markup.EscapeText (reg.Name));
			}
			entry.Position = EntryPosition.Right;
			return entry;
		}

		void ClearPath ()
		{
			var prev = CurrentPath;
			CurrentPath = new PathEntry[0];
			OnPathChanged (new DocumentPathChangedEventArgs (prev));	
		}

		EntityDeclaration lastType;
		string lastTypeMarkup;
		EntityDeclaration lastMember;
		string lastMemberMarkup;
		MonoDevelop.Projects.Project lastProject;
		AstAmbience amb;

		string GetEntityMarkup (AstNode node)
		{
			if (amb == null)
				return "";
			return amb.GetEntityMarkup (node);
		}

		void UpdatePath (object sender, EventArgs e)
		{
			var parsedDocument = DocumentContext.ParsedDocument;
			if (parsedDocument == null || parsedDocument.ParsedFile == null)
				return;
			amb = new AstAmbience (DocumentContext.GetFormattingOptions ());
			
			var unit = parsedDocument.GetAst<SyntaxTree> ();
			if (unit == null)
				return;

			var loc = Editor.CaretLocation;
			var compExt = DocumentContext.GetContent<CSharpCompletionTextEditorExtension> ();
			var caretOffset = Editor.CaretOffset;
			var segType = compExt.GetTypeAt (caretOffset);
			if (segType != null)
				loc = segType.Region.Begin;

			var curType = (EntityDeclaration)unit.GetNodeAt (loc, n => n is TypeDeclaration || n is DelegateDeclaration);

<<<<<<< HEAD
			var curProject = ownerProjects.Count > 1 ? DocumentContext.Project : null;
=======
			var curProject = ownerProjects != null && ownerProjects.Count > 1 ? Document.Project : null;
>>>>>>> fed6e4be

			var segMember = compExt.GetMemberAt (caretOffset);
			if (segMember != null) {
				loc = segMember.Region.Begin;
			} else {
				loc = Editor.CaretLocation;
			}

			var curMember = unit.GetNodeAt<EntityDeclaration> (loc);
			if (curType == curMember || curType is DelegateDeclaration)
				curMember = null;
			if (isPathSet && curType == lastType && curMember == lastMember && curProject == lastProject)
				return;

			var curTypeMakeup = GetEntityMarkup (curType);
			var curMemberMarkup = GetEntityMarkup (curMember);
			if (isPathSet && curType != null && lastType != null && curType.StartLocation == lastType.StartLocation && curTypeMakeup == lastTypeMarkup &&
				curMember != null && lastMember != null && curMember.StartLocation == lastMember.StartLocation && curMemberMarkup == lastMemberMarkup && curProject == lastProject)
				return;

			lastType = curType;
			lastTypeMarkup = curTypeMakeup;

			lastMember = curMember;
			lastMemberMarkup = curMemberMarkup;

			lastProject = curProject;

			var result = new List<PathEntry> ();

			if (ownerProjects != null && ownerProjects.Count > 1) {
				// Current project if there is more than one
				result.Add (new PathEntry (ImageService.GetIcon (DocumentContext.Project.StockIcon, Gtk.IconSize.Menu), GLib.Markup.EscapeText (DocumentContext.Project.Name)) { Tag = DocumentContext.Project });
			}

			if (curType == null) {
				if (CurrentPath != null && CurrentPath.Length == 1 && CurrentPath [0].Tag is IUnresolvedFile)
					return;
				if (CurrentPath != null && CurrentPath.Length == 2 && CurrentPath [1].Tag is IUnresolvedFile)
					return;
				var prevPath = CurrentPath;
				result.Add (new PathEntry (GettextCatalog.GetString ("No selection")) { Tag = unit });
				CurrentPath = result.ToArray ();
				OnPathChanged (new DocumentPathChangedEventArgs (prevPath));	
				return;
			}

			if (curType != null) {
				var type = curType;
				var pos = result.Count;
				while (type != null) {
					var declaringType = type.Parent as TypeDeclaration;
					result.Insert (pos, new PathEntry (ImageService.GetIcon (type.GetStockIcon (), Gtk.IconSize.Menu), GetEntityMarkup (type)) { Tag = (AstNode)declaringType ?? unit });
					type = declaringType;
				}
			}
				
			if (curMember != null) {
				result.Add (new PathEntry (ImageService.GetIcon (curMember.GetStockIcon (), Gtk.IconSize.Menu), curMemberMarkup) { Tag = curMember });
				if (curMember is Accessor) {
					var parent = curMember.Parent as EntityDeclaration;
					if (parent != null)
						result.Insert (result.Count - 1, new PathEntry (ImageService.GetIcon (parent.GetStockIcon (), Gtk.IconSize.Menu), GetEntityMarkup (parent)) { Tag = parent });
				}
			}
				
			var entry = GetRegionEntry (parsedDocument, loc);
			if (entry != null)
				result.Add (entry);
				
			PathEntry noSelection = null;
			if (curType == null) {
				noSelection = new PathEntry (GettextCatalog.GetString ("No selection")) { Tag = unit };
			} else if (curMember == null && !(curType is DelegateDeclaration)) { 
				noSelection = new PathEntry (GettextCatalog.GetString ("No selection")) { Tag = curType };
			}

			if (noSelection != null)
				result.Add (noSelection);

			var prev = CurrentPath;
			if (prev != null && prev.Length == result.Count) {
				bool equals = true;
				for (int i = 0; i < prev.Length; i++) {
					if (prev [i].Markup != result [i].Markup) {
						equals = false;
						break;
					}
				}
				if (equals)
					return;
			}
			//		Gtk.Application.Invoke (delegate {
			CurrentPath = result.ToArray ();
			OnPathChanged (new DocumentPathChangedEventArgs (prev));	
			//		});
			//	});
		}

		#endregion

	}
}<|MERGE_RESOLUTION|>--- conflicted
+++ resolved
@@ -64,33 +64,21 @@
 
 		bool isPathSet;
 		CSharpCompletionTextEditorExtension ext;
-<<<<<<< HEAD
-		List<DotNetProject> ownerProjects;
-=======
 
 		List<DotNetProject> ownerProjects = new List<DotNetProject> ();
->>>>>>> fed6e4be
 
 		protected override void Initialize ()
 		{
 			CurrentPath = new PathEntry[] { new PathEntry (GettextCatalog.GetString ("No selection")) { Tag = null } };
 			isPathSet = false;
-<<<<<<< HEAD
-			UpdateOwnerProjects ();
-			UpdatePath (null, null);
-			Editor.CaretPositionChanged += UpdatePath;
-			ext = DocumentContext.GetContent<CSharpCompletionTextEditorExtension> ();
-=======
 			// Delay the execution of UpdateOwnerProjects since it may end calling Document.AttachToProject,
 			// which shouldn't be called while the extension chain is being initialized.
 			Gtk.Application.Invoke (delegate {
 				UpdateOwnerProjects ();
 				UpdatePath (null, null);
 			});
-			caret = Document.Editor.Caret;
-			caret.PositionChanged += UpdatePath;
-			ext = Document.GetContent<CSharpCompletionTextEditorExtension> ();
->>>>>>> fed6e4be
+			Editor.CaretPositionChanged += UpdatePath;
+			ext = DocumentContext.GetContent<CSharpCompletionTextEditorExtension> ();
 			ext.TypeSegmentTreeUpdated += HandleTypeSegmentTreeUpdated;
 			IdeApp.Workspace.FileAddedToProject += HandleProjectChanged;
 			IdeApp.Workspace.FileRemovedFromProject += HandleProjectChanged;
@@ -131,11 +119,7 @@
 
 		void UpdateOwnerProjects (IEnumerable<DotNetProject> allProjects)
 		{
-<<<<<<< HEAD
-			var projects = new HashSet<DotNetProject> (IdeApp.Workspace.GetAllSolutionItems<DotNetProject> ().Where (p => p.IsFileInProject (DocumentContext.Name)));
-=======
-			var projects = new HashSet<DotNetProject> (allProjects.Where (p => p.IsFileInProject (Document.FileName)));
->>>>>>> fed6e4be
+			var projects = new HashSet<DotNetProject> (allProjects.Where (p => p.IsFileInProject (DocumentContext.Name)));
 			if (ownerProjects == null || !projects.SetEquals (ownerProjects)) {
 				ownerProjects = projects.OrderBy (p => p.Name).ToList ();
 				var dnp = DocumentContext.Project as DotNetProject;
@@ -147,10 +131,6 @@
 						DocumentContext.AttachToProject (pp);
 				}
 			}
-<<<<<<< HEAD
-			if (DocumentContext.Project == null && ownerProjects.Count > 0)
-				DocumentContext.AttachToProject (ownerProjects[0]);
-=======
 		}
 
 		void UpdateOwnerProjects ()
@@ -158,7 +138,6 @@
 			UpdateOwnerProjects (IdeApp.Workspace.GetAllSolutionItems<DotNetProject> ());
 			if (Document.Project == null && ownerProjects.Count > 0)
 				Document.AttachToProject (ownerProjects[0]);
->>>>>>> fed6e4be
 		}
 
 		#region IPathedDocument implementation
@@ -536,11 +515,7 @@
 
 			var curType = (EntityDeclaration)unit.GetNodeAt (loc, n => n is TypeDeclaration || n is DelegateDeclaration);
 
-<<<<<<< HEAD
-			var curProject = ownerProjects.Count > 1 ? DocumentContext.Project : null;
-=======
-			var curProject = ownerProjects != null && ownerProjects.Count > 1 ? Document.Project : null;
->>>>>>> fed6e4be
+			var curProject = ownerProjects != null && ownerProjects.Count > 1 ? DocumentContext.Project : null;
 
 			var segMember = compExt.GetMemberAt (caretOffset);
 			if (segMember != null) {
