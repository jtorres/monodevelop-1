// 
// CSharpCodecs
//  
// Author:
//       Mike Krüger <mkrueger@novell.com>
// 
// Copyright (c) 2010 Novell, Inc (http://www.novell.com)
// 
// Permission is hereby granted, free of charge, to any person obtaining a copy
// of this software and associated documentation files (the "Software"), to deal
// in the Software without restriction, including without limitation the rights
// to use, copy, modify, merge, publish, distribute, sublicense, and/or sell
// copies of the Software, and to permit persons to whom the Software is
// furnished to do so, subject to the following conditions:
// 
// The above copyright notice and this permission notice shall be included in
// all copies or substantial portions of the Software.
// 
// THE SOFTWARE IS PROVIDED "AS IS", WITHOUT WARRANTY OF ANY KIND, EXPRESS OR
// IMPLIED, INCLUDING BUT NOT LIMITED TO THE WARRANTIES OF MERCHANTABILITY,
// FITNESS FOR A PARTICULAR PURPOSE AND NONINFRINGEMENT. IN NO EVENT SHALL THE
// AUTHORS OR COPYRIGHT HOLDERS BE LIABLE FOR ANY CLAIM, DAMAGES OR OTHER
// LIABILITY, WHETHER IN AN ACTION OF CONTRACT, TORT OR OTHERWISE, ARISING FROM,
// OUT OF OR IN CONNECTION WITH THE SOFTWARE OR THE USE OR OTHER DEALINGS IN
// THE SOFTWARE.
using System;
using ICSharpCode.NRefactory.CSharp;
using System.Text;
using MonoDevelop.CSharp.Formatting;
using System.Collections.Generic;
using System.Linq;
using MonoDevelop.Ide;
using ICSharpCode.NRefactory.TypeSystem;
using MonoDevelop.Ide.TypeSystem;
using ICSharpCode.NRefactory.CSharp.Resolver;
using ICSharpCode.NRefactory;
using ICSharpCode.NRefactory.CSharp.TypeSystem;
using MonoDevelop.Projects.Policies;
using Mono.Cecil;
using Mono.Cecil.Cil;
using ICSharpCode.Decompiler;
using ICSharpCode.Decompiler.Ast;
using ICSharpCode.NRefactory.PatternMatching;
using ICSharpCode.NRefactory.TypeSystem.Implementation;
using MonoDevelop.Ide.Editor;
using MonoDevelop.CSharp.NRefactoryWrapper;


namespace MonoDevelop.CSharp.Refactoring
{
	class CSharpCodeGenerator : CodeGenerator
	{
		static CSharpAmbience ambience = new CSharpAmbience ();
		
		CSharpFormattingPolicy policy;
		
		public MonoDevelop.CSharp.Formatting.CSharpFormattingPolicy Policy {
			get {
				if (policy == null) {
					var types = MonoDevelop.Ide.DesktopService.GetMimeTypeInheritanceChain (MonoDevelop.CSharp.Formatting.CSharpFormatter.MimeType);
					if (PolicyParent != null)
						policy = PolicyParent.Get<CSharpFormattingPolicy> (types);
					if (policy == null) {
						
						policy = MonoDevelop.Projects.Policies.PolicyService.GetDefaultPolicy<CSharpFormattingPolicy> (types);
					}
				}
				return this.policy;
			}
		}
		
		public override PolicyContainer PolicyParent {
			get {
				return base.PolicyParent;
			}
			set {
				base.PolicyParent = value;
				var types = MonoDevelop.Ide.DesktopService.GetMimeTypeInheritanceChain (MonoDevelop.CSharp.Formatting.CSharpFormatter.MimeType);
				policy = value.Get<CSharpFormattingPolicy> (types);
			}
		}
		
		
		class CodeGenerationOptions
		{
			public bool ExplicitDeclaration { get; set; }
			public ITypeDefinition ImplementingType { get; set; }
			public IUnresolvedTypeDefinition Part { get; set; }

			public TextEditor Editor { get; set; }
			public DocumentContext DocumentContext { get; set; }

			public string GetShortType (string ns, string name, int typeArguments = 0)
			{
				if (DocumentContext == null || DocumentContext.ParsedDocument == null)
					return ns + "." + name;
				var typeDef = new GetClassTypeReference (ns, name, typeArguments).Resolve (DocumentContext.Compilation.TypeResolveContext);
				if (typeDef == null)
					return ns + "." + name;
				var file = DocumentContext.ParsedDocument.ParsedFile as CSharpUnresolvedFile;
				var csResolver = file.GetResolver (DocumentContext.Compilation, Editor.CaretLocation);
				var builder = new ICSharpCode.NRefactory.CSharp.Refactoring.TypeSystemAstBuilder (csResolver);
				return OutputNode (Editor, DocumentContext, builder.ConvertType (typeDef));
			}
		}
		
		public override string WrapInRegions (string regionName, string text)
		{
			StringBuilder result = new StringBuilder ();
			AppendIndent (result);
			result.Append ("#region ");
			result.Append (regionName);
			AppendLine (result);
			result.Append (text);
			AppendLine (result);
			AppendIndent (result);
			result.Append ("#endregion");
			return result.ToString ();
		}

		void AppendObsoleteAttribute (StringBuilder result, CodeGenerationOptions options, IEntity entity)
		{
			string reason;
			if (!entity.IsObsolete (out reason))
				return;

			var implementingType = options.Part;
			var loc = implementingType.Region.End;
			
			var pf = implementingType.UnresolvedFile;
			var file = pf as CSharpUnresolvedFile;

			result.Append ("[");
			var obsoleteRef = ReflectionHelper.ParseReflectionName ("System.ObsoleteAttribute");
			var resolvedType = obsoleteRef.Resolve (options.ImplementingType.Compilation);
			var shortType = resolvedType.Kind != TypeKind.Unknown ? CreateShortType (options.ImplementingType.Compilation, file, loc, resolvedType) : null;
			var text = shortType != null ? shortType.ToString () : "System.Obsolete";
			if (text.EndsWith ("Attribute", StringComparison.Ordinal))
				text = text.Substring (0, text.Length - "Attribute".Length);
			result.Append (text);
			if (!string.IsNullOrEmpty (reason)) {
				result.Append (" (\"");
				result.Append (reason);
				result.Append ("\")");
			}
			result.Append ("]");
			result.AppendLine ();
		}
		
<<<<<<< HEAD
//		public override CodeGeneratorMemberResult CreateMemberImplementation (ITypeDefinition implementingType,
//		                                                                      IUnresolvedTypeDefinition part,
//		                                                                      IUnresolvedMember member,
//		                                                                      bool explicitDeclaration)
//		{
//			SetIndentTo (part);
//			var options = new CodeGenerationOptions () {
//				ExplicitDeclaration = explicitDeclaration,
//				ImplementingType = implementingType,
//				Part = part
//			};
//			ITypeResolveContext ctx;
//
//			var doc = IdeApp.Workbench.GetDocument (part.Region.FileName);
//			ctx = new CSharpTypeResolveContext (implementingType.Compilation.MainAssembly, null, implementingType, null);
//			options.Document = doc;
//
//			if (member is IUnresolvedMethod)
//				return GenerateCode ((IMethod) ((IUnresolvedMethod)member).CreateResolved (ctx), options);
//			if (member is IUnresolvedProperty)
//				return GenerateCode ((IProperty) ((IUnresolvedProperty)member).CreateResolved (ctx), options);
//			if (member is IUnresolvedField)
//				return GenerateCode ((IField) ((IUnresolvedField)member).CreateResolved (ctx), options);
//			if (member is IUnresolvedEvent)
//				return GenerateCode ((IEvent) ((IUnresolvedEvent)member).CreateResolved (ctx), options);
//			throw new NotSupportedException ("member " +  member + " is not supported.");
//		}
//		
//		public override CodeGeneratorMemberResult CreateMemberImplementation (ITypeDefinition implementingType,
//		                                                                      IUnresolvedTypeDefinition part,
//		                                                                      IMember member,
//		                                                                      bool explicitDeclaration)
//		{
//			SetIndentTo (part);
//			var options = new CodeGenerationOptions () {
//				ExplicitDeclaration = explicitDeclaration,
//				ImplementingType = implementingType,
//				Part = part,
//				Document = IdeApp.Workbench.GetDocument (part.Region.FileName)
//			};
//			if (member is IMethod)
//				return GenerateCode ((IMethod)member, options);
//			if (member is IProperty)
//				return GenerateCode ((IProperty)member, options);
//			if (member is IField)
//				return GenerateCode ((IField)member, options);
//			if (member is IEvent)
//				return GenerateCode ((IEvent)member, options);
//			throw new NotSupportedException ("member " +  member + " is not supported.");
//		}
//		
=======
		public override CodeGeneratorMemberResult CreateMemberImplementation (ITypeDefinition implementingType,
		                                                                      IUnresolvedTypeDefinition part,
		                                                                      IUnresolvedMember member,
		                                                                      bool explicitDeclaration)
		{
			SetIndentTo (part);
			var options = new CodeGenerationOptions () {
				ExplicitDeclaration = explicitDeclaration,
				ImplementingType = implementingType,
				Part = part
			};
			ITypeResolveContext ctx;

			var doc = IdeApp.Workbench.GetDocument (part.Region.FileName);
			ctx = new CSharpTypeResolveContext (implementingType.Compilation.MainAssembly, null, implementingType, null);
			options.DocumentContext = doc;

			if (member is IUnresolvedMethod)
				return GenerateCode ((IMethod) ((IUnresolvedMethod)member).CreateResolved (ctx), options);
			if (member is IUnresolvedProperty)
				return GenerateCode ((IProperty) ((IUnresolvedProperty)member).CreateResolved (ctx), options);
			if (member is IUnresolvedField)
				return GenerateCode ((IField) ((IUnresolvedField)member).CreateResolved (ctx), options);
			if (member is IUnresolvedEvent)
				return GenerateCode ((IEvent) ((IUnresolvedEvent)member).CreateResolved (ctx), options);
			throw new NotSupportedException ("member " +  member + " is not supported.");
		}
		
		public override CodeGeneratorMemberResult CreateMemberImplementation (ITypeDefinition implementingType,
		                                                                      IUnresolvedTypeDefinition part,
		                                                                      IMember member,
		                                                                      bool explicitDeclaration)
		{
			SetIndentTo (part);
			var options = new CodeGenerationOptions () {
				ExplicitDeclaration = explicitDeclaration,
				ImplementingType = implementingType,
				Part = part,
				DocumentContext = IdeApp.Workbench.GetDocument (part.Region.FileName)
			};
			if (member is IMethod)
				return GenerateCode ((IMethod)member, options);
			if (member is IProperty)
				return GenerateCode ((IProperty)member, options);
			if (member is IField)
				return GenerateCode ((IField)member, options);
			if (member is IEvent)
				return GenerateCode ((IEvent)member, options);
			throw new NotSupportedException ("member " +  member + " is not supported.");
		}
		
>>>>>>> 22dfba59
		void AppendBraceStart (StringBuilder result, BraceStyle braceStyle)
		{
			switch (braceStyle) {
			case BraceStyle.BannerStyle:
			case BraceStyle.EndOfLine:
				result.Append (" {");
				AppendLine (result);
				break;
			case BraceStyle.EndOfLineWithoutSpace:
				result.Append ("{");
				AppendLine (result);
				break;
			case BraceStyle.NextLine:
				AppendLine (result);
				AppendIndent (result);
				result.Append ("{");
				AppendLine (result);
				break;
			case BraceStyle.NextLineShifted:
				AppendLine (result);
				result.Append (GetIndent (IndentLevel + 1));
				result.Append ("{");
				AppendLine (result);
				break;
			case BraceStyle.NextLineShifted2:
				AppendLine (result);
				result.Append (GetIndent (IndentLevel + 1));
				result.Append ("{");
				AppendLine (result);
				IndentLevel++;
				break;
			default:
				goto case BraceStyle.NextLine;
			}
			IndentLevel++;
		}
		
		void AppendBraceEnd (StringBuilder result, BraceStyle braceStyle)
		{
			switch (braceStyle) {
			case BraceStyle.EndOfLineWithoutSpace:
			case BraceStyle.NextLine:
			case BraceStyle.EndOfLine:
				IndentLevel --;
				AppendIndent (result);
				result.Append ("}");
				break;
			case BraceStyle.BannerStyle:
			case BraceStyle.NextLineShifted:
				AppendIndent (result);
				result.Append ("}");
				IndentLevel--;
				break;
			case BraceStyle.NextLineShifted2:
				IndentLevel--;
				AppendIndent (result);
				result.Append ("}");
				IndentLevel--;
				break;
			default:
				goto case BraceStyle.NextLine;
			}
		}
		
		void AppendIndent (StringBuilder result)
		{
			result.Append (GetIndent (IndentLevel));
		}
		
		void AppendReturnType (StringBuilder result, CodeGenerationOptions options, IType type)
		{
			if (type == null)
				throw new ArgumentNullException ("type");
			var implementingType = options.Part;
			var loc = implementingType.Region.End;
			
			var pf = implementingType.UnresolvedFile;
			var file = pf as CSharpUnresolvedFile;
			var resolved = type;
			if (resolved.Kind == TypeKind.Unknown) {
				result.Append (type.FullName);
				return;
			}
			var def = type.GetDefinition ();
			if (def != null) {
				using (var stringWriter = new System.IO.StringWriter ()) {
					var formatter = new TextWriterTokenWriter (stringWriter);
					stringWriter.NewLine = EolMarker; 
					var visitor = new CSharpOutputVisitor (formatter, FormattingOptionsFactory.CreateMono ());
					var shortType = CreateShortType (def.Compilation, file, loc, resolved);
					shortType.AcceptVisitor (visitor);
					
					var typeString = stringWriter.ToString ();
					if (typeString.StartsWith ("global::"))
						typeString = typeString.Substring ("global::".Length);
					result.Append (typeString);
				}
			} else {
				result.Append (new ICSharpCode.NRefactory.CSharp.CSharpAmbience ().ConvertType (type));
			}
		}
		
		/*
		void ResolveReturnTypes ()
		{
			returnType = member.ReturnType;
			foreach (IUsing u in unit.Usings) {
				foreach (KeyValuePair<string, IReturnType> alias in u.Aliases) {
					if (alias.Key == member.ReturnType.FullName) {
						returnType = alias.Value;
						return;
					}
				}
			}
		}*/

		
		CodeGeneratorMemberResult GenerateCode (IField field, CodeGenerationOptions options)
		{
			StringBuilder result = new StringBuilder ();
			AppendIndent (result);
			AppendModifiers (result, options, field);
			result.Append (" ");
			AppendReturnType (result, options, field.ReturnType);
			result.Append (" ");
			result.Append (CSharpAmbience.FilterName (field.Name));
			result.Append (";");
			return new CodeGeneratorMemberResult (result.ToString (), -1, -1);
		}
		
		CodeGeneratorMemberResult GenerateCode (IEvent evt, CodeGenerationOptions options)
		{
			StringBuilder result = new StringBuilder ();
			AppendObsoleteAttribute (result, options, evt);
			AppendModifiers (result, options, evt);
			
			result.Append ("event ");
			AppendReturnType (result, options, evt.ReturnType);
			result.Append (" ");
			if (options.ExplicitDeclaration) {
				result.Append (ambience.GetString (evt.DeclaringTypeDefinition, OutputFlags.IncludeGenerics));
				result.Append (".");
			}
			result.Append (CSharpAmbience.FilterName (evt.Name));
			if (options.ExplicitDeclaration) {
				AppendBraceStart (result, Policy.EventBraceStyle);
				AppendIndent (result);
				result.Append ("add");
				AppendBraceStart (result, Policy.EventAddBraceStyle);
				AppendIndent (result);
				result.Append ("// TODO");
				AppendLine (result);
				AppendBraceEnd (result, Policy.EventAddBraceStyle);
				
				AppendIndent (result);
				result.Append ("remove");
				AppendBraceStart (result, Policy.EventRemoveBraceStyle);
				AppendIndent (result);
				result.Append ("// TODO");
				AppendLine (result);
				
				AppendBraceEnd (result, Policy.EventRemoveBraceStyle);
				AppendBraceEnd (result, Policy.EventBraceStyle);
			} else {
				result.Append (";");
			}
			return new CodeGeneratorMemberResult (result.ToString ());
		}
		
		void AppendNotImplementedException (StringBuilder result, CodeGenerationOptions options,
		                                           out int bodyStartOffset, out int bodyEndOffset)
		{
			AppendIndent (result);
			bodyStartOffset = result.Length;
			result.Append ("throw new ");
			result.Append (options.GetShortType ("System", "NotImplementedException"));
			//			AppendReturnType (result, options.ImplementingType, options.Ctx.GetTypeDefinition (typeof (System.NotImplementedException)));
			if (Policy.BeforeMethodCallParentheses)
				result.Append (" ");
			result.Append ("();");
			bodyEndOffset = result.Length;
			AppendLine (result);
		}

		internal static string[] MonoTouchComments = {
			" NOTE: Don't call the base implementation on a Model class",
			" see http://docs.xamarin.com/guides/ios/application_fundamentals/delegates,_protocols,_and_events"
		};

		void AppendMonoTouchTodo (StringBuilder result, CodeGenerationOptions options, out int bodyStartOffset, out int bodyEndOffset)
		{
			AppendIndent (result);
			bodyStartOffset = result.Length;
			foreach (var cmt in MonoTouchComments) {
				result.AppendLine ("//" + cmt);
				AppendIndent (result);
			}
			result.Append ("throw new ");
			result.Append (options.GetShortType ("System", "NotImplementedException"));

			if (Policy.BeforeMethodCallParentheses)
				result.Append (" ");
			result.Append ("();");

			bodyEndOffset = result.Length;
			AppendLine (result);
		}
		
		CodeGeneratorMemberResult GenerateCode (IMethod method, CodeGenerationOptions options)
		{
			int bodyStartOffset = -1, bodyEndOffset = -1;
			StringBuilder result = new StringBuilder ();
			AppendObsoleteAttribute (result, options, method);
			AppendModifiers (result, options, method);
			if (method.IsPartial)
				result.Append ("partial ");
			AppendReturnType (result, options, method.ReturnType);
			result.Append (" ");
			if (options.ExplicitDeclaration) {
				AppendReturnType (result, options, method.DeclaringType);
				result.Append (".");
			}

			result.Append (CSharpAmbience.FilterName (method.Name));
			if (method.TypeParameters.Count > 0) {
				result.Append ("<");
				for (int i = 0; i < method.TypeParameters.Count; i++) {
					if (i > 0)
						result.Append (", ");
					var p = method.TypeParameters [i];
					result.Append (CSharpAmbience.FilterName (p.Name));
				}
				result.Append (">");
			}
			if (Policy.BeforeMethodDeclarationParentheses)
				result.Append (" ");
			result.Append ("(");
			AppendParameterList (result, options, method.Parameters);
			result.Append (")");
			
			var typeParameters = method.TypeParameters;
			
			// This should also check the types are in the correct mscorlib
			Func<IType, bool> validBaseType = t => t.FullName != "System.Object" && t.FullName != "System.ValueType";

			bool isFromInterface = method.DeclaringType != null && method.DeclaringTypeDefinition.Kind == TypeKind.Interface;

			if (!options.ExplicitDeclaration && isFromInterface && typeParameters.Any (p => p.HasDefaultConstructorConstraint || p.HasReferenceTypeConstraint || p.HasValueTypeConstraint || p.DirectBaseTypes.Any (validBaseType))) {
				result.Append (" where ");
				int typeParameterCount = 0;
				foreach (var p in typeParameters) {
					if (typeParameterCount != 0)
						result.Append (", ");
					
					typeParameterCount++;
					result.Append (CSharpAmbience.FilterName (p.Name));
					result.Append (" : ");
					int constraintCount = 0;
					
					if (p.HasDefaultConstructorConstraint) {
						result.Append ("new ()");
						constraintCount++;
					}
					
					if (p.HasValueTypeConstraint) {
						if (constraintCount != 0)
							result.Append (", ");
						result.Append ("struct");
						constraintCount++;
					}
					
					if (p.HasReferenceTypeConstraint) {
						if (constraintCount != 0)
							result.Append (", ");
						result.Append ("class");
						constraintCount++;
					}
					//					bool hadInterfaces = false;
					foreach (var c in p.DirectBaseTypes.Where (validBaseType)) {
						if (constraintCount != 0)
							result.Append (", ");
						constraintCount++;
						AppendReturnType (result, options, c);
						//						if (c.Kind == TypeKind.Interface)
						//							hadInterfaces = true;
					}
				}
			}
			
			if (options.ImplementingType.Kind == TypeKind.Interface) {
				result.Append (";");
			} else {
				AppendBraceStart (result, Policy.MethodBraceStyle);
				if (method.Name == "ToString" && (method.Parameters == null || method.Parameters.Count == 0) && method.ReturnType != null/* && method.ReturnType.FullName == "System.String"*/) {
					AppendIndent (result);
					bodyStartOffset = result.Length;
					result.Append ("return string.Format");
					if (Policy.BeforeMethodDeclarationParentheses)
						result.Append (" ");
					result.Append ("(\"[");
					result.Append (options.ImplementingType.Name);
					if (options.ImplementingType.Properties.Any ()) 
						result.Append (": ");
					int i = 0;
					var properties = new List<IProperty> ();

					foreach (IProperty property in options.ImplementingType.Properties) {
						if (properties.Any (p => p.Name == property.Name))
							continue;
						properties.Add (property); 
					}

					foreach (IProperty property in properties) {
						if (property.IsStatic || !property.IsPublic)
							continue;
						if (i > 0)
							result.Append (", ");
						result.Append (property.Name);
						result.Append ("={");
						result.Append (i++);
						result.Append ("}");
					}
					result.Append ("]\"");
					foreach (IProperty property in properties) {
						if (property.IsStatic || !property.IsPublic)
							continue;
						result.Append (", ");
						result.Append (property.Name);
					}
					result.Append (");");
					bodyEndOffset = result.Length;
					AppendLine (result);
				} else if (IsMonoTouchModelMember (method)) {
					AppendMonoTouchTodo (result, options, out bodyStartOffset, out bodyEndOffset);
				} else if (method.IsAbstract || !(method.IsVirtual || method.IsOverride) || method.DeclaringTypeDefinition.Kind == TypeKind.Interface) {
					AppendNotImplementedException (result, options, out bodyStartOffset, out bodyEndOffset);
				} else {
					bool skipBody = false;
					// Analyze if the body consists just of a single throw instruction
					// See: Bug 1373 - overriding [Model] class methods shouldn't insert base.Methods
					// TODO: Extend this to user defined code.
					try {
						if (method.Region.FileName == null) {
							var asm = AssemblyDefinition.ReadAssembly (method.ParentAssembly.UnresolvedAssembly.Location);
							foreach (var type in asm.MainModule.Types) {
								if (type.FullName != method.DeclaringType.FullName)
									continue;
								foreach (var m  in type.Resolve ().Methods) {
									if (m.HasBody && m.Name == method.Name) {
										var context = new DecompilerContext (asm.MainModule);
										
										context.CurrentType = type;
				
										context.Settings = new DecompilerSettings () {
											AnonymousMethods = true,
											AutomaticEvents  = true,
											AutomaticProperties = true,
											ForEachStatement = true,
											LockStatement = true
										};
				
										var astBuilder = new AstBuilder (context);
										astBuilder.AddMethod (m);
										
										astBuilder.RunTransformations (o => false);

										var visitor = new ThrowsExceptionVisitor ();
										astBuilder.SyntaxTree.AcceptVisitor (visitor);
										skipBody = visitor.Throws;
										if (skipBody)
											break;
									}
								}
								if (skipBody)
									break;
							}
						}
					} catch (Exception) {
					}
					AppendIndent (result);
					bodyStartOffset = result.Length;
					if (!skipBody) {
						if (method.ReturnType.ReflectionName != typeof(void).FullName)
							result.Append ("return ");
						result.Append ("base.");
						result.Append (CSharpAmbience.FilterName (method.Name));
						if (Policy.BeforeMethodCallParentheses)
							result.Append (" ");
						result.Append ("(");
						for (int i = 0; i < method.Parameters.Count; i++) {
							if (i > 0)
								result.Append (", ");
							
							var p = method.Parameters [i];
							if (p.IsOut)
								result.Append ("out ");
							if (p.IsRef)
								result.Append ("ref ");
							result.Append (CSharpAmbience.FilterName (p.Name));
						}
						result.Append (");");
					} else {
						result.Append ("throw new System.NotImplementedException ();");
					}
					bodyEndOffset = result.Length;
					AppendLine (result);
				}
				AppendBraceEnd (result, Policy.MethodBraceStyle);
			}
			return new CodeGeneratorMemberResult (result.ToString (), bodyStartOffset, bodyEndOffset);
		}
		
		class ThrowsExceptionVisitor : DepthFirstAstVisitor
		{
			public bool Throws = false;
			
			public override void VisitBlockStatement (BlockStatement blockStatement)
			{
				if (blockStatement.Statements.Count == 1 && blockStatement.Statements.First () is ThrowStatement)
					Throws = true;
			}
		}
		
		void AppendParameterList (StringBuilder result, CodeGenerationOptions options, IList<IParameter> parameters)
		{
			for (int i = 0; i < parameters.Count; i++) {
				if (i > 0)
					result.Append (", ");
				
				var p = parameters[i];
				if (p.IsOut)
					result.Append ("out ");
				if (p.IsRef)
					result.Append ("ref ");
				if (p.IsParams)
					result.Append ("params ");
				AppendReturnType (result, options, p.Type);
				result.Append (" ");
				result.Append (CSharpAmbience.FilterName (p.Name));
				if (p.ConstantValue != null) {
					result.Append (" = ");
					if (p.Type.Kind == TypeKind.Enum) {
						bool found = false;
						foreach (var literal in GetEnumLiterals(p.Type)) {
							if (literal.ConstantValue.Equals (p.ConstantValue)) {
								AppendReturnType (result, options, p.Type);
								result.Append ("."+ literal.Name);
								found = true;
								break;
							}
						}
						if (!found) {
							result.Append ("(");
							AppendReturnType (result, options, p.Type);
							result.Append (")" + p.ConstantValue); 
						}
					} else if (p.ConstantValue is char) {
						result.Append ("'" + p.ConstantValue + "'");
					} else if (p.ConstantValue is string)  {
						result.Append ("\"" + CSharpTextEditorIndentation.ConvertToStringLiteral ((string)p.ConstantValue) + "\"");
					} else if (p.ConstantValue is bool)  {
						result.Append ((bool)p.ConstantValue ? "true" : "false");
					} else {
						result.Append (p.ConstantValue);
					}
				} 
			}
		}

		public IEnumerable<IField> GetEnumLiterals(IType type)
		{
			if (type.Kind != TypeKind.Enum)
				throw new ArgumentException ("Type is no enum.");
			foreach (var field in type.GetFields (f => f.IsConst && f.IsPublic))
				yield return field;
		}
		
		static string GetModifiers (ITypeDefinition implementingType, IUnresolvedTypeDefinition implementingPart, IMember member)
		{
			StringBuilder result = new StringBuilder ();

			if (member.IsPublic || (member.DeclaringType != null && member.DeclaringTypeDefinition.Kind == TypeKind.Interface)) {
				result.Append ("public ");
			} else if (member.IsProtectedOrInternal) {
				if (IdeApp.Workbench.ActiveDocument != null && member.DeclaringTypeDefinition.ParentAssembly != implementingType.ParentAssembly) {
					result.Append ("protected ");
				} else {
					result.Append ("internal protected ");
				}
			} else if (member.IsProtectedAndInternal) {
				if (IdeApp.Workbench.ActiveDocument != null && member.DeclaringTypeDefinition.ParentAssembly != implementingType.ParentAssembly) {
					result.Append ("protected ");
				} else {
					result.Append ("protected internal ");
				}
			} else if (member.IsProtected) {
				result.Append ("protected ");
			} else if (member.IsInternal) {
				result.Append ("internal ");
			}
				
			if (member.IsStatic) 
				result.Append ("static ");
			
			return result.ToString ();
		}
		
		void AppendModifiers (StringBuilder result, CodeGenerationOptions options, IMember member)
		{
			AppendIndent (result);
			if (options.ExplicitDeclaration || options.ImplementingType.Kind == TypeKind.Interface)
				return;
			result.Append (GetModifiers (options.ImplementingType, options.Part, member));
			bool isFromInterface = false;
			if (member.DeclaringType != null && member.DeclaringTypeDefinition.Kind == TypeKind.Interface) {
				isFromInterface = true;
// TODO: Type system conversion.
//				if (options.ImplementingType != null) {
//					foreach (var type in options.ImplementingType.BaseTypes) {
//						if (type.Kind == TypeKind.Interface)
//							continue;
//						if (type.Members.Any (m => m.Name == member.Name && member.SymbolKind == m.SymbolKind /* && DomMethod.ParameterListEquals (member.Parameters, m.Parameters)*/ )) {
//							isFromInterface = false;
//							break;
//						}
//					}
//				}
			}

			if (!isFromInterface && member.IsOverridable)
				result.Append ("override ");
			if (member is IMethod && ((IMethod)member).IsAsync)
				result.Append ("async ");
		}
		
		CodeGeneratorMemberResult GenerateCode (IProperty property, CodeGenerationOptions options)
		{
			var regions = new List<CodeGeneratorBodyRegion> ();
			var result = new StringBuilder ();
			AppendObsoleteAttribute (result, options, property);
			AppendModifiers (result, options, property);
			AppendReturnType (result, options, property.ReturnType);
			result.Append (" ");
			if (property.IsIndexer) {
				result.Append ("this[");
				AppendParameterList (result, options, property.Parameters);
				result.Append ("]");
			} else {
				if (options.ExplicitDeclaration) {
					result.Append (ambience.GetString (property.DeclaringType, OutputFlags.IncludeGenerics));
					result.Append (".");
				}
				result.Append (CSharpAmbience.FilterName (property.Name));
			}
			AppendBraceStart (result, Policy.PropertyBraceStyle);
			if (property.CanGet) {
				int bodyStartOffset, bodyEndOffset;
				AppendIndent (result);
				result.Append ("get");
				if (options.ImplementingType.Kind == TypeKind.Interface) {
					result.AppendLine (";");
				} else {
					AppendBraceStart (result, Policy.PropertyGetBraceStyle);
					if (IsMonoTouchModelMember (property)) {
						AppendMonoTouchTodo (result, options, out bodyStartOffset, out bodyEndOffset);
					} else if (property.IsAbstract || property.DeclaringTypeDefinition.Kind == TypeKind.Interface) {
						AppendNotImplementedException (result, options, out bodyStartOffset, out bodyEndOffset);
					} else {
						AppendIndent (result);
						bodyStartOffset = result.Length;
						if (property.SymbolKind == SymbolKind.Indexer) {
							result.Append ("return base[");
							if (property.Parameters.Count > 0)
								result.Append (CSharpAmbience.FilterName (property.Parameters.First ().Name));
							result.Append ("];");
						} else {
							result.Append ("return base.");
							result.Append (CSharpAmbience.FilterName (property.Name));
							result.Append (";");
						}
						bodyEndOffset = result.Length;
						AppendLine (result);
					}
					AppendBraceEnd (result, Policy.PropertyGetBraceStyle);
					AppendLine (result);
					regions.Add (new CodeGeneratorBodyRegion (bodyStartOffset, bodyEndOffset));
				}
			}
			
			if (property.CanSet) {
				int bodyStartOffset, bodyEndOffset;
				AppendIndent (result);
				result.Append ("set");
				if (options.ImplementingType.Kind == TypeKind.Interface) {
					result.AppendLine (";");
				} else {
					AppendBraceStart (result, Policy.PropertyGetBraceStyle);
					if (IsMonoTouchModelMember (property)) {
						AppendMonoTouchTodo (result, options, out bodyStartOffset, out bodyEndOffset);
					} else if (property.IsAbstract || property.DeclaringTypeDefinition.Kind == TypeKind.Interface) {
						AppendNotImplementedException (result, options, out bodyStartOffset, out bodyEndOffset);
					} else {
						AppendIndent (result);
						bodyStartOffset = result.Length;
						if (property.SymbolKind == SymbolKind.Indexer) {
							result.Append ("base[");
							if (property.Parameters.Count > 0)
								result.Append (CSharpAmbience.FilterName (property.Parameters.First ().Name));
							result.Append ("] = value;");
						} else { 
							result.Append ("base.");
							result.Append (CSharpAmbience.FilterName (property.Name));
							result.Append (" = value;");
						}
						bodyEndOffset = result.Length;
						AppendLine (result);
					}
					AppendBraceEnd (result, Policy.PropertyGetBraceStyle);
					AppendLine (result);
					regions.Add (new CodeGeneratorBodyRegion (bodyStartOffset, bodyEndOffset));
				}
			}
			AppendBraceEnd (result, Policy.PropertyBraceStyle);
			return new CodeGeneratorMemberResult (result.ToString (), regions);
		}
		
		internal static bool IsMonoTouchModelMember (IMember member)
		{
			if (member == null || member.DeclaringType == null)
				return false;
			return member.DeclaringTypeDefinition.Attributes.Any (attr => attr.AttributeType != null && attr.AttributeType.ReflectionName == "MonoTouch.Foundation.ModelAttribute");
		}
		
//		public override string CreateFieldEncapsulation (IUnresolvedTypeDefinition implementingType, IField field, string propertyName, Accessibility modifiers, bool readOnly)
//		{
//			SetIndentTo (implementingType);
//			StringBuilder result = new StringBuilder ();
//			AppendIndent (result);
//			
////			if (modifiers != MonoDevelop.Projects.Dom.Modifiers.None) {
////				switch (modifiers) {
////				}
////				result.Append (ambience.GetString (modifiers));
////				result.Append (" ");
////			}
//			var options = new CodeGenerationOptions () {
//				ImplementingType = field.DeclaringTypeDefinition,
//				Part = implementingType
//			};
//			result.Append ("public ");
//			AppendReturnType (result, options, field.ReturnType);
//			result.Append (" ");
//			result.Append (propertyName);
//			AppendBraceStart (result, Policy.PropertyBraceStyle);
//			AppendIndent (result);
//			
//			result.Append ("get");
//			AppendBraceStart (result, Policy.PropertyGetBraceStyle);
//			AppendIndent (result);
//			result.Append ("return this.");
//			result.Append (CSharpAmbience.FilterName (field.Name));
//			result.Append (";");
//			AppendLine (result);
//			AppendBraceEnd (result, Policy.PropertyGetBraceStyle);
//			AppendLine (result);
//
//			if (!readOnly) {
//				AppendIndent (result);
//				result.Append ("set");
//				AppendBraceStart (result, Policy.PropertyGetBraceStyle);
//				AppendIndent (result);
//				result.Append (CSharpAmbience.FilterName (field.Name));
//				result.Append (" = value;");
//				AppendLine (result);
//				AppendBraceEnd (result, Policy.PropertyGetBraceStyle);
//				AppendLine (result);
//			}
//			
//			AppendBraceEnd (result, Policy.PropertyBraceStyle);
//			return result.ToString ();
//		}
		
		int CountBlankLines (IReadonlyTextDocument doc, int startLine)
		{
			int result = 0;
			IDocumentLine line;
			while ((line = doc.GetLine (startLine + result)) != null && doc.GetLineIndent (line).Length == line.Length) {
				result++;
			}
		
			return result;
		}
		
		static bool InsertUsingAfter (AstNode node)
		{
			return node is NewLineNode && IsCommentOrUsing (node.GetNextSibling (s => !(s is NewLineNode))) ||
				IsCommentOrUsing (node);
		}

		static bool IsCommentOrUsing (AstNode node)
		{
			return node is ICSharpCode.NRefactory.CSharp.Comment ||
				node is UsingDeclaration ||
				node is UsingAliasDeclaration;
		}
		
		static AstNode SearchUsingInsertionPoint (AstNode parent)
		{
			var node = parent.FirstChild;
			while (true) {
				var next = node.NextSibling;
				if (!InsertUsingAfter (next))
					break;
				node = next;
			}
			return node;
		}
		
		public override void AddGlobalNamespaceImport (TextEditor editor, DocumentContext context, string nsName)
		{
			var parsedDocument = context.ParsedDocument;
			var unit = parsedDocument.GetAst<SyntaxTree> ();
			if (unit == null)
				return;
			
			var policy = context.Project != null ? context.Project.Policies.Get <CSharpFormattingPolicy> () : null;
			if (policy == null)
				policy = Policy;
			
			var node = SearchUsingInsertionPoint (unit);
			
			var text = new StringBuilder ();
			int lines = 0;
			
			if (InsertUsingAfter (node)) {
				lines = policy.BlankLinesBeforeUsings + 1;
				while (lines-- > 0) {
					text.Append (editor.EolMarker);
				}
			}
			
			text.Append ("using ");
			text.Append (nsName);
			text.Append (";");
			
			int offset = 0;
			if (node != null) {
				var loc = InsertUsingAfter (node) ? node.EndLocation : node.StartLocation;
				offset = Math.Max (0, editor.LocationToOffset (loc));
			}
			
			lines = policy.BlankLinesAfterUsings;
			lines -= CountBlankLines (editor, editor.OffsetToLineNumber (offset) + 1);
			if (lines > 0)
				text.Append (editor.EolMarker);
			while (lines-- > 0) {
				text.Append (editor.EolMarker);
			}
			editor.InsertText (offset, text.ToString ());
			//doc.Editor.Document.CommitUpdateAll ();
		}
		
		public override void AddLocalNamespaceImport (TextEditor editor, DocumentContext context, string nsName, TextLocation caretLocation)
		{
			var parsedDocument = context.ParsedDocument;
			var unit = parsedDocument.GetAst<SyntaxTree> ();
			if (unit == null)
				return;
			
			var nsDecl = unit.GetNodeAt<NamespaceDeclaration> (caretLocation);
			if (nsDecl == null) {
				AddGlobalNamespaceImport (editor, context, nsName);
				return;
			}
			
			var policy = context.Project != null ? context.Project.Policies.Get <CSharpFormattingPolicy> () : null;
			if (policy == null)
				policy = Policy;
			
			
			var node = SearchUsingInsertionPoint (nsDecl);
			
			var text = new StringBuilder ();
			int lines = 0;
			
			if (InsertUsingAfter (node)) {
				lines = policy.BlankLinesBeforeUsings + 1;
				while (lines-- > 0) {
					text.Append (editor.EolMarker);
				}
			}
			
			string indent = editor.GetLineIndent (nsDecl.StartLocation.Line) + "\t";
			text.Append (indent);
			text.Append ("using ");
			text.Append (nsName);
			text.Append (";");
			
			int offset;
			TextLocation loc;
			if (node != null) {
				loc = InsertUsingAfter (node) ? node.EndLocation : node.StartLocation;
			} else {
				loc = nsDecl.LBraceToken.EndLocation;
			}
			offset = editor.LocationToOffset (loc);
			
			lines = policy.BlankLinesAfterUsings;
			lines -= CountBlankLines (editor, editor.OffsetToLineNumber (offset) + 1);
			if (lines > 0)
				text.Append (editor.EolMarker);
			while (lines-- > 0) {
				text.Append (editor.EolMarker);
			}
			
			editor.InsertText (offset, text.ToString ());
		}
		
<<<<<<< HEAD
		static string OutputNode (MonoDevelop.Ide.Gui.Document doc, AstNode node)
=======
		public override string GetShortTypeString (TextEditor editor, DocumentContext doc, IType type)
		{
			var shortType = CreateShortType (doc.Compilation, doc.ParsedDocument.ParsedFile as CSharpUnresolvedFile, editor.CaretLocation, type);
			return OutputNode (editor, doc, shortType);
		}
		
		static string OutputNode (TextEditor editor, DocumentContext context, AstNode node)
>>>>>>> 22dfba59
		{
			using (var stringWriter = new System.IO.StringWriter ()) {
//				formatter.Indentation = indentLevel;
				var formatter = new TextWriterTokenWriter (stringWriter);
				stringWriter.NewLine = editor.EolMarker;
				
				var visitor = new CSharpOutputVisitor (formatter, context.GetFormattingOptions ());
				node.AcceptVisitor (visitor);
				return stringWriter.ToString ();
			}
		}
		
		
		public AstType CreateShortType (ICompilation compilation, CSharpUnresolvedFile parsedFile, TextLocation loc, IType fullType)
		{
			var csResolver = parsedFile.GetResolver (compilation, loc);
			var builder = new ICSharpCode.NRefactory.CSharp.Refactoring.TypeSystemAstBuilder (csResolver);
			return builder.ConvertType (fullType);			
		}
		
		public override void CompleteStatement (MonoDevelop.Ide.Gui.Document doc)
		{
			var fixer = new ConstructFixer (doc.GetFormattingOptions (), doc.Editor.CreateNRefactoryTextEditorOptions ());
			int newOffset;
			if (fixer.TryFix (new DocumentWrapper (doc.Editor), doc.Editor.CaretOffset, out newOffset)) {
				doc.Editor.CaretOffset = newOffset;
			}
		}
	}
}<|MERGE_RESOLUTION|>--- conflicted
+++ resolved
@@ -147,7 +147,6 @@
 			result.AppendLine ();
 		}
 		
-<<<<<<< HEAD
 //		public override CodeGeneratorMemberResult CreateMemberImplementation (ITypeDefinition implementingType,
 //		                                                                      IUnresolvedTypeDefinition part,
 //		                                                                      IUnresolvedMember member,
@@ -199,59 +198,7 @@
 //			throw new NotSupportedException ("member " +  member + " is not supported.");
 //		}
 //		
-=======
-		public override CodeGeneratorMemberResult CreateMemberImplementation (ITypeDefinition implementingType,
-		                                                                      IUnresolvedTypeDefinition part,
-		                                                                      IUnresolvedMember member,
-		                                                                      bool explicitDeclaration)
-		{
-			SetIndentTo (part);
-			var options = new CodeGenerationOptions () {
-				ExplicitDeclaration = explicitDeclaration,
-				ImplementingType = implementingType,
-				Part = part
-			};
-			ITypeResolveContext ctx;
-
-			var doc = IdeApp.Workbench.GetDocument (part.Region.FileName);
-			ctx = new CSharpTypeResolveContext (implementingType.Compilation.MainAssembly, null, implementingType, null);
-			options.DocumentContext = doc;
-
-			if (member is IUnresolvedMethod)
-				return GenerateCode ((IMethod) ((IUnresolvedMethod)member).CreateResolved (ctx), options);
-			if (member is IUnresolvedProperty)
-				return GenerateCode ((IProperty) ((IUnresolvedProperty)member).CreateResolved (ctx), options);
-			if (member is IUnresolvedField)
-				return GenerateCode ((IField) ((IUnresolvedField)member).CreateResolved (ctx), options);
-			if (member is IUnresolvedEvent)
-				return GenerateCode ((IEvent) ((IUnresolvedEvent)member).CreateResolved (ctx), options);
-			throw new NotSupportedException ("member " +  member + " is not supported.");
-		}
-		
-		public override CodeGeneratorMemberResult CreateMemberImplementation (ITypeDefinition implementingType,
-		                                                                      IUnresolvedTypeDefinition part,
-		                                                                      IMember member,
-		                                                                      bool explicitDeclaration)
-		{
-			SetIndentTo (part);
-			var options = new CodeGenerationOptions () {
-				ExplicitDeclaration = explicitDeclaration,
-				ImplementingType = implementingType,
-				Part = part,
-				DocumentContext = IdeApp.Workbench.GetDocument (part.Region.FileName)
-			};
-			if (member is IMethod)
-				return GenerateCode ((IMethod)member, options);
-			if (member is IProperty)
-				return GenerateCode ((IProperty)member, options);
-			if (member is IField)
-				return GenerateCode ((IField)member, options);
-			if (member is IEvent)
-				return GenerateCode ((IEvent)member, options);
-			throw new NotSupportedException ("member " +  member + " is not supported.");
-		}
-		
->>>>>>> 22dfba59
+
 		void AppendBraceStart (StringBuilder result, BraceStyle braceStyle)
 		{
 			switch (braceStyle) {
@@ -1070,17 +1017,7 @@
 			editor.InsertText (offset, text.ToString ());
 		}
 		
-<<<<<<< HEAD
-		static string OutputNode (MonoDevelop.Ide.Gui.Document doc, AstNode node)
-=======
-		public override string GetShortTypeString (TextEditor editor, DocumentContext doc, IType type)
-		{
-			var shortType = CreateShortType (doc.Compilation, doc.ParsedDocument.ParsedFile as CSharpUnresolvedFile, editor.CaretLocation, type);
-			return OutputNode (editor, doc, shortType);
-		}
-		
 		static string OutputNode (TextEditor editor, DocumentContext context, AstNode node)
->>>>>>> 22dfba59
 		{
 			using (var stringWriter = new System.IO.StringWriter ()) {
 //				formatter.Indentation = indentLevel;
