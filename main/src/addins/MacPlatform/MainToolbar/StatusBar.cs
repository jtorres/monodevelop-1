﻿ //
// StatusBar.cs
//
// Author:
//       Marius Ungureanu <marius.ungureanu@xamarin.com>
//
// Copyright (c) 2015 Xamarin, Inc (http://www.xamarin.com)
//
// Permission is hereby granted, free of charge, to any person obtaining a copy
// of this software and associated documentation files (the "Software"), to deal
// in the Software without restriction, including without limitation the rights
// to use, copy, modify, merge, publish, distribute, sublicense, and/or sell
// copies of the Software, and to permit persons to whom the Software is
// furnished to do so, subject to the following conditions:
//
// The above copyright notice and this permission notice shall be included in
// all copies or substantial portions of the Software.
//
// THE SOFTWARE IS PROVIDED "AS IS", WITHOUT WARRANTY OF ANY KIND, EXPRESS OR
// IMPLIED, INCLUDING BUT NOT LIMITED TO THE WARRANTIES OF MERCHANTABILITY,
// FITNESS FOR A PARTICULAR PURPOSE AND NONINFRINGEMENT. IN NO EVENT SHALL THE
// AUTHORS OR COPYRIGHT HOLDERS BE LIABLE FOR ANY CLAIM, DAMAGES OR OTHER
// LIABILITY, WHETHER IN AN ACTION OF CONTRACT, TORT OR OTHERWISE, ARISING FROM,
// OUT OF OR IN CONNECTION WITH THE SOFTWARE OR THE USE OR OTHER DEALINGS IN
// THE SOFTWARE.
using System;
using System.Collections.Generic;
using System.Linq;
using AppKit;
using Foundation;
using CoreAnimation;
using CoreGraphics;
using MonoDevelop.Components;
using MonoDevelop.Core;
using MonoDevelop.Ide.Gui;
using MonoDevelop.Components.MainToolbar;
using MonoDevelop.Ide;
using MonoDevelop.Ide.Gui.Components;
using MonoDevelop.Ide.Tasks;

namespace MonoDevelop.MacIntegration.MainToolbar
{
	class StatusIcon : NSView, StatusBarIcon
	{
		StatusBar bar;
		NSImageView imageView;

		public StatusIcon (StatusBar bar) : base (CGRect.Empty)
		{
			imageView = new NSImageView (CGRect.Empty);
			AddSubview (imageView);

			var trackingArea = new NSTrackingArea (CGRect.Empty, NSTrackingAreaOptions.ActiveInKeyWindow | NSTrackingAreaOptions.InVisibleRect | NSTrackingAreaOptions.MouseEnteredAndExited, this, null);
			AddTrackingArea (trackingArea);

			this.bar = bar;
		}

		public override CGRect Frame {
			get {
				return base.Frame;
			}
			set {
				base.Frame = value;
				imageView.Frame = new CGRect (0, 0, value.Width, value.Height);
			}
		}

		public void SetAlertMode (int seconds)
		{
			// Create fade-out fade-in animation.
		}

		public new void Dispose ()
		{
			bar.RemoveStatusIcon (this);
			RemoveFromSuperview ();
			base.Dispose ();
		}

		public new string ToolTip {
			get;
			set;
		}

		Xwt.Drawing.Image image;
		public Xwt.Drawing.Image Image {
			get { return image; }
			set {
				image = value;
				imageView.Image = value.ToNSImage ();
				SetFrameSize (new CGSize (image.Width, image.Height));
			}
		}

		public override void MouseEntered (NSEvent theEvent)
		{
			if (Entered != null) {
				Entered (this, EventArgs.Empty);
			}
		}

		public override void MouseExited (NSEvent theEvent)
		{
			if (Exited != null) {
				Exited (this, EventArgs.Empty);
			}
		}

		public override void MouseUp (NSEvent theEvent)
		{
			NotifyClicked (StatusBar.NSEventButtonToXwt (theEvent));
		}

		internal void NotifyClicked (Xwt.PointerButton button)
		{
			if (Clicked != null)
				Clicked (this, new StatusBarIconClickedEventArgs {
					Button = button,
				});
		}

		public event EventHandler<StatusBarIconClickedEventArgs> Clicked;
		public event EventHandler<EventArgs> Entered;
		public event EventHandler<EventArgs> Exited;
	}

	class BuildResultsView : NSView
	{
		NSAttributedString resultString;
		int resultCount;
		public int ResultCount { 
			get {
				return resultCount;
			}
			set {
				resultCount = value;
				resultString = new NSAttributedString (value.ToString (), foregroundColor: NSColor.Text,
					font: NSFont.SystemFontOfSize (NSFont.SmallSystemFontSize - 1));
				ResizeToFit ();
			}
		}

		NSImage iconImage;
		public NSImage IconImage {
			get {
				return iconImage;
			}
			set {
				iconImage = value;
				ResizeToFit ();
			}
		}

		public BuildResultsView () : base (new CGRect (0, 0, 0, 0))
		{
		}

		public override void DrawRect (CGRect dirtyRect)
		{
			if (iconImage == null || resultString == null) {
				return;
			}

			iconImage.Draw (new CGRect (0, (Frame.Size.Height - iconImage.Size.Height) / 2 + 0.5, iconImage.Size.Width, iconImage.Size.Height));
			resultString.DrawAtPoint (new CGPoint (iconImage.Size.Width, (Frame.Size.Height - resultString.Size.Height) / 2));
		}

		void ResizeToFit ()
		{
			if (iconImage == null || resultString == null) {
				return;
			}

			var stringSize = resultString.GetSize ();
			Frame = new CGRect (Frame.X, Frame.Y, iconImage.Size.Width + stringSize.Width, Frame.Height);
			NeedsDisplay = true;
		}

		public override void MouseDown (NSEvent theEvent)
		{
			IdeApp.Workbench.GetPad<MonoDevelop.Ide.Gui.Pads.ErrorListPad> ().BringToFront ();
		}
	}

	[Register]
	class StatusBar : NSTextField, MonoDevelop.Ide.StatusBar
	{
		const string ProgressLayerFadingId = "ProgressLayerFading";
		const string growthAnimationKey = "bounds";
		StatusBarContextHandler ctxHandler;
		Stack<double> progressMarks = new Stack<double> ();
		bool currentTextIsMarkup;
		string text;
		NSColor textColor;
		NSImage image;
		IconId icon;
		AnimatedIcon iconAnimation;
		IDisposable xwtAnimation;
		readonly BuildResultsView buildResults;

		NSAttributedString GetStatusString (string text, NSColor color)
		{
			return new NSAttributedString (text, new NSStringAttributes {
				ForegroundColor = color,
				ParagraphStyle = new NSMutableParagraphStyle {
					HeadIndent = imageView.Frame.Width,
					LineBreakMode = NSLineBreakMode.TruncatingMiddle,
				},
				Font = NSFont.SystemFontOfSize (NSFont.SystemFontSize - 2),
			});
		}

		readonly NSImageView imageView = new NSImageView {
			ImageFrameStyle = NSImageFrameStyle.None,
			Editable = false,
		};

		readonly NSTextField textField = new NSTextField {
			AllowsEditingTextAttributes = true,
			Bordered = false,
			DrawsBackground = false,
			Bezeled = false,
			Editable = false,
			Selectable = false,
		};
		NSTrackingArea textFieldArea;
		CALayer progressLayer;

		TaskEventHandler updateHandler;
		public StatusBar ()
		{
			AllowsEditingTextAttributes = Selectable = Editable = false;

			textField.Cell = new VerticallyCenteredTextFieldCell (yOffset: -0.5f);
			textField.Cell.StringValue = "";
			textField.Cell.PlaceholderAttributedString = GetStatusString (BrandingService.ApplicationName, NSColor.DisabledControlText);

			// The rect is empty because we use InVisibleRect to track the whole of the view.
			textFieldArea = new NSTrackingArea (CGRect.Empty, NSTrackingAreaOptions.MouseEnteredAndExited | NSTrackingAreaOptions.ActiveInKeyWindow | NSTrackingAreaOptions.InVisibleRect, this, null);
			textField.AddTrackingArea (textFieldArea);

			imageView.Image = ImageService.GetIcon (Stock.StatusSteady).ToNSImage ();

			buildResults = new BuildResultsView ();
			buildResults.Hidden = true;
			AddSubview (buildResults);

			// Fixes a render glitch of a whiter bg than the others.
			if (MacSystemInformation.OsVersion >= MacSystemInformation.Yosemite)
				BezelStyle = NSTextFieldBezelStyle.Rounded;

			WantsLayer = true;
			Layer.CornerRadius = MacSystemInformation.OsVersion >= MacSystemInformation.ElCapitan ? 6 : 4;
			ctxHandler = new StatusBarContextHandler (this);

			updateHandler = delegate {
				int ec = 0, wc = 0;

				foreach (var t in TaskService.Errors) {
					if (t.Severity == TaskSeverity.Error)
						ec++;
					else if (t.Severity == TaskSeverity.Warning)
						wc++;
				}

<<<<<<< HEAD
				DispatchService.GuiDispatch (delegate {
					buildResults.Hidden = (ec == 0 && wc == 0);
					buildResults.ResultCount = ec > 0 ? ec : wc;

					buildImageId = ec > 0 ? "md-status-error-count" : "md-status-warning-count";
					buildResults.IconImage = ImageService.GetIcon (buildImageId, Gtk.IconSize.Menu).ToNSImage ();

					NeedsDisplay = true;
=======
				Runtime.RunInMainThread (delegate {
					if (ec > 0) {
						buildResultVisible = true;
						buildResultText.AttributedString = new NSAttributedString (ec.ToString (), foregroundColor: NSColor.Text,
							font: NSFont.SystemFontOfSize (NSFont.SmallSystemFontSize - 1));
						buildResultText.ContentsScale = Window.BackingScaleFactor;
						buildResultIcon.SetImage (buildImageId = "md-status-error-count", Window.BackingScaleFactor);
					} else if (wc > 0) {
						buildResultVisible = true;
						buildResultText.AttributedString = new NSAttributedString (wc.ToString (), foregroundColor: NSColor.Text,
							font: NSFont.SystemFontOfSize (NSFont.SmallSystemFontSize - 1));
						buildResultText.ContentsScale = Window.BackingScaleFactor;
						buildResultIcon.SetImage (buildImageId = "md-status-warning-count", Window.BackingScaleFactor);
					} else
						buildResultVisible = false;

					CATransaction.DisableActions = true;
					nfloat buildResultPosition = DrawBuildResults ();
					CATransaction.DisableActions = false;
					if (buildResultPosition == nfloat.PositiveInfinity)
						return;
					textField.SetFrameSize (new CGSize (buildResultPosition - 6 - textField.Frame.Left, Frame.Height));
>>>>>>> 8dbea799
				});
			};

			updateHandler (null, null);

			TaskService.Errors.TasksAdded += updateHandler;
			TaskService.Errors.TasksRemoved += updateHandler;

<<<<<<< HEAD
=======
			NSNotificationCenter.DefaultCenter.AddObserver (NSWindow.DidChangeBackingPropertiesNotification, notif => Runtime.RunInMainThread (() => {
				if (Window == null)
					return;

				ReconstructString (updateTrackingAreas: true);
				foreach (var layer in Layer.Sublayers) {
					if (layer.Name != null && layer.Name.StartsWith (StatusIconPrefixId, StringComparison.Ordinal))
						layer.SetImage (layerToStatus [layer.Name].Image, Window.BackingScaleFactor);
				}
				if (buildResultVisible) {
					buildResultIcon.SetImage (buildImageId, Window.BackingScaleFactor);
					buildResultText.ContentsScale = Window.BackingScaleFactor;
				}
			}));

>>>>>>> 8dbea799
			AddSubview (imageView);
			AddSubview (textField);
		}

		protected override void Dispose (bool disposing)
		{
			TaskService.Errors.TasksAdded -= updateHandler;
			TaskService.Errors.TasksRemoved -= updateHandler;
			base.Dispose (disposing);
		}

		public override void DrawRect (CGRect dirtyRect)
		{
			base.DrawRect (dirtyRect);
			if (statusIcons.Count == 0 || buildResults.Hidden) {
				return;
			}

			var x = LeftMostStatusItemX ();
			var sepRect = new CGRect (x - 9, MacSystemInformation.OsVersion >= MacSystemInformation.ElCapitan ? 5 : 4, 1, 16);
			if (!sepRect.IntersectsWith (dirtyRect)) {
				return;
			}

			NSColor.LightGray.SetFill ();
			NSBezierPath.FillRect (sepRect);
		}

		void ReconstructString ()
		{
			if (string.IsNullOrEmpty (text)) {
				textField.AttributedStringValue = new NSAttributedString ("");
				imageView.Image = ImageService.GetIcon (Stock.StatusSteady).ToNSImage ();
			} else {
				textField.AttributedStringValue = GetStatusString (text, textColor);
				imageView.Image = image;
			}

			DestroyPopover (null, null);
		}

		readonly List<StatusIcon> statusIcons = new List<StatusIcon> ();

		internal void RemoveStatusIcon (StatusIcon icon)
		{
			statusIcons.Remove (icon);

			icon.Entered -= ShowPopoverForIcon;
			icon.Exited -= DestroyPopover;
			icon.Clicked -= DestroyPopover;

			RepositionStatusIcons ();
		}

		nfloat LeftMostStatusItemX ()
		{
			if (statusIcons.Count == 0) {
				return Frame.Width;
			}

			return statusIcons.Last ().Frame.X;
		}

		nfloat DrawSeparatorIfNeeded (nfloat right)
		{
			NeedsDisplay = true;

			if (statusIcons.Count == 0) {
				return right;
			}

			return right - 12;
		}

		IconId buildImageId;
		void PositionBuildResults (nfloat right)
		{
			right = DrawSeparatorIfNeeded (right);
			right -= (6 + buildResults.Frame.Width);
			buildResults.SetFrameOrigin (new CGPoint (right, buildResults.Frame.Y));
		}

		internal void RepositionStatusIcons ()
		{
			nfloat right = Frame.Width;

			foreach (var item in statusIcons) {
				right -= item.Bounds.Width + 6;
				item.Frame = new CGRect (right, MacSystemInformation.OsVersion >= MacSystemInformation.ElCapitan ? 5 : 4, item.Bounds.Width, item.Bounds.Height);
			}

			PositionBuildResults (right);

			if (!buildResults.Hidden) { // We have a build result layer.
				textField.SetFrameSize (new CGSize (buildResults.Frame.X - 6 - textField.Frame.Left, Frame.Height));
			} else
				textField.SetFrameSize (new CGSize (right - 6 - textField.Frame.Left, Frame.Height));
		}

		public StatusBarIcon ShowStatusIcon (Xwt.Drawing.Image pixbuf)
		{
			var statusIcon = new StatusIcon (this) {
				Image = pixbuf,
			};
			statusIcons.Add (statusIcon);

			statusIcon.Entered += ShowPopoverForIcon;
			statusIcon.Exited += DestroyPopover;

			// We need to destroy the popover otherwise the window doesn't come up correctly
			statusIcon.Clicked += DestroyPopover;

			AddSubview (statusIcon);
			RepositionStatusIcons ();

			return statusIcon;
		}

		public StatusBarContext CreateContext ()
		{
			return ctxHandler.CreateContext ();
		}

		public void ShowReady ()
		{
			ShowMessage (null, "", false, NSColor.DisabledControlText);
		}

		static Pad sourcePad;
		public void SetMessageSourcePad (Pad pad)
		{
			sourcePad = pad;
		}

		public void ShowError (string error)
		{
			ShowMessage (Stock.StatusError, error, false, NSColor.FromDeviceRgba (228f / 255, 84f / 255, 55f / 255, 1));
		}

		public void ShowWarning (string warning)
		{
			ShowMessage (Stock.StatusWarning, warning, false, NSColor.FromDeviceRgba (235f / 255, 161f / 255, 7f / 255, 1));
		}

		public void ShowMessage (string message)
		{
			ShowMessage (null, message, false, NSColor.FromRgba (0.34f, 0.34f, 0.34f, 1));
		}

		public void ShowMessage (string message, bool isMarkup)
		{
			ShowMessage (null, message, true, NSColor.FromRgba (0.34f, 0.34f, 0.34f, 1));
		}

		public void ShowMessage (IconId image, string message)
		{
			ShowMessage (image, message, false, NSColor.FromRgba (0.34f, 0.34f, 0.34f, 1));
		}

		public void ShowMessage (IconId image, string message, bool isMarkup)
		{
			ShowMessage (image, message, isMarkup, NSColor.FromRgba (0.34f, 0.34f, 0.34f, 1));
		}

		public void ShowMessage (IconId image, string message, bool isMarkup, NSColor color)
		{
			Runtime.AssertMainThread ();

			bool changed = LoadText (message, isMarkup, color);
			LoadPixbuf (image);
			if (changed)
				ReconstructString ();
		}

		bool LoadText (string message, bool isMarkup, NSColor color)
		{
			message = message ?? "";
			message = message.Replace (Environment.NewLine, " ").Replace ("\n", " ").Trim ();

			if (message == text)
				return false;

			text = message;
			currentTextIsMarkup = isMarkup;
			textColor = color;

			return true;
		}

		static bool iconLoaded;
		void LoadPixbuf (IconId iconId)
		{
			// We dont need to load the same image twice
			if (icon == iconId && iconLoaded)
				return;

			icon = iconId;
			iconAnimation = null;

			// clean up previous running animation
			if (xwtAnimation != null) {
				xwtAnimation.Dispose ();
				xwtAnimation = null;
			}

			// if we have nothing, use the default icon
			if (iconId == IconId.Null)
				iconId = Stock.StatusSteady;

			// load image now
			if (ImageService.IsAnimation (iconId, Gtk.IconSize.Menu)) {
				iconAnimation = ImageService.GetAnimatedIcon (iconId, Gtk.IconSize.Menu);
				image = iconAnimation.FirstFrame.ToNSImage ();
				xwtAnimation = iconAnimation.StartAnimation (p => {
					image = p.ToNSImage ();
					ReconstructString ();
				});
			} else {
				image = ImageService.GetIcon (iconId).ToNSImage ();
			}

			iconLoaded = true;
		}

		public void BeginProgress (string name)
		{
			EndProgress ();
			ShowMessage (name);
			oldFraction = 0;

			if (AutoPulse)
				StartProgressAutoPulse ();
		}

		public void BeginProgress (IconId image, string name)
		{
			EndProgress ();
			ShowMessage (image, name);
			oldFraction = 0;

			if (AutoPulse)
				StartProgressAutoPulse ();
		}

		bool inProgress;
		double oldFraction;
		public void SetProgressFraction (double work)
		{
			if (AutoPulse)
				return;

			progressMarks.Push (work);
			if (!inProgress) {
				inProgress = true;
				StartProgress (progressMarks.Peek ());
			}
		}

		public void EndProgress ()
		{
			progressMarks.Clear ();
			if (progressLayer != null) {
				progressLayer.RemoveAnimation (growthAnimationKey);
				if (inProgress == false) {
					progressLayer.RemoveFromSuperLayer ();
					progressLayer = null;
				}
			}
			inProgress = false;
			AutoPulse = false;
		}

		public void Pulse ()
		{
			// Nothing to do here.
		}

		public MonoDevelop.Ide.StatusBar MainContext {
			get {
				return ctxHandler.MainContext;
			}
		}

		public bool AutoPulse {
			get;
			set;
		}

		static CGColor xamBlue = new CGColor (52f / 255, 152f / 255, 219f / 255);
		static nfloat verticalOffset = 2;
		CALayer CreateProgressBarLayer (double width)
		{
			CALayer progress = progressLayer;
			if (progress == null) {
				progress = CALayer.Create ();
				progress.BackgroundColor = xamBlue;
				progress.BorderColor = xamBlue;
				progress.FillMode = CAFillMode.Forwards;
				progress.Frame = new CGRect (0, Frame.Height - barHeight - verticalOffset, (nfloat)width, barHeight);

				progressLayer = progress;
				Layer.AddSublayer (progress);
			}
			return progress;
		}

		CAAnimation CreateMoveAndGrowAnimation (CALayer progress, double growToFraction)
		{
			CAAnimationGroup grp = CAAnimationGroup.CreateAnimation ();
			grp.Duration = 0.2;
			grp.FillMode = CAFillMode.Forwards;
			grp.RemovedOnCompletion = false;

			CABasicAnimation move = CABasicAnimation.FromKeyPath ("position.x");
			double oldOffset = (progress.Frame.Width / 2) * oldFraction;
			double newOffset = (progress.Frame.Width / 2) * growToFraction;
			move.From = NSNumber.FromDouble (oldOffset);
			move.To = NSNumber.FromDouble (newOffset);

			CABasicAnimation grow = CABasicAnimation.FromKeyPath ("bounds");
			grow.From = NSValue.FromCGRect (new CGRect (0, 0, progress.Frame.Width * (nfloat)oldFraction, barHeight));
			grow.To = NSValue.FromCGRect (new CGRect (0, 0, progress.Frame.Width * (nfloat)growToFraction, barHeight));
			grp.Animations = new [] {
				move,
				grow,
			};
			return grp;
		}

		CAAnimation CreateAutoPulseAnimation ()
		{
			CABasicAnimation move = CABasicAnimation.FromKeyPath ("position.x");
			move.From = NSNumber.FromDouble (-frameAutoPulseWidth);
			move.To = NSNumber.FromDouble (Layer.Frame.Width + frameAutoPulseWidth);
			move.RepeatCount = float.PositiveInfinity;
			move.RemovedOnCompletion = false;
			move.Duration = 4;
			return move;
		}

		void AttachFadeoutAnimation (CALayer progress, CAAnimation animation, Func<bool> fadeoutVerifier)
		{
			animation.AnimationStopped += (sender, e) => {
				if (!fadeoutVerifier ())
					return;

				CABasicAnimation fadeout = CABasicAnimation.FromKeyPath ("opacity");
				fadeout.From = NSNumber.FromDouble (1);
				fadeout.To = NSNumber.FromDouble (0);
				fadeout.Duration = 0.5;
				fadeout.FillMode = CAFillMode.Forwards;
				fadeout.RemovedOnCompletion = false;
				fadeout.AnimationStopped += (sender2, e2) => {
					if (!e2.Finished)
						return;

					inProgress = false;
					progress.Opacity = 0;
					progress.RemoveAllAnimations ();
					progress.RemoveFromSuperLayer ();
				};
				progress.Name = ProgressLayerFadingId;
				progress.AddAnimation (fadeout, "opacity");
			};
			progress.AddAnimation (animation, growthAnimationKey);
		}

		const int barHeight = 2;
		void StartProgress (double newFraction)
		{
			progressMarks.Clear ();
			var progress = CreateProgressBarLayer (Layer.Frame.Width);
			var grp = CreateMoveAndGrowAnimation (progress, newFraction);
			oldFraction = newFraction;

			AttachFadeoutAnimation (progress, grp, () => {
				if (oldFraction < 1 && inProgress) {
					if (progressMarks.Count != 0) {
						StartProgress (progressMarks.Peek ());
					} else {
						inProgress = false;
					}
					return false;
				}
				return true;
			});
		}

		const double frameAutoPulseWidth = 100;
		void StartProgressAutoPulse ()
		{
			var progress = CreateProgressBarLayer (frameAutoPulseWidth);
			var move = CreateAutoPulseAnimation ();
			AttachFadeoutAnimation (progress, move, () => true);
		}

		static NSAttributedString GetPopoverString (string text)
		{
			return new NSAttributedString (text, new NSStringAttributes {
				ParagraphStyle = new NSMutableParagraphStyle {
					Alignment = NSTextAlignment.Center,
				},
				Font = NSFont.SystemFontOfSize (NSFont.SystemFontSize - 1),
			});
		}

		NSPopover popover;

		void CreatePopoverCommon (nfloat width, string text)
		{
			popover = new NSPopover {
				ContentViewController = new NSViewController (null, null),
				Animates = false
			};

			var attrString = GetPopoverString (text);

			var height = attrString.BoundingRectWithSize (new CGSize (width, nfloat.MaxValue),
				NSStringDrawingOptions.UsesFontLeading | NSStringDrawingOptions.UsesLineFragmentOrigin).Height;
			
			popover.ContentViewController.View = new NSTextField {
				Frame = new CGRect (0, 0, width, height + 14),
				DrawsBackground = false,
				Bezeled = true,
				Editable = false,
				Cell = new VerticallyCenteredTextFieldCell (yOffset: -1),
			};
			((NSTextField)popover.ContentViewController.View).AttributedStringValue = attrString;
		}

		bool CreatePopoverForIcon (StatusBarIcon icon)
		{
			string tooltip = icon.ToolTip;
			if (tooltip == null)
				return false;

			CreatePopoverCommon (230, tooltip);
			return true;
		}

		void CreatePopoverForStatusBar ()
		{
			CreatePopoverCommon (Frame.Width, textField.AttributedStringValue.Value);
		}

		void ShowPopoverForIcon (object sender, EventArgs args)
		{
			if (popover != null)
				return;

			var icon = (StatusIcon) sender;

			if (!CreatePopoverForIcon (icon))
				return;

			popover.Show (icon.Frame, this, NSRectEdge.MinYEdge);
		}

		void ShowPopoverForStatusBar ()
		{
			if (popover != null)
				return;

			CreatePopoverForStatusBar ();
			popover.Show (textField.Frame, this, NSRectEdge.MinYEdge);
		}

		void DestroyPopover (object sender, EventArgs args)
		{
			if (popover != null)
				popover.Close ();
			popover = null;
		}
			
		public override void MouseEntered (NSEvent theEvent)
		{
			base.MouseEntered (theEvent);

			var width = textField.AttributedStringValue.BoundingRectWithSize (new CGSize (nfloat.MaxValue, textField.Frame.Height),
				NSStringDrawingOptions.UsesFontLeading | NSStringDrawingOptions.UsesLineFragmentOrigin).Width;
			if (width > textField.Frame.Width) {
				ShowPopoverForStatusBar ();
			}
		}

		public override void MouseExited (NSEvent theEvent)
		{
			base.MouseExited (theEvent);
			DestroyPopover (null, null);
		}

		internal static Xwt.PointerButton NSEventButtonToXwt (NSEvent theEvent)
		{
			Xwt.PointerButton button = Xwt.PointerButton.Left;
			switch ((NSEventType)(long)theEvent.ButtonNumber) {
			case NSEventType.LeftMouseDown:
				button = Xwt.PointerButton.Left;
				break;
			case NSEventType.RightMouseDown:
				button = Xwt.PointerButton.Right;
				break;
			case NSEventType.OtherMouseDown:
				button = Xwt.PointerButton.Middle;
				break;
			}

			return button;
		}

		public override void MouseDown (NSEvent theEvent)
		{
			base.MouseDown (theEvent);

			CGPoint location = ConvertPointFromView (theEvent.LocationInWindow, null);
			if (textField.IsMouseInRect (location, textField.Frame) && sourcePad != null) {
				sourcePad.BringToFront (true);
			}
		}

		public override CGRect Frame {
			get {
				return base.Frame;
			}
			set {
				base.Frame = value;
				imageView.Frame = new CGRect (6, 0, 16, Frame.Height);
				textField.Frame = new CGRect (imageView.Frame.Right, 0, Frame.Width - 16, Frame.Height);

				buildResults.Frame = new CGRect (buildResults.Frame.X, buildResults.Frame.Y, buildResults.Frame.Width, Frame.Height);
				RepositionStatusIcons ();
			}
		}
	}
}<|MERGE_RESOLUTION|>--- conflicted
+++ resolved
@@ -264,8 +264,7 @@
 						wc++;
 				}
 
-<<<<<<< HEAD
-				DispatchService.GuiDispatch (delegate {
+				Runtime.RunInMainThread (delegate {
 					buildResults.Hidden = (ec == 0 && wc == 0);
 					buildResults.ResultCount = ec > 0 ? ec : wc;
 
@@ -273,30 +272,6 @@
 					buildResults.IconImage = ImageService.GetIcon (buildImageId, Gtk.IconSize.Menu).ToNSImage ();
 
 					NeedsDisplay = true;
-=======
-				Runtime.RunInMainThread (delegate {
-					if (ec > 0) {
-						buildResultVisible = true;
-						buildResultText.AttributedString = new NSAttributedString (ec.ToString (), foregroundColor: NSColor.Text,
-							font: NSFont.SystemFontOfSize (NSFont.SmallSystemFontSize - 1));
-						buildResultText.ContentsScale = Window.BackingScaleFactor;
-						buildResultIcon.SetImage (buildImageId = "md-status-error-count", Window.BackingScaleFactor);
-					} else if (wc > 0) {
-						buildResultVisible = true;
-						buildResultText.AttributedString = new NSAttributedString (wc.ToString (), foregroundColor: NSColor.Text,
-							font: NSFont.SystemFontOfSize (NSFont.SmallSystemFontSize - 1));
-						buildResultText.ContentsScale = Window.BackingScaleFactor;
-						buildResultIcon.SetImage (buildImageId = "md-status-warning-count", Window.BackingScaleFactor);
-					} else
-						buildResultVisible = false;
-
-					CATransaction.DisableActions = true;
-					nfloat buildResultPosition = DrawBuildResults ();
-					CATransaction.DisableActions = false;
-					if (buildResultPosition == nfloat.PositiveInfinity)
-						return;
-					textField.SetFrameSize (new CGSize (buildResultPosition - 6 - textField.Frame.Left, Frame.Height));
->>>>>>> 8dbea799
 				});
 			};
 
@@ -305,24 +280,6 @@
 			TaskService.Errors.TasksAdded += updateHandler;
 			TaskService.Errors.TasksRemoved += updateHandler;
 
-<<<<<<< HEAD
-=======
-			NSNotificationCenter.DefaultCenter.AddObserver (NSWindow.DidChangeBackingPropertiesNotification, notif => Runtime.RunInMainThread (() => {
-				if (Window == null)
-					return;
-
-				ReconstructString (updateTrackingAreas: true);
-				foreach (var layer in Layer.Sublayers) {
-					if (layer.Name != null && layer.Name.StartsWith (StatusIconPrefixId, StringComparison.Ordinal))
-						layer.SetImage (layerToStatus [layer.Name].Image, Window.BackingScaleFactor);
-				}
-				if (buildResultVisible) {
-					buildResultIcon.SetImage (buildImageId, Window.BackingScaleFactor);
-					buildResultText.ContentsScale = Window.BackingScaleFactor;
-				}
-			}));
-
->>>>>>> 8dbea799
 			AddSubview (imageView);
 			AddSubview (textField);
 		}
