// 
// BaseXmlEditorExtension.cs
// 
// Author:
//   Michael Hutchinson <mhutchinson@novell.com>
// 
// Copyright (C) 2008 Novell, Inc (http://www.novell.com)
// 
// Permission is hereby granted, free of charge, to any person obtaining
// a copy of this software and associated documentation files (the
// "Software"), to deal in the Software without restriction, including
// without limitation the rights to use, copy, modify, merge, publish,
// distribute, sublicense, and/or sell copies of the Software, and to
// permit persons to whom the Software is furnished to do so, subject to
// the following conditions:
// 
// The above copyright notice and this permission notice shall be
// included in all copies or substantial portions of the Software.
// 
// THE SOFTWARE IS PROVIDED "AS IS", WITHOUT WARRANTY OF ANY KIND,
// EXPRESS OR IMPLIED, INCLUDING BUT NOT LIMITED TO THE WARRANTIES OF
// MERCHANTABILITY, FITNESS FOR A PARTICULAR PURPOSE AND
// NONINFRINGEMENT. IN NO EVENT SHALL THE AUTHORS OR COPYRIGHT HOLDERS BE
// LIABLE FOR ANY CLAIM, DAMAGES OR OTHER LIABILITY, WHETHER IN AN ACTION
// OF CONTRACT, TORT OR OTHERWISE, ARISING FROM, OUT OF OR IN CONNECTION
// WITH THE SOFTWARE OR THE USE OR OTHER DEALINGS IN THE SOFTWARE.
//


using System;
using System.Collections.Generic;
using System.Diagnostics;

using MonoDevelop.Core;
using MonoDevelop.DesignerSupport;
using MonoDevelop.Ide.Gui.Content;
using MonoDevelop.Ide.CodeCompletion;
using MonoDevelop.Xml.StateEngine;
using MonoDevelop.XmlEditor.Completion;
using MonoDevelop.Ide;
using MonoDevelop.Components;
using Gtk;
using System.Linq;
using System.Text;
using ICSharpCode.NRefactory.TypeSystem;
using MonoDevelop.Ide.TypeSystem;
using ICSharpCode.NRefactory;
<<<<<<< HEAD
using MonoDevelop.Ide.Editor;
using MonoDevelop.Ide.Editor.Extension;
=======
using Mono.TextEditor;
using MonoDevelop.Projects;
>>>>>>> 29e49044

namespace MonoDevelop.XmlEditor.Gui
{
	public abstract class BaseXmlEditorExtension : CompletionTextEditorExtension, IPathedDocument, IOutlinedDocument
	{
		DocumentStateTracker<Parser> tracker;
		ParsedDocument lastCU;
		
		XDocType docType;
		
		MonoDevelop.Ide.Gui.Components.PadTreeView outlineTreeView;
		Gtk.TreeStore outlineTreeStore;
		List<DotNetProject> ownerProjects;

		#region Setup and teardown

		protected override bool ExtendsEditor (MonoDevelop.Ide.Gui.Document doc)
		{
			//can only attach if there is not already an attached BaseXmlEditorExtension
			return doc.GetContent<BaseXmlEditorExtension> () == null;
		}
		
		protected virtual RootState CreateRootState ()
		{
			return new XmlFreeState ();
		}
		
		protected override void Initialize ()
		{
			base.Initialize ();
			UpdateOwnerProjects ();
			Parser parser = new Parser (CreateRootState (), false);
			tracker = new DocumentStateTracker<Parser> (parser, Editor);
			Document.DocumentParsed += delegate {
				lastCU = Document.ParsedDocument;
				OnParsedDocumentUpdated ();
			};
			Editor.CaretPositionChanged += HandleCaretPositionChanged;
			if (Document.ParsedDocument != null) {
				lastCU = Document.ParsedDocument;
				OnParsedDocumentUpdated ();
			}
<<<<<<< HEAD
		} 
=======
			if (IdeApp.Workspace != null) {
				IdeApp.Workspace.FileAddedToProject += HandleProjectChanged;
				IdeApp.Workspace.FileRemovedFromProject += HandleProjectChanged;
			}
		}

		void HandleProjectChanged (object sender, ProjectFileEventArgs e)
		{
			UpdateOwnerProjects ();
		}

		void UpdateOwnerProjects ()
		{
			if (IdeApp.Workspace == null) {
				ownerProjects = new List<DotNetProject> ();
				return;
			}
			var projects = new HashSet<DotNetProject> (IdeApp.Workspace.GetAllSolutionItems<DotNetProject> ().Where (p => p.IsFileInProject (Document.FileName)));
			if (ownerProjects == null || !projects.SetEquals (ownerProjects)) {
				ownerProjects = projects.OrderBy (p => p.Name).ToList ();
				var dnp = Document.Project as DotNetProject;
				if (ownerProjects.Count > 0 && (dnp == null || !ownerProjects.Contains (dnp))) {
					// If the project for the document is not a DotNetProject but there is a project containing this file
					// in the current solution, then use that project
					var pp = Document.Project != null ? ownerProjects.FirstOrDefault (p => p.ParentSolution == Document.Project.ParentSolution) : null;
					if (pp != null)
						Document.AttachToProject (pp);
				}
			}
			if (Document.Project == null && ownerProjects.Count > 0)
				Document.AttachToProject (ownerProjects[0]);
			UpdatePath ();
		}
>>>>>>> 29e49044

		public override void Dispose ()
		{
			Editor.CaretPositionChanged -= HandleCaretPositionChanged;

			if (tracker != null) {
				tracker = null;
				base.Dispose ();
			}
			if (IdeApp.Workspace != null) {
				IdeApp.Workspace.FileAddedToProject -= HandleProjectChanged;
				IdeApp.Workspace.FileRemovedFromProject -= HandleProjectChanged;
			}
		}

		protected virtual void OnParsedDocumentUpdated ()
		{
			RefreshOutline ();
			
			//use the doctype to select a completion schema
			var doc = CU as XmlParsedDocument;
			bool found = false;
			if (doc != null && doc.XDocument != null) {
				foreach (XNode node in doc.XDocument.Nodes) {
					if (node is XDocType) {
						DocType = (XDocType)node;
						found = true;
						break;
					}
					//cannot validly have a doctype after these nodes
					if (node is XElement || node is XCData)
						break;
				}
				if (!found)
					DocType = null;
			}
		}

		#endregion

		#region Convenience accessors
		
		protected ParsedDocument CU {
			get { return lastCU; }
		}
		
		protected ITextBuffer Buffer {
			get {
				if (Document == null)
					throw new InvalidOperationException ("Editor extension not yet initialized");
				return Document.GetContent<ITextBuffer> ();
			}
		}
		
		protected IEditableTextBuffer EditableBuffer {
			get {
				if (Document == null)
					throw new InvalidOperationException ("Editor extension not yet initialized");
				return Document.GetContent<IEditableTextBuffer> ();
			}
		}
		
		protected DocumentStateTracker<Parser> Tracker {
			get { return tracker; }
		}
		
		protected string GetBufferText (DomRegion region)
		{
			MonoDevelop.Ide.Gui.Content.ITextBuffer buf = Buffer;
			int start = buf.GetPositionFromLineColumn (region.BeginLine, region.BeginColumn);
			int end = buf.GetPositionFromLineColumn (region.EndLine, region.EndColumn);
			if (end > start && start >= 0)
				return buf.GetText (start, end);
			else
				return null;
		}
		
		#endregion

		public override string CompletionLanguage {
			get { return "Xml"; }
		}

		protected FilePath FileName {
			get {
				return Editor.FileName;
			}
		}
		protected XDocType DocType {
			get { return docType; }
			set {
				if (docType == value)
					return;
				docType = value;
				OnDocTypeChanged ();
			}
		}
		
		protected virtual void OnDocTypeChanged ()
		{
		}
		
		public override bool KeyPress (Gdk.Key key, char keyChar, Gdk.ModifierType modifier)
		{
			if (Document.Editor.Options.IndentStyle == IndentStyle.Smart) {
				var newLine = Editor.CaretLine + 1;
				var ret = base.KeyPress (key, keyChar, modifier);
				if (key == Gdk.Key.Return && Editor.CaretLine == newLine) {
					string indent = GetLineIndent (newLine);
					var oldIndent = Editor.GetLineIndent (newLine);
					var seg = Editor.GetLine (newLine);
					if (oldIndent != indent) {
						int newCaretOffset = Editor.CaretOffset;
						if (newCaretOffset > seg.Offset) {
							newCaretOffset += (indent.Length - oldIndent.Length);
						}
						using (var undo = Editor.OpenUndoGroup ()) {
							Editor.Replace (seg.Offset, oldIndent.Length, indent);
							Editor.CaretOffset = newCaretOffset;
						}
					}
				}
				return ret;
			}
			return base.KeyPress (key, keyChar, modifier);
		}
		
		#region Code completion

		public override ICompletionDataList CodeCompletionCommand (CodeCompletionContext completionContext)
		{
			int pos = completionContext.TriggerOffset;
			if (pos <= 0)
				return null;
			int triggerWordLength = 0;
			
			tracker.UpdateEngine ();
			return HandleCodeCompletion (completionContext, true, ref triggerWordLength);
		}

		public override ICompletionDataList HandleCodeCompletion (
		    CodeCompletionContext completionContext, char completionChar, ref int triggerWordLength)
		{
			int pos = completionContext.TriggerOffset;
			char ch = CompletionWidget != null ? CompletionWidget.GetChar (pos - 1) : Editor.GetCharAt (pos - 1);
			if (pos > 0 && ch == completionChar) {
				tracker.UpdateEngine ();
				return HandleCodeCompletion (completionContext, false, ref triggerWordLength);
			}
			return null;
		}

		protected virtual ICompletionDataList HandleCodeCompletion (
		    CodeCompletionContext completionContext, bool forced, ref int triggerWordLength)
		{
			IEditableTextBuffer buf = this.EditableBuffer;

			// completionChar may be a space even if the current char isn't, when ctrl-space is fired t
			TextLocation currentLocation = new TextLocation (completionContext.TriggerLine, completionContext.TriggerLineOffset);
			char currentChar = completionContext.TriggerOffset < 1? ' ' : buf.GetCharAt (completionContext.TriggerOffset - 1);
			char previousChar = completionContext.TriggerOffset < 2? ' ' : buf.GetCharAt (completionContext.TriggerOffset - 2);

			LoggingService.LogDebug ("Attempting completion for state '{0}'x{1}, previousChar='{2}'," 
				+ " currentChar='{3}', forced='{4}'", tracker.Engine.CurrentState,
				tracker.Engine.CurrentStateLength, previousChar, currentChar, forced);
			
			//closing tag completion
			if (tracker.Engine.CurrentState is XmlFreeState && currentChar == '>')
				return ClosingTagCompletion (buf, currentLocation);
			
			// Auto insert '>' when '/' is typed inside tag state (for quick tag closing)
			//FIXME: avoid doing this when the next non-whitespace char is ">" or ignore the next ">" typed
			if (XmlEditorOptions.AutoInsertFragments && tracker.Engine.CurrentState is XmlTagState && currentChar == '/') {
				buf.InsertText (buf.CursorPosition, ">");
				return null;
			}
			
			//entity completion
			if (currentChar == '&' && (tracker.Engine.CurrentState is XmlFreeState ||
			                           tracker.Engine.CurrentState is XmlAttributeValueState))
			{
				CompletionDataList list = new CompletionDataList ();
				
				//TODO: need to tweak semicolon insertion
				list.Add ("apos").Description = "'";
				list.Add ("quot").Description = "\"";
				list.Add ("lt").Description = "<";
				list.Add ("gt").Description = ">";
				list.Add ("amp").Description = "&";
				
				//not sure about these "completions". they're more like
				//shortcuts than completions but they're pretty useful
				list.Add ("'").CompletionText = "apos;";
				list.Add ("\"").CompletionText = "quot;";
				list.Add ("<").CompletionText = "lt;";
				list.Add (">").CompletionText = "gt;";
				list.Add ("&").CompletionText = "amp;";
				
				GetEntityCompletions (list);
				return list;
			}
			
			//doctype completion
			if (tracker.Engine.CurrentState is XmlDocTypeState) {
				if (tracker.Engine.CurrentStateLength == 1) {
					CompletionDataList list = GetDocTypeCompletions ();
					if (list != null && list.Count > 0)
						return list;
				}
				return null;
			}

			//attribute value completion
			//determine whether to trigger completion within attribute values quotes
			if ((Tracker.Engine.CurrentState is XmlAttributeValueState)
			    //trigger on the opening quote
			    && ((Tracker.Engine.CurrentStateLength == 1 && (currentChar == '\'' || currentChar == '"'))
			    //or trigger on first letter of value, if unforced
			    || (forced || Tracker.Engine.CurrentStateLength == 2))) {
				var att = (XAttribute)Tracker.Engine.Nodes.Peek ();

				if (att.IsNamed) {
					var attributedOb = Tracker.Engine.Nodes.Peek (1) as IAttributedXObject;
					if (attributedOb == null)
						return null;

					//if triggered by first letter of value or forced, grab those letters
					triggerWordLength = Tracker.Engine.CurrentStateLength - 1;

					return GetAttributeValueCompletions (attributedOb, att);
				}
			}
			
			//attribute name completion
			if ((forced && Tracker.Engine.Nodes.Peek () is IAttributedXObject && !tracker.Engine.Nodes.Peek ().IsEnded)
			     || ((Tracker.Engine.CurrentState is XmlNameState
			    && Tracker.Engine.CurrentState.Parent is XmlAttributeState) ||
			    Tracker.Engine.CurrentState is XmlTagState)
			    && (Tracker.Engine.CurrentStateLength == 1 || forced)) {
				IAttributedXObject attributedOb = (Tracker.Engine.Nodes.Peek () as IAttributedXObject) ?? 
					Tracker.Engine.Nodes.Peek (1) as IAttributedXObject;
				if (attributedOb == null)
					return null;
				
				//attributes
				if (attributedOb.Name.IsValid && (forced ||
					(char.IsWhiteSpace (previousChar) && char.IsLetter (currentChar))))
				{
					
					if (!forced)
						triggerWordLength = 1;
					
					var existingAtts = new Dictionary<string,string> (StringComparer.OrdinalIgnoreCase);
					
					foreach (XAttribute att in attributedOb.Attributes) {
						existingAtts [att.Name.FullName] = att.Value ?? string.Empty;
					}
					
					return GetAttributeCompletions (attributedOb, existingAtts);
				}
			}
			
//			if (Tracker.Engine.CurrentState is XmlFreeState) {
//				if (line < 3) {
//				cp.Add ("<?xml version=\"1.0\" encoding=\"UTF-8\" ?>");
//			}

			//element completion
			if (currentChar == '<' && tracker.Engine.CurrentState is XmlFreeState ||
				(tracker.Engine.CurrentState is XmlNameState && forced)) {
				CompletionDataList list = new CompletionDataList ();
				GetElementCompletions (list);
				AddCloseTag (list, Tracker.Engine.Nodes);
				return list.Count > 0? list : null;
			}

			if (forced && Tracker.Engine.CurrentState is XmlFreeState) {
				CompletionDataList list = new CompletionDataList ();
				MonoDevelop.Ide.CodeTemplates.CodeTemplateService.AddCompletionDataForFileName (Document.Name, list);
				return list.Count > 0? list : null;
			}
			
			return null;
		}

		protected virtual ICompletionDataList ClosingTagCompletion (IEditableTextBuffer buf, TextLocation currentLocation)
		{
			//get name of current node in document that's being ended
			XElement el = tracker.Engine.Nodes.Peek () as XElement;
			if (el != null && el.Region.End >= currentLocation && !el.IsClosed && el.IsNamed) {
				string tag = String.Concat ("</", el.Name.FullName, ">");
				if (XmlEditorOptions.AutoCompleteElements) {

					//						//make sure we have a clean atomic undo so the user can undo the tag insertion
					//						//independently of the >
					//						bool wasInAtomicUndo = this.Editor.Document.IsInAtomicUndo;
					//						if (wasInAtomicUndo)
					//							this.Editor.Document.EndAtomicUndo ();

					using (var undo = buf.OpenUndoGroup ()) {
						buf.InsertText (buf.CursorPosition, tag);
						buf.CursorPosition -= tag.Length;
					}

					//						if (wasInAtomicUndo)
					//							this.Editor.Document.BeginAtomicUndo ();

					return null;
				} else {
					CompletionDataList cp = new CompletionDataList ();
					cp.Add (new XmlTagCompletionData (tag, 0, true));
					return cp;
				}
			}
			return null;
		}
		
		protected virtual void GetElementCompletions (CompletionDataList list)
		{
		}
		
		protected virtual CompletionDataList GetAttributeCompletions (IAttributedXObject attributedOb,
			Dictionary<string, string> existingAtts)
		{
			return null;
		}
		
		protected virtual CompletionDataList GetAttributeValueCompletions (IAttributedXObject attributedOb, XAttribute att)
		{
			return null;
		}
		
		protected virtual void GetEntityCompletions (CompletionDataList list)
		{
		}
		
		protected virtual CompletionDataList GetDocTypeCompletions ()
		{
			return null;
		}
		
		protected string GetLineIndent (int line)
		{
			var seg = Editor.GetLine (line);
			
			//reset the tracker to the beginning of the line
			Tracker.UpdateEngine (seg.Offset);
			
			//calculate the indentation
			var startElementDepth = GetElementIndentDepth (Tracker.Engine.Nodes);
			var attributeDepth = GetAttributeIndentDepth (Tracker.Engine.Nodes);
			
			//update the tracker to the end of the line 
			Tracker.UpdateEngine (seg.Offset + seg.Length);
			
			//if end depth is less than start depth, then reduce start depth
			//because that means there are closing tags on the line, and they de-indent the line they're on
			var endElementDepth = GetElementIndentDepth (Tracker.Engine.Nodes);
			var elementDepth = Math.Min (endElementDepth, startElementDepth);
			
			//FIXME: use policies
			return new string ('\t', elementDepth + attributeDepth);
		}
		
		static int GetElementIndentDepth (NodeStack nodes)
		{
			return nodes.OfType<XElement> ().Count (el => !el.IsClosed);
		}
		
		static int GetAttributeIndentDepth (NodeStack nodes)
		{
			var node = nodes.Peek ();
			if (node is XElement && !node.IsEnded)
				return 1;
			if (node is XAttribute)
				return node.IsEnded? 1 : 2;
			return 0;
		}
		
		protected IEnumerable<XName> GetParentElementNames (int skip)
		{
			foreach (XObject obj in tracker.Engine.Nodes) {
				if (skip > 0) {
					skip--;
					continue;
				}
				XElement el = obj as XElement;
				if (el == null || !el.IsNamed)
					yield break;
				yield return el.Name;
			}
		}
		
		protected XName GetParentElementName (int skip)
		{
			foreach (XObject obj in tracker.Engine.Nodes) {
				if (skip > 0) {
					skip--;
					continue;
				}
				XElement el = obj as XElement;
				return el != null? el.Name : new XName ();
			}
			return new XName ();
		}
		
		protected XElement GetParentElement (int skip)
		{
			foreach (XObject obj in tracker.Engine.Nodes) {
				if (skip > 0) {
					skip--;
					continue;
				}
				return obj as XElement;
			}
			return null;
		}
		
		protected static void AddCloseTag (CompletionDataList completionList, NodeStack stack)
		{
			//FIXME: search forward to see if tag's closed already
			List<XElement> elements = new List<XElement> ();
			foreach (XObject ob in stack) {
				XElement el = ob as XElement;
				if (el == null)
					continue;
				if (!el.IsNamed || el.IsClosed)
					return;
				
				if (elements.Count == 0) {
					string name = el.Name.FullName;
					completionList.Add ("/" + name + ">", Gtk.Stock.GoBack,
					                    GettextCatalog.GetString ("Closing tag for '{0}'", name));
				} else {
					foreach (XElement listEl in elements) {
						if (listEl.Name == el.Name)
							return;
					}
					completionList.Add (new XmlMultipleClosingTagCompletionData (el, elements.ToArray ()));
				}
				elements.Add (el);
			}
		}
		
		/// <summary>
		/// Adds CDATA and comment begin tags.
		/// </summary>
		protected static void AddMiscBeginTags (CompletionDataList list)
		{
			list.Add ("!--",  "md-literal", GettextCatalog.GetString ("Comment"));
			list.Add ("![CDATA[", "md-literal", GettextCatalog.GetString ("Character data"));
		}

		#endregion
		
		#region IPathedDocument
		
		PathEntry[] currentPath;
		bool pathUpdateQueued = false;

		void HandleCaretPositionChanged (object sender, EventArgs e)
		{
			if (pathUpdateQueued)
				return;
			pathUpdateQueued = true;
			GLib.Timeout.Add (500, delegate {
				pathUpdateQueued = false;
				UpdatePath ();
				return false;
			});
		}

		public void SelectPath (int depth)
		{
			SelectPath (depth, false);
		}

		public void SelectPathContents (int depth)
		{
			SelectPath (depth, true);
		}
		
		void SelectPath (int depth, bool contents)
		{
			//clone the parser and put it in tree mode
			Parser treeParser = this.tracker.Engine.GetTreeParser ();
			
			//locate the node
			List<XObject> path = new List<XObject> (treeParser.Nodes);
			//note: list is backwards, and we want ignore the root XDocument
			XObject ob = path [path.Count - (depth + 2)];
			XNode node = ob as XNode;
			XElement el = node as XElement;
			
			//hoist this as it may not be cheap to evaluate (P/Invoke), but won't be changing during the loop
			int textLen = Editor.Length;
			
			//run the parser until the tag's closed, or we move to its sibling or parent
			if (node != null) {
				while (node.NextSibling == null &&
					treeParser.Position < textLen && treeParser.Nodes.Peek () != ob.Parent)
				{
					char c = Editor.GetCharAt (treeParser.Position);
					treeParser.Push (c);
					if (el != null && el.IsClosed && el.ClosingTag.IsComplete)
						break;
				}
			} else {
				while (ob.Region.End < ob.Region.Begin &&
			       		treeParser.Position < textLen && treeParser.Nodes.Peek () != ob.Parent)
				{
					char c = Editor.GetCharAt (treeParser.Position);
					treeParser.Push (c);
				}
			}
			
			if (el == null) {
				MonoDevelop.Core.LoggingService.LogDebug ("Selecting {0}", ob.Region);
				EditorSelect (ob.Region);
			}
			else if (el.IsClosed) {
				MonoDevelop.Core.LoggingService.LogDebug ("Selecting {0}-{1}",
				    el.Region.Begin, el.ClosingTag.Region.End);
				
				if (el.IsSelfClosing)
					contents = false;
				
				//pick out the locations, with some offsets to account for the parsing model
				var s = contents? el.Region.End : el.Region.Begin;
				var e = contents? el.ClosingTag.Region.Begin : el.ClosingTag.Region.End;
				EditorSelect (new DomRegion (s, e));
			} else {
				MonoDevelop.Core.LoggingService.LogDebug ("No end tag found for selection");
			}
		}
		
		protected void EditorSelect (DomRegion region)
		{
			int s = Editor.LocationToOffset (region.BeginLine, region.BeginColumn);
			int e = Editor.LocationToOffset (region.EndLine, region.EndColumn);
			if (s > -1 && e > s) {
				Editor.SetSelection (s, e);
				Editor.ScrollTo (s);
			}
		}
		
		public event EventHandler<DocumentPathChangedEventArgs> PathChanged;
		
		public Gtk.Widget CreatePathWidget (int index)
		{
			if (ownerProjects.Count > 1 && index == 0) {
				var window = new DropDownBoxListWindow (new DataProvider (this));
				window.FixedRowHeight = 22;
				window.MaxVisibleRows = 14;
				window.SelectItem (currentPath [index].Tag);
				return window;
			} else {
				if (ownerProjects.Count > 1)
					index--;
				Menu menu = new Menu ();
				MenuItem mi = new MenuItem (GettextCatalog.GetString ("Select"));
				mi.Activated += delegate {
					SelectPath (index);
				};
				menu.Add (mi);
				mi = new MenuItem (GettextCatalog.GetString ("Select contents"));
				mi.Activated += delegate {
					SelectPathContents (index);
				};
				menu.Add (mi);
				menu.ShowAll ();
				return menu;
			}
		}


		class DataProvider : DropDownBoxListWindow.IListDataProvider
		{

			readonly BaseXmlEditorExtension ext;

			public DataProvider (BaseXmlEditorExtension ext)
			{
				if (ext == null)
					throw new ArgumentNullException ("ext");
				this.ext = ext;
			}

			#region IListDataProvider implementation

			public void Reset ()
			{
			}

			public string GetMarkup (int n)
			{
				return GLib.Markup.EscapeText (ext.ownerProjects [n].Name);
			}

			public Xwt.Drawing.Image GetIcon (int n)
			{
				return ImageService.GetIcon (ext.ownerProjects [n].StockIcon, IconSize.Menu);
			}

			public object GetTag (int n)
			{
				return ext.ownerProjects [n];
			}

			public void ActivateItem (int n)
			{
				ext.Document.AttachToProject (ext.ownerProjects [n]);
			}

			public int IconCount {
				get {
					return ext.ownerProjects.Count;
				}
			}

			#endregion
		}
		
		protected void OnPathChanged (PathEntry[] oldPath)
		{
			if (PathChanged != null)
				PathChanged (this, new DocumentPathChangedEventArgs (oldPath));
		}
		
		protected XName GetCompleteName ()
		{
			Debug.Assert (this.tracker.Engine.CurrentState is XmlNameState);
			
			int end = this.tracker.Engine.Position;
			int start = end - this.tracker.Engine.CurrentStateLength;
			int mid = -1;
			
			int limit = Math.Min (Editor.Length, end + 35);
			
			//try to find the end of the name, but don't go too far
			for (; end < limit; end++) {
				char c = Editor.GetCharAt (end);
				
				if (c == ':') {
					if (mid == -1)
						mid = end;
					else
						break;
				} else if (!XmlChar.IsNameChar (c))
					break;
			}
			
			if (mid > 0 && end > mid + 1) {
				return new XName (Editor.GetTextBetween (start, mid), Editor.GetTextBetween (mid + 1, end));
			} else {
				return new XName (Editor.GetTextBetween (start, end));
			}
		}
		
		/*
		protected XNode GetFullNode ()
		{
			Parser p = (Parser) ((ICloneable)this.tracker.Engine).Clone ();
			
			//run the parser until the tag's closed, or we move to its sibling or parent
			if (node != null) {
				while (node.NextSibling == null &&
					treeParser.Position < textLen && treeParser.Nodes.Peek () != ob.Parent)
				{
					char c = Editor.GetCharAt (treeParser.Position);
					treeParser.Push (c);
					if (el != null && el.IsClosed && el.ClosingTag.IsComplete)
						break;
				}
			}
		}
		*/
		
		protected List<XObject> GetCurrentPath ()
		{
			if (this.tracker == null)
				return null;

			this.tracker.UpdateEngine ();
			List<XObject> path = new List<XObject> (this.tracker.Engine.Nodes);
			
			//remove the root XDocument
			path.RemoveAt (path.Count - 1);
			
			//complete incomplete XName if present
			if (this.tracker.Engine.CurrentState is XmlNameState && path[0] is INamedXObject) {
				path[0] = (XObject) path[0].ShallowCopy ();
				XName completeName = GetCompleteName ();
				((INamedXObject)path[0]).Name = completeName;
			}
			path.Reverse ();
			return path;
		}
		
		void UpdatePath ()
		{
			List<XObject> l = GetCurrentPath ();

			
			//build the list
			var path = new List<PathEntry> ();
			if (ownerProjects.Count > 1) {
				// Current project if there is more than one
				path.Add (new PathEntry (ImageService.GetIcon (Document.Project.StockIcon), GLib.Markup.EscapeText (Document.Project.Name)) { Tag = Document.Project });
			}
			if (l != null) {
				for (int i = 0; i < l.Count; i++) {
					path.Add (new PathEntry (GLib.Markup.EscapeText (l [i].FriendlyPathRepresentation ?? "<>")));
				}
			}
			
			PathEntry[] oldPath = currentPath;
			currentPath = path.ToArray ();
			
			OnPathChanged (oldPath);
		}
		
		public PathEntry[] CurrentPath {
			get { return currentPath; }
		}
		#endregion
		
		#region IOutlinedDocument
		
		bool refreshingOutline = false;
		
		Gtk.Widget IOutlinedDocument.GetOutlineWidget ()
		{
			if (outlineTreeView != null)
				return outlineTreeView;
			
			outlineTreeStore = new Gtk.TreeStore (typeof (object));
			outlineTreeView = new MonoDevelop.Ide.Gui.Components.PadTreeView (outlineTreeStore);
			
			System.Reflection.PropertyInfo prop = typeof (Gtk.TreeView).GetProperty ("EnableTreeLines");
			if (prop != null)
				prop.SetValue (outlineTreeView, true, null);
			
			outlineTreeView.Realized += delegate { refillOutlineStore (); };
			
			InitializeOutlineColumns (outlineTreeView);
			
			outlineTreeView.HeadersVisible = false;
			
			outlineTreeView.Selection.Changed += delegate {
				Gtk.TreeIter iter;
				if (!outlineTreeView.Selection.GetSelected (out iter))
					return;
				OutlineSelectionChanged (outlineTreeStore.GetValue (iter, 0));
			};
			
			refillOutlineStore ();
			
			var sw = new MonoDevelop.Components.CompactScrolledWindow ();
			sw.Add (outlineTreeView);
			sw.ShowAll ();
			return sw;
		}
		
		IEnumerable<Gtk.Widget> IOutlinedDocument.GetToolbarWidgets ()
		{
			return null;
		}
		
		protected virtual void InitializeOutlineColumns (MonoDevelop.Ide.Gui.Components.PadTreeView outlineTree)
		{
			outlineTree.TextRenderer.Xpad = 0;
			outlineTree.TextRenderer.Ypad = 0;
			outlineTree.AppendColumn ("Node", outlineTree.TextRenderer, new Gtk.TreeCellDataFunc (outlineTreeDataFunc));
		}
		
		protected virtual void OutlineSelectionChanged (object selection)
		{
			SelectNode ((XNode)selection);
		}
		
		void RefreshOutline ()
		{
			if (refreshingOutline || outlineTreeView == null )
				return;
			refreshingOutline = true;
			GLib.Timeout.Add (3000, refillOutlineStoreIdleHandler);
		}
		
		bool refillOutlineStoreIdleHandler ()
		{
			refreshingOutline = false;
			refillOutlineStore ();
			return false;
		}
		
		protected virtual void RefillOutlineStore (ParsedDocument doc, Gtk.TreeStore store)
		{
			XDocument xdoc = ((XmlParsedDocument)doc).XDocument;
			if (xdoc == null)
				return;
			BuildTreeChildren (store, Gtk.TreeIter.Zero, xdoc);
		}
		
		void refillOutlineStore ()
		{
			DispatchService.AssertGuiThread ();
			Gdk.Threads.Enter ();
			refreshingOutline = false;
			if (outlineTreeStore == null || !outlineTreeView.IsRealized)
				return;
			outlineTreeStore.Clear ();
			
			if (CU != null) {
				DateTime start = DateTime.Now;
				RefillOutlineStore (CU, outlineTreeStore);
				outlineTreeView.ExpandAll ();
				outlineTreeView.ExpandAll ();
				LoggingService.LogDebug ("Built outline in {0}ms", (DateTime.Now - start).Milliseconds);
			}
			
			Gdk.Threads.Leave ();
		}

		void IOutlinedDocument.ReleaseOutlineWidget ()
		{
			if (outlineTreeView == null)
				return;
			
			Gtk.ScrolledWindow w = (Gtk.ScrolledWindow) outlineTreeView.Parent;
			w.Destroy ();
			outlineTreeView.Destroy ();
			outlineTreeStore.Dispose ();
			outlineTreeStore = null;
			outlineTreeView = null;
		}
		
		static void BuildTreeChildren (Gtk.TreeStore store, Gtk.TreeIter parent, XContainer p)
		{
			foreach (XNode n in p.Nodes) {
				Gtk.TreeIter childIter;
				if (!parent.Equals (Gtk.TreeIter.Zero))
					childIter = store.AppendValues (parent, n);
				else
					childIter = store.AppendValues (n);
				
				XContainer c = n as XContainer;
				if (c != null && c.FirstChild != null)
					BuildTreeChildren (store, childIter, c);
			}
		}
		
		void outlineTreeDataFunc (Gtk.TreeViewColumn column, Gtk.CellRenderer cell, Gtk.TreeModel model, Gtk.TreeIter iter)
		{
			Gtk.CellRendererText txtRenderer = (Gtk.CellRendererText) cell;
			XNode n = (XNode) model.GetValue (iter, 0);
			txtRenderer.Text = n.FriendlyPathRepresentation;
		}
		
		public void SelectNode (XNode n)
		{
			var region = n.Region;
			
			XElement el = n as XElement;
			if (el != null && el.IsClosed && el.ClosingTag.Region.End > region.End) {
				region = new DomRegion (region.Begin, el.ClosingTag.Region.End);
			}
			EditorSelect (region);
		}		
		#endregion
	}
}<|MERGE_RESOLUTION|>--- conflicted
+++ resolved
@@ -45,13 +45,9 @@
 using ICSharpCode.NRefactory.TypeSystem;
 using MonoDevelop.Ide.TypeSystem;
 using ICSharpCode.NRefactory;
-<<<<<<< HEAD
 using MonoDevelop.Ide.Editor;
 using MonoDevelop.Ide.Editor.Extension;
-=======
-using Mono.TextEditor;
 using MonoDevelop.Projects;
->>>>>>> 29e49044
 
 namespace MonoDevelop.XmlEditor.Gui
 {
@@ -94,9 +90,7 @@
 				lastCU = Document.ParsedDocument;
 				OnParsedDocumentUpdated ();
 			}
-<<<<<<< HEAD
-		} 
-=======
+
 			if (IdeApp.Workspace != null) {
 				IdeApp.Workspace.FileAddedToProject += HandleProjectChanged;
 				IdeApp.Workspace.FileRemovedFromProject += HandleProjectChanged;
@@ -130,7 +124,6 @@
 				Document.AttachToProject (ownerProjects[0]);
 			UpdatePath ();
 		}
->>>>>>> 29e49044
 
 		public override void Dispose ()
 		{
