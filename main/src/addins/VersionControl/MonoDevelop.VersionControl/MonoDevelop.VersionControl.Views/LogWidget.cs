﻿//
// LogWidget.cs
//
// Author:
//       Mike Krüger <mkrueger@novell.com>
//
// Copyright (c) 2010 Novell, Inc (http://www.novell.com)
//
// Permission is hereby granted, free of charge, to any person obtaining a copy
// of this software and associated documentation files (the "Software"), to deal
// in the Software without restriction, including without limitation the rights
// to use, copy, modify, merge, publish, distribute, sublicense, and/or sell
// copies of the Software, and to permit persons to whom the Software is
// furnished to do so, subject to the following conditions:
//
// The above copyright notice and this permission notice shall be included in
// all copies or substantial portions of the Software.
//
// THE SOFTWARE IS PROVIDED "AS IS", WITHOUT WARRANTY OF ANY KIND, EXPRESS OR
// IMPLIED, INCLUDING BUT NOT LIMITED TO THE WARRANTIES OF MERCHANTABILITY,
// FITNESS FOR A PARTICULAR PURPOSE AND NONINFRINGEMENT. IN NO EVENT SHALL THE
// AUTHORS OR COPYRIGHT HOLDERS BE LIABLE FOR ANY CLAIM, DAMAGES OR OTHER
// LIABILITY, WHETHER IN AN ACTION OF CONTRACT, TORT OR OTHERWISE, ARISING FROM,
// OUT OF OR IN CONNECTION WITH THE SOFTWARE OR THE USE OR OTHER DEALINGS IN
// THE SOFTWARE.

using System;
using Gtk;
using MonoDevelop.Core;
using MonoDevelop.Ide.Gui;
using MonoDevelop.Ide;
using System.Text;
using System.Threading;
using MonoDevelop.Components;
using Mono.TextEditor;
using System.Linq;
using MonoDevelop.Ide.Editor;
using MonoDevelop.Ide.Fonts;
using Humanizer;
using System.Diagnostics;
using System.Threading.Tasks;

namespace MonoDevelop.VersionControl.Views
{
	[System.ComponentModel.ToolboxItem(true)]
	public partial class LogWidget : Gtk.Bin
	{
		Revision[] history;
		public Revision[] History {
			get {
				return history;
			}
			set {
				history = value;
				UpdateHistory ();
			}
		}
		
		ListStore logstore = new ListStore (typeof (Revision), typeof(string));
		FileTreeView treeviewFiles;
		TreeStore changedpathstore;
		DocumentToolButton revertButton, revertToButton, refreshButton;
		SearchEntry searchEntry;
		string currentFilter;
		
		VersionControlDocumentInfo info;
		string preselectFile;
		CellRendererDiff diffRenderer = new CellRendererDiff ();
		CellRendererText messageRenderer = new CellRendererText ();
		CellRendererText textRenderer = new CellRendererText ();
		CellRendererImage pixRenderer = new CellRendererImage ();
		
		bool currentRevisionShortened;

		Xwt.Menu popupMenu;

		class RevisionGraphCellRenderer : Gtk.CellRenderer
		{
			public bool FirstNode {
				get;
				set;
			}

			public bool LastNode {
				get;
				set;
			}
			
			public override void GetSize (Widget widget, ref Gdk.Rectangle cell_area, out int x_offset, out int y_offset, out int width, out int height)
			{
				x_offset = y_offset = 0;
				width = 16;
				height = cell_area.Height;
			}
			
			protected override void Render (Gdk.Drawable window, Widget widget, Gdk.Rectangle background_area, Gdk.Rectangle cell_area, Gdk.Rectangle expose_area, CellRendererState flags)
			{
				using (Cairo.Context cr = Gdk.CairoHelper.Create (window)) {
					cr.LineWidth = 2.0;
					double center_x = cell_area.X + Math.Round ((double) (cell_area.Width / 2d));
					double center_y = cell_area.Y + Math.Round ((double) (cell_area.Height / 2d));
					cr.Arc (center_x, center_y, 5, 0, 2 * Math.PI);
					var state = StateType.Normal;
					if (!base.Sensitive)
						state = StateType.Insensitive;
					else if (flags.HasFlag (CellRendererState.Selected)) {
						if (widget.HasFocus)
							state = StateType.Selected;
						else
							state = StateType.Active;
					}
					else if (flags.HasFlag (CellRendererState.Prelit))
						state = StateType.Prelight;
					else if (widget.State == StateType.Insensitive)
						state = StateType.Insensitive;

					cr.SetSourceColor (widget.Style.Text (state).ToCairoColor ());
					cr.Stroke ();
					if (!FirstNode) {
						cr.MoveTo (center_x, cell_area.Y - 2);
						cr.LineTo (center_x, center_y - 5);
						cr.Stroke ();
					}
					
					if (!LastNode) {
						cr.MoveTo (center_x, cell_area.Y + cell_area.Height + 2);
						cr.LineTo (center_x, center_y + 5);
						cr.Stroke ();
					}
				}
			}
		}
		
		public LogWidget (VersionControlDocumentInfo info)
		{
			this.Build ();
			this.info = info;
			if (info.Document != null)
				this.preselectFile = info.Item.Path;

			var separator = new HeaderBox ();
			separator.SetMargins (1, 0, 0, 0);
			separator.HeightRequest = 4;
			separator.ShowAll ();
			
			hpaned1 = hpaned1.ReplaceWithWidget (new HPanedThin (), true);
			vpaned1 = vpaned1.ReplaceWithWidget (new VPanedThin () { HandleWidget = separator }, true);

			revertButton = new DocumentToolButton ("vc-revert-command", GettextCatalog.GetString ("Revert changes from this revision"));
			revertButton.GetNativeWidget<Gtk.Widget> ().Sensitive = false;
			revertButton.Clicked += new EventHandler (RevertRevisionClicked);

			revertToButton = new DocumentToolButton ("vc-revert-command", GettextCatalog.GetString ("Revert to this revision"));
			revertToButton.GetNativeWidget<Gtk.Widget> ().Sensitive = false;
			revertToButton.Clicked += new EventHandler (RevertToRevisionClicked);

			refreshButton = new DocumentToolButton (Gtk.Stock.Refresh, GettextCatalog.GetString ("Refresh"));
			refreshButton.Clicked += new EventHandler (RefreshClicked);

			searchEntry = new SearchEntry ();
			searchEntry.WidthRequest = 200;
			searchEntry.ForceFilterButtonVisible = true;
			searchEntry.EmptyMessage = GettextCatalog.GetString ("Search");
			searchEntry.Changed += HandleSearchEntryFilterChanged;
			searchEntry.Ready = true;
			searchEntry.Show ();

			messageRenderer.Ellipsize = Pango.EllipsizeMode.End;
			TreeViewColumn colRevMessage = new TreeViewColumn ();
			colRevMessage.Title = GettextCatalog.GetString ("Message");
			var graphRenderer = new RevisionGraphCellRenderer ();
			colRevMessage.PackStart (graphRenderer, false);
			colRevMessage.SetCellDataFunc (graphRenderer, GraphFunc);
			
			colRevMessage.PackStart (messageRenderer, true);
			colRevMessage.SetCellDataFunc (messageRenderer, MessageFunc);
			colRevMessage.Sizing = TreeViewColumnSizing.Autosize;
			
			treeviewLog.AppendColumn (colRevMessage);
			colRevMessage.MinWidth = 350;
			colRevMessage.Resizable = true;

			TreeViewColumn colRevDate = new TreeViewColumn (GettextCatalog.GetString ("Date"), textRenderer);
			colRevDate.SetCellDataFunc (textRenderer, DateFunc);
			colRevDate.Resizable = true;
			treeviewLog.AppendColumn (colRevDate);
			
			TreeViewColumn colRevAuthor = new TreeViewColumn ();
			colRevAuthor.Title = GettextCatalog.GetString ("Author");
			colRevAuthor.PackStart (pixRenderer, false);
			colRevAuthor.PackStart (textRenderer, true);
			colRevAuthor.SetCellDataFunc (textRenderer, AuthorFunc);
			colRevAuthor.SetCellDataFunc (pixRenderer, AuthorIconFunc);
			colRevAuthor.Resizable = true;
			treeviewLog.AppendColumn (colRevAuthor);

			TreeViewColumn colRevNum = new TreeViewColumn (GettextCatalog.GetString ("Revision"), textRenderer);
			colRevNum.SetCellDataFunc (textRenderer, RevisionFunc);
			colRevNum.Resizable = true;
			treeviewLog.AppendColumn (colRevNum);

			treeviewLog.Model = logstore;
			treeviewLog.Selection.Changed += TreeSelectionChanged;
			
			treeviewFiles = new FileTreeView ();
			treeviewFiles.DiffLineActivated += HandleTreeviewFilesDiffLineActivated;
			scrolledwindowFiles.Child = treeviewFiles;
			scrolledwindowFiles.ShowAll ();

			changedpathstore = new TreeStore (typeof(Xwt.Drawing.Image), typeof (string), // icon/file name
			                                  typeof(Xwt.Drawing.Image), typeof (string), // icon/operation
				typeof (string), // path
				typeof (string), // revision path (invisible)
				typeof (string []) // diff
				);
			
			TreeViewColumn colChangedFile = new TreeViewColumn ();
			var crp = new CellRendererImage ();
			var crt = new CellRendererText ();
			colChangedFile.Title = GettextCatalog.GetString ("File");
			colChangedFile.PackStart (crp, false);
			colChangedFile.PackStart (crt, true);
			colChangedFile.SetCellDataFunc (crp, HandleNodeCellDataFunc);
			colChangedFile.AddAttribute (crt, "text", 3);
			treeviewFiles.AppendColumn (colChangedFile);
			
			TreeViewColumn colOperation = new TreeViewColumn ();
			colOperation.Title = GettextCatalog.GetString ("Operation");
			colOperation.PackStart (crp, false);
			colOperation.PackStart (crt, true);
			colOperation.AddAttribute (crp, "image", 0);
			colOperation.AddAttribute (crt, "text", 1);
			treeviewFiles.AppendColumn (colOperation);
			
			TreeViewColumn colChangedPath = new TreeViewColumn ();
			colChangedPath.Title = GettextCatalog.GetString ("Path");

			diffRenderer.DrawLeft = true;
			colChangedPath.PackStart (diffRenderer, true);
			colChangedPath.SetCellDataFunc (diffRenderer, SetDiffCellData);
			treeviewFiles.AppendColumn (colChangedPath);
			treeviewFiles.Model = changedpathstore;
			treeviewFiles.TestExpandRow += HandleTreeviewFilesTestExpandRow;
			treeviewFiles.Events |= Gdk.EventMask.PointerMotionMask;
			
			textviewDetails.WrapMode = Gtk.WrapMode.Word;
			textviewDetails.AddEvents ((int)Gdk.EventMask.ButtonPressMask);
			textviewDetails.ButtonPressEvent += TextviewDetails_ButtonPressEvent;

			labelAuthor.Text = "";
			labelDate.Text = "";
			labelRevision.Text = "";

			labelDate.AddEvents ((int)Gdk.EventMask.ButtonPressMask);
			labelDate.ButtonPressEvent += LabelDate_ButtonPressEvent;

			labelAuthor.AddEvents ((int)Gdk.EventMask.ButtonPressMask);
			labelAuthor.ButtonPressEvent += LabelAuthor_ButtonPressEvent;

			labelRevision.AddEvents ((int)Gdk.EventMask.ButtonPressMask);
			labelRevision.ButtonPressEvent += LabelRevision_ButtonPressEvent;

			vbox2.Remove (scrolledwindow1);
			HeaderBox tb = new HeaderBox ();
			tb.Show ();
			tb.SetMargins (1, 0, 0, 0);
			tb.ShowTopShadow = true;
			tb.ShadowSize = 4;
			tb.SetPadding (8, 8, 8, 8);
			tb.UseChildBackgroundColor = true;
			tb.Add (scrolledwindow1);
			vbox2.PackStart (tb, true, true, 0);

			(Platform.IsMac ? Xwt.Toolkit.NativeEngine : Xwt.Toolkit.CurrentEngine).Invoke (() => {
				popupMenu = new Xwt.Menu ();
				var copyItem = new Xwt.MenuItem (GettextCatalog.GetString ("Copy"));
				popupMenu.Items.Add (copyItem);
				copyItem.Clicked += (sender, e) => {
					var selectedText = GetSelectedText ();
					if (!string.IsNullOrEmpty (selectedText))
						LogView.CopyToClipboard (selectedText);
				};
			});

			UpdateStyle ();
			Ide.Gui.Styles.Changed += HandleStylesChanged;
		}

		static void HandleNodeCellDataFunc (TreeViewColumn tree_column, CellRenderer cell, TreeModel tree_model, TreeIter iter)
		{
			var cri = (CellRendererImage)cell;
			var image = tree_model.GetValue (iter, 2) as Xwt.Drawing.Image;
			cri.Visible = image != null;
			if (image != null)
				cri.Image = image;
		}

		[GLib.ConnectBeforeAttribute]
		void LabelRevision_ButtonPressEvent (object o, ButtonPressEventArgs args)
		{
			if (args.Event.IsContextMenuButton ()) {
				if (currentRevisionShortened) {
					Revision d = SelectedRevision;
					labelRevision.Text = GettextCatalog.GetString ("Revision: {0}", d.Name);
					currentRevisionShortened = false;
				}
				return;
			}
			PopulateLabelMenuAndRaisePopup (labelRevision, args);
		}

		[GLib.ConnectBeforeAttribute]
		void LabelAuthor_ButtonPressEvent (object o, ButtonPressEventArgs args)
		{
			PopulateLabelMenuAndRaisePopup (labelAuthor, args);
		}

		[GLib.ConnectBeforeAttribute]
		void LabelDate_ButtonPressEvent (object o, ButtonPressEventArgs args)
		{
			PopulateLabelMenuAndRaisePopup (labelDate, args);
		}

		void PopulateLabelMenuAndRaisePopup (Label label, ButtonPressEventArgs args)
		{
			if (args.Event.IsContextMenuButton ()) {
				var selectedText = GetSelectedTextFromLabel (label);
				if (string.IsNullOrEmpty (selectedText)) {
					args.RetVal = true;
					return;
				}
				PopulateMenuAndRaisePopup (label, selectedText, args);
			}
		}

		[GLib.ConnectBeforeAttribute]
		void TextviewDetails_ButtonPressEvent (object o, ButtonPressEventArgs args)
		{
			if (args.Event.IsContextMenuButton ()) {
				var selectedText = GetSelectedTextFromTextView (textviewDetails);
				if (string.IsNullOrEmpty (selectedText)) {
					args.RetVal = true;
					return;
				}
				PopulateMenuAndRaisePopup (textviewDetails, selectedText, args);
			}
		}

		void PopulateMenuAndRaisePopup (Gtk.Widget gtkWidget, string selectedText, ButtonPressEventArgs args)
		{
			popupMenu.Popup ();
			args.RetVal = true;
		}

		protected override void OnRealized ()
		{
			base.OnRealized ();
			UpdateStyle ();
		}

		void HandleStylesChanged (object sender, EventArgs e)
		{
			UpdateStyle ();
		}

		void UpdateStyle ()
		{
			var c = Style.Base (StateType.Normal).ToXwtColor ();
			c.Light *= 0.8;
			commitBox.ModifyBg (StateType.Normal, c.ToGdkColor ());

			var tcol = Styles.LogView.CommitDescBackgroundColor.ToGdkColor ();
			textviewDetails.ModifyBase (StateType.Normal, tcol);
			scrolledwindow1.ModifyBase (StateType.Normal, tcol);
		}

		internal void SetToolbar (DocumentToolbar toolbar)
		{
			if (info.Repository.SupportsRevertRevision)
				toolbar.Add (revertButton);

			if (info.Repository.SupportsRevertToRevision)
				toolbar.Add (revertToButton);
			toolbar.Add (refreshButton);

			Gtk.HBox a = new Gtk.HBox ();
			a.PackEnd (searchEntry, false, false, 0);
			toolbar.Add (a, true);

			toolbar.ShowAll ();
		}

		static void SetLogSearchFilter (ListStore store, string filter)
		{
			TreeIter iter;
			if (store.GetIterFirst (out iter))
				store.SetValue (iter, 1, filter);
		}
		
		bool filtering;
		void HandleSearchEntryFilterChanged (object sender, EventArgs e)
		{
			if (filtering)
				return;
			filtering = true;
			GLib.Timeout.Add (100, delegate {
				filtering = false;
				currentFilter = searchEntry.Entry.Text;
				SetLogSearchFilter (logstore, currentFilter);
				UpdateHistory ();
				return false;
			});
		}
		
		public void ShowLoading ()
		{
			scrolledLoading.Show ();
			scrolledLog.Hide ();
		}
		
		void RevertToRevisionClicked (object src, EventArgs args)
		{
			Revision d = SelectedRevision;
			if (RevertRevisionsCommands.RevertToRevision (info.Repository, info.Item.Path, d, false))
				VersionControlService.SetCommitComment (info.Item.Path, 
				  GettextCatalog.GetString ("(Revert to revision {0})", d.ToString ()), true);
		}
		
		void RevertRevisionClicked (object src, EventArgs args)
		{
			Revision d = SelectedRevision;
			if (RevertRevisionsCommands.RevertRevision (info.Repository, info.Item.Path, d, false))
				VersionControlService.SetCommitComment (info.Item.Path, 
				  GettextCatalog.GetString ("(Revert revision {0})", d.ToString ()), true);
		}

		void RefreshClicked (object src, EventArgs args)
		{
			ShowLoading ();
			info.Start (true);
			revertButton.GetNativeWidget<Gtk.Widget> ().Sensitive = revertToButton.GetNativeWidget<Gtk.Widget> ().Sensitive = false;
		}

		async void HandleTreeviewFilesDiffLineActivated (object sender, EventArgs e)
		{
			TreePath[] paths = treeviewFiles.Selection.GetSelectedRows ();
			
			if (paths.Length != 1)
				return;
			
			TreeIter iter;
			changedpathstore.GetIter (out iter, paths[0]);
			
			string fileName = (string)changedpathstore.GetValue (iter, colPath);
			int line = diffRenderer.GetSelectedLine (paths[0]);
			if (line == -1)
				line = 1;

			var proj = IdeApp.Workspace.GetProjectsContainingFile (fileName).FirstOrDefault ();
			var doc = await IdeApp.Workbench.OpenDocument (fileName, proj, line, 0, OpenDocumentOptions.Default | OpenDocumentOptions.OnlyInternalViewer);
			doc?.GetContent<VersionControlDocumentController> ()?.ShowDiffView (SelectedRevision.GetPrevious (), SelectedRevision, line);
		}

		const int colFile = 3;
		const int colOperation = 4;
		const int colOperationText = 1;
		const int colPath = 5;
		const int colDiff = 6;
		
		void HandleTreeviewFilesTestExpandRow (object o, TestExpandRowArgs args)
		{
			TreeIter iter;
			if (changedpathstore.IterChildren (out iter, args.Iter)) {
				string[] diff = changedpathstore.GetValue (iter, colDiff) as string[];
				if (diff != null)
					return;

				string path = (string)changedpathstore.GetValue (args.Iter, colPath);

				changedpathstore.SetValue (iter, colDiff, new string[] { GettextCatalog.GetString ("Loading data...") });
				var rev = SelectedRevision;
				ThreadPool.QueueUserWorkItem (delegate {
					string text = "";
					try {
						text = info.Repository.GetTextAtRevision (path, rev);
					} catch (Exception e) {
						Application.Invoke ((o2, a2) => {
							LoggingService.LogError ("Error while getting revision text", e);
							MessageService.ShowError (
								GettextCatalog.GetString ("Error while getting revision text."),
								GettextCatalog.GetString ("The file may not be part of the working copy.")
							);
						});
						return;
					}
					Revision prevRev = null;
					try {
						prevRev = rev.GetPrevious ();
					} catch (Exception e) {
						Application.Invoke ((o2, a2) => {
							MessageService.ShowError (GettextCatalog.GetString ("Error while getting previous revision."), e);
						});
						return;
					}
					string[] lines;
					// Indicator that the file was binary
					if (text == null) {
						lines = new [] { GettextCatalog.GetString (" Binary files differ") };
					} else {
						var changedDocument = Mono.TextEditor.TextDocument.CreateImmutableDocument (text);
						if (prevRev == null) {
							lines = new string [changedDocument.LineCount];
							for (int i = 0; i < changedDocument.LineCount; i++) {
								lines[i] = "+ " + changedDocument.GetLineText (i + 1).TrimEnd ('\r','\n');
							}
						} else {
							string prevRevisionText = "";
							try {
								prevRevisionText = info.Repository.GetTextAtRevision (path, prevRev);
							} catch (Exception e) {
								Application.Invoke ((o2, a2) => {
									LoggingService.LogError ("Error while getting revision text", e);
									MessageService.ShowError (
										GettextCatalog.GetString ("Error while getting revision text."),
										GettextCatalog.GetString ("The file may not be part of the working copy.")
									);
								});
								return;
							}

							if (String.IsNullOrEmpty (text)) {
								if (!String.IsNullOrEmpty (prevRevisionText)) {
									lines = new string [changedDocument.LineCount];
									for (int i = 0; i < changedDocument.LineCount; i++) {
										lines [i] = "- " + changedDocument.GetLineText (i + 1).TrimEnd ('\r','\n');
									}
								}
							}

							var originalDocument = Mono.TextEditor.TextDocument.CreateImmutableDocument (prevRevisionText);
							originalDocument.FileName = GettextCatalog.GetString ("Revision {0}", prevRev);
							changedDocument.FileName = GettextCatalog.GetString ("Revision {0}", rev);
							lines = Mono.TextEditor.Utils.Diff.GetDiffString (originalDocument, changedDocument).Split ('\n');
						}
					}
					Application.Invoke ((o2, a2) => {
						changedpathstore.SetValue (iter, colDiff, lines);
					});
				});
			}
		}

/*		void FileSelectionChanged (object sender, EventArgs e)
		{
			Revision rev = SelectedRevision;
			if (rev == null) {
				diffWidget.ComparisonWidget.OriginalEditor.Text = "";
				diffWidget.ComparisonWidget.DiffEditor.Text = "";
				return;
			}
			TreeIter iter;
			if (!treeviewFiles.Selection.GetSelected (out iter))
				return;
			string path = (string)changedpathstore.GetValue (iter, colPath);
			ThreadPool.QueueUserWorkItem (delegate {
				string text = info.Repository.GetTextAtRevision (path, rev);
				string prevRevision = text; // info.Repository.GetTextAtRevision (path, rev.GetPrevious ());
				
				Application.Invoke (delegate {
					diffWidget.ComparisonWidget.MimeType = IdeServices.DesktopService.GetMimeTypeForUri (path);
					diffWidget.ComparisonWidget.OriginalEditor.Text = prevRevision;
					diffWidget.ComparisonWidget.DiffEditor.Text = text;
					diffWidget.ComparisonWidget.CreateDiff ();
				});
			});
		}*/

		protected override void OnDestroyed ()
		{
			selectionCancellationTokenSource.Cancel ();

			textviewDetails.ButtonPressEvent -= TextviewDetails_ButtonPressEvent;
			labelDate.ButtonPressEvent -= LabelDate_ButtonPressEvent;

			labelAuthor.ButtonPressEvent -= LabelAuthor_ButtonPressEvent;
			labelRevision.ButtonPressEvent -= LabelRevision_ButtonPressEvent;

			revertButton.Clicked -= RevertRevisionClicked;
			revertToButton.Clicked -= RevertToRevisionClicked;
			refreshButton.Clicked -= RefreshClicked;
			Ide.Gui.Styles.Changed -= HandleStylesChanged;

			diffRenderer.Dispose ();
			messageRenderer.Dispose ();
			textRenderer.Dispose ();
			treeviewFiles.Dispose ();

			popupMenu.Dispose ();

			base.OnDestroyed ();
		}
		
		static void DateFunc (Gtk.TreeViewColumn tree_column, Gtk.CellRenderer cell, Gtk.TreeModel model, Gtk.TreeIter iter)
		{
			var renderer = (CellRendererText)cell;
			var revision = (Revision)model.GetValue (iter, 0);
			// Grab today's day and the start of tomorrow's day to make Today/Yesterday calculations.
			var now = DateTime.Now;
			var age = new DateTime (now.Year, now.Month, now.Day).AddDays (1) - revision.Time;

			renderer.Text = age.Days >= 2 ?
				revision.Time.ToShortDateString () :
				revision.Time.Humanize (utcDate: false, dateToCompareAgainst: now);
		}	
		
		static void GraphFunc (Gtk.TreeViewColumn tree_column, Gtk.CellRenderer cell, Gtk.TreeModel model, Gtk.TreeIter iter)
		{
			var renderer = (RevisionGraphCellRenderer)cell;
			Gtk.TreeIter node;
			model.GetIterFirst (out node);
			
			renderer.FirstNode = node.Equals (iter);
			model.IterNthChild (out node, model.IterNChildren () - 1);
			renderer.LastNode =  node.Equals (iter);
		}

		static string GetCurrentFilter (Gtk.TreeModel model)
		{
			TreeIter filterIter;
			string filter = string.Empty;
			if (model.GetIterFirst (out filterIter))
				filter = (string)model.GetValue (filterIter, 1);

			return filter;
		}
		
		static void MessageFunc (Gtk.TreeViewColumn tree_column, Gtk.CellRenderer cell, Gtk.TreeModel model, Gtk.TreeIter iter)
		{
			string filter = GetCurrentFilter (model);

			CellRendererText renderer = (CellRendererText)cell;
			var rev = (Revision)model.GetValue (iter, 0);
			if (string.IsNullOrEmpty (rev.Message)) {
				renderer.Text = GettextCatalog.GetString ("(No message)");
			} else {
				string message = RevisionHelpers.FormatMessage (rev.Message);
				int idx = message.IndexOf ('\n');
				if (idx > 0)
					message = message.Substring (0, idx);
				if (string.IsNullOrEmpty (filter))
					renderer.Text = message;
				else
					renderer.Markup = EscapeWithFilterMarker (message, filter);
			}
		}
		
		static void AuthorFunc (Gtk.TreeViewColumn tree_column, Gtk.CellRenderer cell, Gtk.TreeModel model, Gtk.TreeIter iter)
		{
			string filter = GetCurrentFilter (model);

			CellRendererText renderer = (CellRendererText)cell;
			var rev = (Revision)model.GetValue (iter, 0);
			string author = rev.Author;
			if (string.IsNullOrEmpty (author))
				return;
			int idx = author.IndexOf ("<", StringComparison.Ordinal);
			if (idx >= 0 && idx < author.IndexOf (">", StringComparison.Ordinal))
				author = author.Substring (0, idx).Trim ();
			if (string.IsNullOrEmpty (filter))
				renderer.Text = author;
			else
				renderer.Markup = EscapeWithFilterMarker (author, filter);
		}
		
		static void AuthorIconFunc (Gtk.TreeViewColumn tree_column, Gtk.CellRenderer cell, Gtk.TreeModel model, Gtk.TreeIter iter)
		{
			CellRendererImage renderer = (CellRendererImage)cell;
			var rev = (Revision)model.GetValue (iter, 0);
			if (string.IsNullOrEmpty (rev.Email))
				return;
			ImageLoader img = ImageService.GetUserIcon (rev.Email, 16);

			renderer.Image = img.Image;
			if (img.Downloading) {
				img.Completed += (sender, e) => {
					renderer.Image = img.Image;
					if (((ListStore)model).IterIsValid (iter))
						model.EmitRowChanged (model.GetPath (iter), iter);
				};
			}
		}
		
		static void RevisionFunc (Gtk.TreeViewColumn tree_column, Gtk.CellRenderer cell, Gtk.TreeModel model, Gtk.TreeIter iter)
		{
			string filter = GetCurrentFilter (model);

			CellRendererText renderer = (CellRendererText)cell;
			var rev = model.GetValue (iter, 0).ToString ();
			if (string.IsNullOrEmpty (filter))
				renderer.Text = rev;
			else
				renderer.Markup = EscapeWithFilterMarker (rev, filter);
		}
		
		static void SetDiffCellData (Gtk.TreeViewColumn tree_column, Gtk.CellRenderer cell, Gtk.TreeModel model, Gtk.TreeIter iter)
		{
			CellRendererDiff rc = (CellRendererDiff)cell;
			string[] lines = (string[])model.GetValue (iter, colDiff);
			if (lines == null)
				lines = new string[] { (string)model.GetValue (iter, colOperation) };

			rc.InitCell (tree_column.TreeView, ((TreeStore)model).IterDepth (iter) != 0, lines, model.GetPath (iter));
		}
		
		protected override void OnSizeAllocated (Gdk.Rectangle allocation)
		{
			var old = Allocation;
			base.OnSizeAllocated (allocation);
			if (old.Width != allocation.Width || old.Height != allocation.Height) {
				hpaned1.Position = allocation.Width - 380;
				vpaned1.Position = allocation.Height / 2;
			}
		}
		
		public Revision SelectedRevision {
			get {
				TreeIter iter;
				if (!treeviewLog.Selection.GetSelected (out iter))
					return null;
				return (Revision)logstore.GetValue (iter, 0);
			}
			set {
				TreeIter iter;
				if (!treeviewLog.Model.GetIterFirst (out iter))
					return;
				do {
					var rev = (Revision)logstore.GetValue (iter, 0);
					if (rev.ToString () == value.ToString ()) {
						treeviewLog.Selection.SelectIter (iter);
						TreePath path = logstore.GetPath (iter);
						treeviewLog.ScrollToCell (path, treeviewLog.Columns[0], true, 0, 0);
						treeviewLog.SetCursorOnCell (path, treeviewLog.Columns[0], textRenderer, true);
						return;
					}
				} while (treeviewLog.Model.IterNext (ref iter));
			}
		}

		CancellationTokenSource selectionCancellationTokenSource = new CancellationTokenSource ();

		void TreeSelectionChanged (object o, EventArgs args)
		{
			Revision d = SelectedRevision;
			changedpathstore.Clear ();
			textviewDetails.Buffer.Clear ();
			if (d == null)
				return;

			changedpathstore.AppendValues (null, null, null, GettextCatalog.GetString ("Retrieving history…"), null, null, null);

			selectionCancellationTokenSource.Cancel ();
			selectionCancellationTokenSource = new CancellationTokenSource ();
			var token = selectionCancellationTokenSource.Token;
			Task.Run (() => info.Repository.GetRevisionChangesAsync (d, token)).ContinueWith (result => {
				changedpathstore.Clear ();
				revertButton.GetNativeWidget<Gtk.Widget> ().Sensitive = revertToButton.GetNativeWidget<Gtk.Widget> ().Sensitive = true;
				Gtk.TreeIter selectIter = Gtk.TreeIter.Zero;
				bool select = false;
				foreach (RevisionPath rp in result.Result) {
					Xwt.Drawing.Image actionIcon;
					string action = null;
					if (rp.Action == RevisionAction.Add) {
						action = GettextCatalog.GetString ("Add");
						actionIcon = ImageService.GetIcon (Gtk.Stock.Add, Gtk.IconSize.Menu);
					} else if (rp.Action == RevisionAction.Delete) {
						action = GettextCatalog.GetString ("Delete");
						actionIcon = ImageService.GetIcon (Gtk.Stock.Remove, Gtk.IconSize.Menu);
					} else if (rp.Action == RevisionAction.Modify) {
						action = GettextCatalog.GetString ("Modify");
						actionIcon = ImageService.GetIcon ("gtk-edit", Gtk.IconSize.Menu);
					} else if (rp.Action == RevisionAction.Replace) {
						action = GettextCatalog.GetString ("Replace");
						actionIcon = ImageService.GetIcon ("gtk-edit", Gtk.IconSize.Menu);
					} else {
						action = rp.ActionDescription;
						actionIcon = ImageService.GetIcon (MonoDevelop.Ide.Gui.Stock.Empty, Gtk.IconSize.Menu);
					}
					Xwt.Drawing.Image fileIcon = DesktopService.GetIconForFile (rp.Path, Gtk.IconSize.Menu);
					var iter = changedpathstore.AppendValues (actionIcon, action, fileIcon, System.IO.Path.GetFileName (rp.Path), System.IO.Path.GetDirectoryName (rp.Path), rp.Path, null);
					changedpathstore.AppendValues (iter, null, null, null, null, null, rp.Path, null);
					if (rp.Path == preselectFile) {
						selectIter = iter;
						select = true;
					}
				}
<<<<<<< HEAD
				Xwt.Drawing.Image fileIcon = IdeServices.DesktopService.GetIconForFile (rp.Path, Gtk.IconSize.Menu);
				var iter = changedpathstore.AppendValues (actionIcon, action, fileIcon, System.IO.Path.GetFileName (rp.Path), System.IO.Path.GetDirectoryName (rp.Path), rp.Path, null);
				changedpathstore.AppendValues (iter, null, null, null, null, null, rp.Path, null);
				if (rp.Path == preselectFile) {
					selectIter = iter;
					select = true;
=======
				if (!string.IsNullOrEmpty (d.Email)) {
					imageUser.Show ();
					imageUser.LoadUserIcon (d.Email, 32);
				} else
					imageUser.Hide ();

				labelAuthor.Text = d.Author;
				labelDate.Text = d.Time.ToString ();
				string rev = d.Name;
				if (rev.Length > 15) {
					currentRevisionShortened = true;
					rev = d.ShortName;
				} else
					currentRevisionShortened = false;

				labelRevision.Text = GettextCatalog.GetString ("Revision: {0}", rev);
				textviewDetails.Buffer.Text = d.Message;

				if (select) {
					treeviewFiles.Selection.SelectIter (selectIter);
					treeviewFiles.ExpandRow (treeviewFiles.Model.GetPath (selectIter), true);
>>>>>>> 228695e2
				}
			}, token, TaskContinuationOptions.OnlyOnRanToCompletion, Runtime.MainTaskScheduler);
		}

		void UpdateHistory ()
		{
			scrolledLoading.Hide ();
			scrolledLog.Show ();
			treeviewLog.FreezeChildNotify ();
			logstore.Clear ();
			var h = History;
			if (h == null)
				return;
			foreach (var rev in h) {
				if (MatchesFilter (rev))
					logstore.InsertWithValues (-1, rev, string.Empty);
			}
			SetLogSearchFilter (logstore, currentFilter);
			treeviewLog.ThawChildNotify ();
		}
		
		bool MatchesFilter (Revision rev)
		{
			if (string.IsNullOrEmpty (currentFilter))
				return true;
			if (rev.Author.IndexOf (currentFilter,StringComparison.CurrentCultureIgnoreCase) != -1)
				return true;
			if (rev.Email.IndexOf (currentFilter,StringComparison.CurrentCultureIgnoreCase) != -1)
				return true;
			if (rev.Message.IndexOf (currentFilter,StringComparison.CurrentCultureIgnoreCase) != -1)
				return true;
			if (rev.Name.IndexOf (currentFilter,StringComparison.CurrentCultureIgnoreCase) != -1)
				return true;
			if (rev.ShortName.IndexOf (currentFilter,StringComparison.CurrentCultureIgnoreCase) != -1)
				return true;
			return false;
		}
		
		static string EscapeWithFilterMarker (string txt, string filter)
		{
			if (string.IsNullOrEmpty (filter))
				return GLib.Markup.EscapeText (txt);
			
			int i = txt.IndexOf (filter, StringComparison.CurrentCultureIgnoreCase);
			if (i == -1)
				return GLib.Markup.EscapeText (txt);
			
			StringBuilder sb = new StringBuilder ();
			int last = 0;
			while (i != -1) {
				sb.Append (GLib.Markup.EscapeText (txt.Substring (last, i - last)));
				sb.Append ("<span color='").Append (Styles.LogView.SearchSnippetTextColor).Append ("'>").Append (txt, i, filter.Length).Append ("</span>");
				last = i + filter.Length;
				i = txt.IndexOf (filter, last, StringComparison.CurrentCultureIgnoreCase);
			}
			if (last < txt.Length)
				sb.Append (GLib.Markup.EscapeText (txt.Substring (last, txt.Length - last)));
			return sb.ToString ();
		}
	
		static string GetSelectedTextFromLabel (Label label)
		{
			label.GetSelectionBounds (out int start, out int end);
			if (start != end) {
				return label.Text.Substring (start, end - start);
			}
			return null;
		}

		static string GetSelectedTextFromTextView (TextView textView)
		{
			textView.Buffer.GetSelectionBounds (out var A, out var B);
			return textView.Buffer.GetText (A, B, true);
		}

		internal string GetSelectedText ()
		{
			if (treeviewFiles.HasFocus ) {
				if (treeviewFiles.Selection.GetSelected (out var iter)) {
					if (changedpathstore.GetValue (iter, colDiff) is string [] items) {
						return string.Join (Environment.NewLine, items);
					}
					if (changedpathstore.GetValue (iter, colFile) is string file) {
						var path = changedpathstore.GetValue (iter, colPath) as string;
						var operation = changedpathstore.GetValue (iter, colOperationText) as string;
						return string.Format ("{0}, {1}, {2}", file, operation, path);
					}
				}
			}

			if (treeviewLog.HasFocus) {
				if (treeviewLog.Selection.GetSelected (out var iter)) {
					if (logstore.GetValue (iter, 0) is Revision revision) {
						return string.Format ("{0}, {1}, {2}, {3}", revision.ShortMessage, revision.Time, revision.Author, revision.Name);
					}
				}
			}

			if (textviewDetails.HasFocus) {
				return GetSelectedTextFromTextView (textviewDetails);
			}

			if (labelDate.HasFocus) {
				return GetSelectedTextFromLabel (labelDate);
			}

			if (labelAuthor.HasFocus) {
				return GetSelectedTextFromLabel (labelAuthor);
			}

			if (labelRevision.HasFocus) {
				return GetSelectedTextFromLabel (labelRevision);
			}
		
			return null;
		}
	}
}<|MERGE_RESOLUTION|>--- conflicted
+++ resolved
@@ -1,4 +1,4 @@
-﻿//
+//
 // LogWidget.cs
 //
 // Author:
@@ -793,14 +793,6 @@
 						select = true;
 					}
 				}
-<<<<<<< HEAD
-				Xwt.Drawing.Image fileIcon = IdeServices.DesktopService.GetIconForFile (rp.Path, Gtk.IconSize.Menu);
-				var iter = changedpathstore.AppendValues (actionIcon, action, fileIcon, System.IO.Path.GetFileName (rp.Path), System.IO.Path.GetDirectoryName (rp.Path), rp.Path, null);
-				changedpathstore.AppendValues (iter, null, null, null, null, null, rp.Path, null);
-				if (rp.Path == preselectFile) {
-					selectIter = iter;
-					select = true;
-=======
 				if (!string.IsNullOrEmpty (d.Email)) {
 					imageUser.Show ();
 					imageUser.LoadUserIcon (d.Email, 32);
@@ -822,7 +814,6 @@
 				if (select) {
 					treeviewFiles.Selection.SelectIter (selectIter);
 					treeviewFiles.ExpandRow (treeviewFiles.Model.GetPath (selectIter), true);
->>>>>>> 228695e2
 				}
 			}, token, TaskContinuationOptions.OnlyOnRanToCompletion, Runtime.MainTaskScheduler);
 		}
