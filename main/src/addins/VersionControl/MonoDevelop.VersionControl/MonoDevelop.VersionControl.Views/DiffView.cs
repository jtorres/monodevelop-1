--- conflicted
+++ resolved
@@ -94,14 +94,9 @@
 		protected override void OnSelected ()
 		{
 			info.Start ();
-<<<<<<< HEAD
-			ComparisonWidget.UpdateLocalText ();
-			var buffer = info.Controller.GetContent<MonoDevelop.Ide.Editor.TextEditor> ();
-=======
 			if (ComparisonWidget.originalComboBox.Text == GettextCatalog.GetString ("Local"))
 				ComparisonWidget.UpdateLocalText ();
-			var buffer = info.Document.GetContent<MonoDevelop.Ide.Editor.TextEditor> ();
->>>>>>> 228695e2
+			var buffer = info.Controller.GetContent<MonoDevelop.Ide.Editor.TextEditor> ();
 			if (buffer != null) {
 				var loc = buffer.CaretLocation;
 				int line = loc.Line < 1 ? 1 : loc.Line;
