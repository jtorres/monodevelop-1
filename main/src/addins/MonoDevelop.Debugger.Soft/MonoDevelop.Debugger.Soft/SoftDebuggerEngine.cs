// 
// SoftDebuggerEngine.cs
//  
// Author:
//       Lluis Sanchez Gual <lluis@novell.com>
// 
// Copyright (c) 2009 Novell, Inc (http://www.novell.com)
// 
// Permission is hereby granted, free of charge, to any person obtaining a copy
// of this software and associated documentation files (the "Software"), to deal
// in the Software without restriction, including without limitation the rights
// to use, copy, modify, merge, publish, distribute, sublicense, and/or sell
// copies of the Software, and to permit persons to whom the Software is
// furnished to do so, subject to the following conditions:
// 
// The above copyright notice and this permission notice shall be included in
// all copies or substantial portions of the Software.
// 
// THE SOFTWARE IS PROVIDED "AS IS", WITHOUT WARRANTY OF ANY KIND, EXPRESS OR
// IMPLIED, INCLUDING BUT NOT LIMITED TO THE WARRANTIES OF MERCHANTABILITY,
// FITNESS FOR A PARTICULAR PURPOSE AND NONINFRINGEMENT. IN NO EVENT SHALL THE
// AUTHORS OR COPYRIGHT HOLDERS BE LIABLE FOR ANY CLAIM, DAMAGES OR OTHER
// LIABILITY, WHETHER IN AN ACTION OF CONTRACT, TORT OR OTHERWISE, ARISING FROM,
// OUT OF OR IN CONNECTION WITH THE SOFTWARE OR THE USE OR OTHER DEALINGS IN
// THE SOFTWARE.

using System;
using System.Collections.Generic;
using Mono.Debugging.Client;
using MonoDevelop.Core.Execution;
using MonoDevelop.Core.Assemblies;
using MonoDevelop.Core;
using System.IO;

namespace MonoDevelop.Debugger.Soft
{
	public class SoftDebuggerEngine: IDebuggerEngine
	{
		public bool CanDebugCommand (ExecutionCommand cmd)
		{
			var netCmd = cmd as DotNetExecutionCommand;
			if (netCmd == null)
				return false;

			return CanDebugRuntime (netCmd.TargetRuntime);
		}

		public static bool CanDebugRuntime (TargetRuntime runtime)
		{
			var mrun = runtime as MonoTargetRuntime;
			if (mrun == null)
				return false;
			
			return mrun.AssemblyContext.GetAssemblyLocation ("Mono.Debugger.Soft", null) != null;
		}
		
		public DebuggerStartInfo CreateDebuggerStartInfo (ExecutionCommand c)
		{
			DotNetExecutionCommand cmd = (DotNetExecutionCommand) c;
			var dsi = new SoftDebuggerStartInfo ((MonoTargetRuntime)cmd.TargetRuntime) {
				Command = cmd.Command,
				Arguments = cmd.Arguments,
				WorkingDirectory = cmd.WorkingDirectory,
			};
			
			foreach (KeyValuePair<string,string> var in cmd.EnvironmentVariables)
				dsi.EnvironmentVariables [var.Key] = var.Value;
			return dsi;
		}
		
		public ProcessInfo[] GetAttachableProcesses ()
		{
			return new ProcessInfo [0];
		}
		
		public DebuggerSession CreateSession ()
		{
			return new SoftDebuggerSession ();
		}
		
		public string Name {
			get {
				return "Mono Soft Debugger";
			}
		}
		
		public DebuggerFeatures SupportedFeatures {
			get {
				return DebuggerFeatures.Breakpoints | 
					   DebuggerFeatures.Pause | 
					   DebuggerFeatures.Stepping | 
					   DebuggerFeatures.DebugFile |
					   DebuggerFeatures.Catchpoints;
			}
		}
	}

	public class SoftDebuggerStartInfo : DebuggerStartInfo
	{
		public SoftDebuggerStartInfo (MonoTargetRuntime runtime)
		{
			this.Runtime = runtime;
		}
		
		public FilePath MonoPrefix { get { return Runtime.Prefix; } }

		public MonoTargetRuntime Runtime { get; private set; }
<<<<<<< HEAD
=======
		
		public List<string> UserAssemblyNames { get; set; }
>>>>>>> 899de6a5
	}
}<|MERGE_RESOLUTION|>--- conflicted
+++ resolved
@@ -105,10 +105,7 @@
 		public FilePath MonoPrefix { get { return Runtime.Prefix; } }
 
 		public MonoTargetRuntime Runtime { get; private set; }
-<<<<<<< HEAD
-=======
 		
 		public List<string> UserAssemblyNames { get; set; }
->>>>>>> 899de6a5
 	}
 }