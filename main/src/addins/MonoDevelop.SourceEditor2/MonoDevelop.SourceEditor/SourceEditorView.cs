--- conflicted
+++ resolved
@@ -3583,7 +3583,6 @@
 			this.TextEditor.GrabFocus ();
 		}
 
-<<<<<<< HEAD
 		void ITextEditorImpl.ShowTooltipWindow (Control window, TooltipWindowOptions options)
 		{
 			var tooltipWindow = window.GetNativeWidget<Gtk.Window> ();
@@ -3605,13 +3604,11 @@
 		{
 			return TextEditor.GetLineHeight (line);
 		}
-=======
-		public bool HasFocus {
+
+		bool ITextEditorImpl.HasFocus {
 			get {
 				return this.TextEditor.HasFocus;
 			}
 		}
-
->>>>>>> ba827907
 	}
 } 