--- conflicted
+++ resolved
@@ -56,12 +56,6 @@
 					continue;
 				if (chunk.Offset == markerStart && chunk.EndOffset == markerEnd)
 					return;
-<<<<<<< HEAD
-				if (chunk.Offset < markerStart && chunk.EndOffset > markerEnd) {
-					var newChunk = new MonoDevelop.Ide.Editor.Highlighting.ColoredSegment (chunk.Offset, markerStart - chunk.Offset, chunk.ScopeStack);
-					chunks [i] = new MonoDevelop.Ide.Editor.Highlighting.ColoredSegment (chunk.Offset + newChunk.Length, chunk.Length - newChunk.Length, chunk.ScopeStack);
-					chunks.Insert (i, newChunk);
-=======
 				if (chunk.Contains (markerStart) && chunk.Contains (markerEnd)) {
 					var chunkBefore = new ColoredSegment (chunk.Offset, markerStart - chunk.Offset, chunk.ScopeStack);
 					var chunkAfter = new ColoredSegment (markerEnd, chunk.EndOffset - markerEnd, chunk.ScopeStack);
@@ -88,7 +82,6 @@
 					chunks [i] = new ColoredSegment (chunk.Offset, markerEnd - chunk.Offset, chunk.ScopeStack);
 					chunks.Insert (i + 1, chunkAfter);
 					i++;
->>>>>>> b443afb9
 					continue;
 				}
 			}
@@ -102,10 +95,6 @@
 			int markerEnd = Segment.EndOffset;
 			if (chunk.EndOffset <= markerStart || markerEnd <= chunk.Offset) 
 				return;
-<<<<<<< HEAD
-			
-=======
->>>>>>> b443afb9
 			var bgc = (Cairo.Color)SyntaxHighlightingService.GetColor (editor.EditorTheme, EditorThemeColors.Background);
 			double alpha = 0.6;
 			color = new Cairo.Color (
