--- conflicted
+++ resolved
@@ -176,21 +176,12 @@
 						}
 						lineSegments.Enqueue (tree);
 					}
-<<<<<<< HEAD
-
-					foreach (var treeseg in tree.Item2.GetSegmentsOverlapping (line)) {
-						var toffset = treeseg.Offset - lineOffset;
-						if (toffset + treeseg.Length > endOffset)
-							continue;
-						var semanticSegment = new ColoredSegment (toffset, treeseg.Length, syntaxLine.Segments [0].ScopeStack.Push (treeseg.Style));
-=======
 					foreach (var treeseg in tree.Item2.GetSegmentsOverlapping (line)) {
 						var inLineStartOffset = Math.Max (0, treeseg.Offset - lineOffset);
 						var inLineEndOffset = Math.Min (line.Length, treeseg.EndOffset - lineOffset);
 						if (inLineEndOffset <= inLineStartOffset)
 							continue;
 						var semanticSegment = new ColoredSegment (inLineStartOffset, inLineEndOffset - inLineStartOffset, syntaxLine.Segments [0].ScopeStack.Push (treeseg.Style));
->>>>>>> 1c85c60a
 						SyntaxHighlighting.ReplaceSegment (segments, semanticSegment);
 					}
 				} catch (Exception e) {
