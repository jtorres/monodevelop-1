--- conflicted
+++ resolved
@@ -379,21 +379,6 @@
 			}
 		}
 
-<<<<<<< HEAD
-		Xwt.Drawing.Image GetIndicatorIcon (Severity severity)
-		{
-			switch (severity) {
-			case Severity.Error:
-				return ImageService.GetIcon ("md-issuestatus-error", IconSize.Menu);
-			case Severity.Warning:
-				return ImageService.GetIcon ("md-issuestatus-warning", IconSize.Menu);
-			default:
-				return ImageService.GetIcon ("md-issuestatus-ok", IconSize.Menu);
-			}
-		}
-
-=======
->>>>>>> e745723f
 		protected virtual double IndicatorHeight  {
 			get {
 				return Allocation.Width;
@@ -458,10 +443,6 @@
 
 		protected override bool OnGrabBrokenEvent (EventGrabBroken evnt)
 		{
-<<<<<<< HEAD
-			var pixbuf = GetIndicatorIcon (severity);
-			cr.DrawImage (this, pixbuf, 1 + (Allocation.Width - pixbuf.Width) / 2, 1);
-=======
 			ClearGrab ();
 			return base.OnGrabBrokenEvent (evnt);
 		}
@@ -512,7 +493,6 @@
 			}
 
 			DrawIndicator (cr, color.Color, color.BorderColor);
->>>>>>> e745723f
 		}
 
 		protected void DrawSearchIndicator (Cairo.Context cr)
@@ -535,12 +515,6 @@
 			}
 
 			cr.Arc (x1, y1, diameter / 2d, 0, 2 * Math.PI);
-<<<<<<< HEAD
-			
-			var darkColor = TextEditor.ColorStyle.SearchResult.Color.ToXwtColor ();
-			darkColor.Light *= 0.5;
-=======
->>>>>>> e745723f
 
 			if (Platform.IsWindows) {
 				using (var pattern = new Cairo.SolidPattern (color)) {
@@ -548,25 +522,15 @@
 					cr.FillPreserve ();
 				}
 			} else {
-<<<<<<< HEAD
-				using (var pattern = new Cairo.RadialGradient (x1, y1, Allocation.Width / 2, x1 - Allocation.Width, y1 - Allocation.Width, Allocation.Width)) {
-					pattern.AddColorStop (0, darkColor.ToCairoColor ());
-					pattern.AddColorStop (1, TextEditor.ColorStyle.SearchResultMain.Color);
-=======
 				using (var pattern = new Cairo.RadialGradient (x1, y1, width / 2, x1 - width, y1 - width, width)) {
 					pattern.AddColorStop (0, borderColor);
 					pattern.AddColorStop (1, color);
->>>>>>> e745723f
 					cr.SetSource (pattern);
 					cr.FillPreserve ();
 				}
 			}
 			
-<<<<<<< HEAD
-			cr.SetSourceColor (darkColor.ToCairoColor ());
-=======
 			cr.SetSourceColor (borderColor);
->>>>>>> e745723f
 			cr.Stroke ();
 		}
 
@@ -655,15 +619,9 @@
 			cr.MoveTo (0.5, 0);
 			cr.LineTo (0.5, Allocation.Height);
 			if (TextEditor.ColorStyle != null) {
-<<<<<<< HEAD
 				var col = TextEditor.ColorStyle.PlainText.Background.ToXwtColor ();
-				if (!flatStyle) {
+				if (!Platform.IsWindows) {
 					col.Light *= 0.88;
-=======
-				var col = (HslColor)TextEditor.ColorStyle.PlainText.Background;
-				if (!Platform.IsWindows) {
-					col.L *= 0.88;
->>>>>>> e745723f
 				}
 				cr.SetSourceColor (col.ToCairoColor ());
 			}
@@ -713,15 +671,7 @@
 			} else {
 				c = new Cairo.Color (0, 0, 0, (prelight ? 50.0 : 22.0) / 255);
 			}
-<<<<<<< HEAD
-			
-			var color = ((TextEditor.ColorStyle != null) ? TextEditor.ColorStyle.PlainText.Foreground.ToXwtColor () : Xwt.Drawing.Colors.Black);
-			color.Light = flatStyle? 0.7 : 0.5;
-			color.Alpha = 0.6;
-			cr.SetSourceColor (color.ToCairoColor ());
-=======
 			cr.SetSourceColor (c);
->>>>>>> e745723f
 			cr.Fill ();
 		}
 
@@ -763,20 +713,13 @@
 				cr.Rectangle (0, 0, Allocation.Width, Allocation.Height);
 				
 				if (TextEditor.ColorStyle != null) {
-<<<<<<< HEAD
-					var col = TextEditor.ColorStyle.PlainText.Background.ToXwtColor ();
-					col.Light *= 0.95;
-					if (flatStyle) {
-						using (var pattern = new Cairo.SolidPattern (col.ToCairoColor ())) {
-=======
 					if (Platform.IsWindows) {
 						using (var pattern = new Cairo.SolidPattern (win81Background)) {
->>>>>>> e745723f
 							cr.SetSource (pattern);
 						}
 					} else {
-						var col = (HslColor)TextEditor.ColorStyle.PlainText.Background;
-						col.L *= 0.948;
+						var col = TextEditor.ColorStyle.PlainText.Background.ToXwtColor();
+						col.Light *= 0.948;
 						using (var grad = new Cairo.LinearGradient (0, 0, Allocation.Width, 0)) {
 							grad.AddColorStop (0, col.ToCairoColor ());
 							grad.AddColorStop (0.7, TextEditor.ColorStyle.PlainText.Background);
