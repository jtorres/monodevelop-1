--- conflicted
+++ resolved
@@ -1,246 +1,242 @@
-﻿//
-// BackgroundPackageActionRunner.cs
-//
-// Author:
-//       Matt Ward <matt.ward@xamarin.com>
-//
-// Copyright (c) 2014 Xamarin Inc. (http://xamarin.com)
-//
-// Permission is hereby granted, free of charge, to any person obtaining a copy
-// of this software and associated documentation files (the "Software"), to deal
-// in the Software without restriction, including without limitation the rights
-// to use, copy, modify, merge, publish, distribute, sublicense, and/or sell
-// copies of the Software, and to permit persons to whom the Software is
-// furnished to do so, subject to the following conditions:
-//
-// The above copyright notice and this permission notice shall be included in
-// all copies or substantial portions of the Software.
-//
-// THE SOFTWARE IS PROVIDED "AS IS", WITHOUT WARRANTY OF ANY KIND, EXPRESS OR
-// IMPLIED, INCLUDING BUT NOT LIMITED TO THE WARRANTIES OF MERCHANTABILITY,
-// FITNESS FOR A PARTICULAR PURPOSE AND NONINFRINGEMENT. IN NO EVENT SHALL THE
-// AUTHORS OR COPYRIGHT HOLDERS BE LIABLE FOR ANY CLAIM, DAMAGES OR OTHER
-// LIABILITY, WHETHER IN AN ACTION OF CONTRACT, TORT OR OTHERWISE, ARISING FROM,
-// OUT OF OR IN CONNECTION WITH THE SOFTWARE OR THE USE OR OTHER DEALINGS IN
-// THE SOFTWARE.
+﻿//
+// BackgroundPackageActionRunner.cs
+//
+// Author:
+//       Matt Ward <matt.ward@xamarin.com>
+//
+// Copyright (c) 2014 Xamarin Inc. (http://xamarin.com)
+//
+// Permission is hereby granted, free of charge, to any person obtaining a copy
+// of this software and associated documentation files (the "Software"), to deal
+// in the Software without restriction, including without limitation the rights
+// to use, copy, modify, merge, publish, distribute, sublicense, and/or sell
+// copies of the Software, and to permit persons to whom the Software is
+// furnished to do so, subject to the following conditions:
+//
+// The above copyright notice and this permission notice shall be included in
+// all copies or substantial portions of the Software.
+//
+// THE SOFTWARE IS PROVIDED "AS IS", WITHOUT WARRANTY OF ANY KIND, EXPRESS OR
+// IMPLIED, INCLUDING BUT NOT LIMITED TO THE WARRANTIES OF MERCHANTABILITY,
+// FITNESS FOR A PARTICULAR PURPOSE AND NONINFRINGEMENT. IN NO EVENT SHALL THE
+// AUTHORS OR COPYRIGHT HOLDERS BE LIABLE FOR ANY CLAIM, DAMAGES OR OTHER
+// LIABILITY, WHETHER IN AN ACTION OF CONTRACT, TORT OR OTHERWISE, ARISING FROM,
+// OUT OF OR IN CONNECTION WITH THE SOFTWARE OR THE USE OR OTHER DEALINGS IN
+// THE SOFTWARE.
+
+using System;
+using System.Collections.Generic;
+using System.Linq;
+using ICSharpCode.PackageManagement;
+using MonoDevelop.Core;
+using MonoDevelop.Ide;
+using MonoDevelop.Projects;
+using NuGet;
+
+namespace MonoDevelop.PackageManagement
+{
+	public class BackgroundPackageActionRunner : IBackgroundPackageActionRunner
+	{
+		static MonoDevelop.Core.Instrumentation.Counter InstallPackageCounter = MonoDevelop.Core.Instrumentation.InstrumentationService.CreateCounter ("Package Installed", "Package Management", id:"PackageManagement.Package.Installed");
+		static MonoDevelop.Core.Instrumentation.Counter UninstallPackageCounter = MonoDevelop.Core.Instrumentation.InstrumentationService.CreateCounter ("Package Uninstalled", "Package Management", id:"PackageManagement.Package.Uninstalled");
+
+		IPackageManagementProgressMonitorFactory progressMonitorFactory;
+		IPackageManagementEvents packageManagementEvents;
+		IProgressProvider progressProvider;
+		List<InstallPackageAction> pendingInstallActions = new List<InstallPackageAction> ();
+		int runCount;
+
+		public BackgroundPackageActionRunner (
+			IPackageManagementProgressMonitorFactory progressMonitorFactory,
+			IPackageManagementEvents packageManagementEvents,
+			IProgressProvider progressProvider)
+		{
+			this.progressMonitorFactory = progressMonitorFactory;
+			this.packageManagementEvents = packageManagementEvents;
+			this.progressProvider = progressProvider;
+		}
+
+		public bool IsRunning {
+			get { return runCount > 0; }
+		}
+
+		public IEnumerable<InstallPackageAction> PendingInstallActions {
+			get { return pendingInstallActions; }
+		}
+
+		public IEnumerable<InstallPackageAction> PendingInstallActionsForProject (DotNetProject project)
+		{
+			return pendingInstallActions.Where (action => action.Project.DotNetProject == project);
+		}
+
+		public void Run (ProgressMonitorStatusMessage progressMessage, IPackageAction action)
+		{
+			Run (progressMessage, new IPackageAction [] { action });
+		}
+
+		public void Run (ProgressMonitorStatusMessage progressMessage, IEnumerable<IPackageAction> actions)
+		{
+			AddInstallActionsToPendingQueue (actions);
+			packageManagementEvents.OnPackageOperationsStarting ();
+			runCount++;
+			BackgroundDispatch (() => TryRunActionsWithProgressMonitor (progressMessage, actions.ToList ()));
+		}
+
+		void AddInstallActionsToPendingQueue (IEnumerable<IPackageAction> actions)
+		{
+			foreach (InstallPackageAction action in actions.OfType<InstallPackageAction> ()) {
+				pendingInstallActions.Add (action);
+			}
+		}
+
+		public void RunAndWait (ProgressMonitorStatusMessage progressMessage, IEnumerable<IPackageAction> actions)
+		{
+			AddInstallActionsToPendingQueue (actions);
+			packageManagementEvents.OnPackageOperationsStarting ();
+			runCount++;
+			BackgroundDispatchAndWait (() => TryRunActionsWithProgressMonitor (progressMessage, actions.ToList ()));
+		}
+
+		void TryRunActionsWithProgressMonitor (ProgressMonitorStatusMessage progressMessage, IList<IPackageAction> actions)
+		{
+			try {
+				RunActionsWithProgressMonitor (progressMessage, actions);
+			} catch (Exception ex) {
+				LoggingService.LogInternalError (ex);
+			} finally {
+				GuiDispatch (() => runCount--);
+			}
+		}
+
+		void RunActionsWithProgressMonitor (ProgressMonitorStatusMessage progressMessage, IList<IPackageAction> installPackageActions)
+		{
+			using (ProgressMonitor monitor = progressMonitorFactory.CreateProgressMonitor (progressMessage.Status)) {
+				using (PackageManagementEventsMonitor eventMonitor = CreateEventMonitor (monitor)) {
+					try {
+						monitor.BeginTask (null, installPackageActions.Count);
+						RunActionsWithProgressMonitor (monitor, installPackageActions);
+						eventMonitor.ReportResult (progressMessage);
+					} catch (Exception ex) {
+						RemoveInstallActions (installPackageActions);
+						eventMonitor.ReportError (progressMessage, ex);
+					} finally {
+						monitor.EndTask ();
+						GuiDispatch (() => {
+							RemoveInstallActions (installPackageActions);
+							packageManagementEvents.OnPackageOperationsFinished ();
+						});
+					}
+				}
+			}
+		}
+
+		PackageManagementEventsMonitor CreateEventMonitor (ProgressMonitor monitor)
+		{
+			return CreateEventMonitor (monitor, packageManagementEvents, progressProvider);
+		}
+
+		protected virtual PackageManagementEventsMonitor CreateEventMonitor (
+			ProgressMonitor monitor,
+			IPackageManagementEvents packageManagementEvents,
+			IProgressProvider progressProvider)
+		{
+			return new PackageManagementEventsMonitor (monitor, packageManagementEvents, progressProvider);
+		}
+
+		void RunActionsWithProgressMonitor (ProgressMonitor monitor, IList<IPackageAction> packageActions)
+		{
+			foreach (IPackageAction action in packageActions) {
+				action.Execute ();
+				InstrumentPackageAction (action);
+				monitor.Step (1);
+			}
+		}
+
+		protected virtual void InstrumentPackageAction (IPackageAction action) 
+		{
+			try {
+				var addAction = action as InstallPackageAction;
+				if (addAction != null) {
+					InstrumentPackageOperations (addAction.Operations);
+					return;
+				}
+
+				var updateAction = action as UpdatePackageAction;
+				if (updateAction != null) {
+					InstrumentPackageOperations (updateAction.Operations);
+					return;
+				}
+
+				var removeAction = action as UninstallPackageAction;
+				if (removeAction != null) {
+					var metadata = new Dictionary<string, string> ();
+
+					metadata ["PackageId"] = removeAction.GetPackageId ();
+					var version = removeAction.GetPackageVersion ();
+					if (version != null)
+						metadata ["PackageVersion"] = version.ToString ();
+
+					UninstallPackageCounter.Inc (1, null, metadata);
+				}
+			} catch (Exception ex) {
+				LoggingService.LogError ("Instrumentation Failure in PackageManagement", ex);
+			}
+		}
+
+		static void InstrumentPackageOperations (IEnumerable<PackageOperation> operations)
+		{
+			foreach (var op in operations) {
+				var metadata = new Dictionary<string, string> ();
+				metadata ["PackageId"] = op.Package.Id;
+				metadata ["Package"] = op.Package.Id + " v" + op.Package.Version.ToString ();
+
+				switch (op.Action) {
+				case PackageAction.Install: 
+					InstallPackageCounter.Inc (1, null, metadata);
+					break;
+				case PackageAction.Uninstall:
+					UninstallPackageCounter.Inc (1, null, metadata);
+					break;
+				}
+			}
+		}
+
+		void RemoveInstallActions (IList<IPackageAction> installPackageActions)
+		{
+			foreach (InstallPackageAction action in installPackageActions.OfType <InstallPackageAction> ()) {
+				pendingInstallActions.Remove (action);
+			}
+		}
+
+		public void ShowError (ProgressMonitorStatusMessage progressMessage, Exception exception)
+		{
+			LoggingService.LogInternalError (progressMessage.Status, exception);
+			ShowError (progressMessage, exception.Message);
+		}
+
+		public void ShowError (ProgressMonitorStatusMessage progressMessage, string error)
+		{
+			using (ProgressMonitor monitor = progressMonitorFactory.CreateProgressMonitor (progressMessage.Status)) {
+				monitor.Log.WriteLine (error);
+				monitor.ReportError (progressMessage.Error, null);
+				monitor.ShowPackageConsole ();
+			}
+		}
+
+		protected virtual void BackgroundDispatch (MessageHandler handler)
+		{
+			DispatchService.BackgroundDispatch (handler);
+		}
+
+		protected virtual void BackgroundDispatchAndWait (MessageHandler handler)
+		{
+			DispatchService.BackgroundDispatchAndWait (handler);
+		}
 
-using System;
-using System.Collections.Generic;
-using System.Linq;
-using ICSharpCode.PackageManagement;
-using MonoDevelop.Core;
-using MonoDevelop.Ide;
-using MonoDevelop.Projects;
-using NuGet;
-
-namespace MonoDevelop.PackageManagement
-{
-	public class BackgroundPackageActionRunner : IBackgroundPackageActionRunner
-	{
-		static MonoDevelop.Core.Instrumentation.Counter InstallPackageCounter = MonoDevelop.Core.Instrumentation.InstrumentationService.CreateCounter ("Package Installed", "Package Management", id:"PackageManagement.Package.Installed");
-		static MonoDevelop.Core.Instrumentation.Counter UninstallPackageCounter = MonoDevelop.Core.Instrumentation.InstrumentationService.CreateCounter ("Package Uninstalled", "Package Management", id:"PackageManagement.Package.Uninstalled");
-
-		IPackageManagementProgressMonitorFactory progressMonitorFactory;
-		IPackageManagementEvents packageManagementEvents;
-		IProgressProvider progressProvider;
-		List<InstallPackageAction> pendingInstallActions = new List<InstallPackageAction> ();
-		int runCount;
-
-		public BackgroundPackageActionRunner (
-			IPackageManagementProgressMonitorFactory progressMonitorFactory,
-			IPackageManagementEvents packageManagementEvents,
-			IProgressProvider progressProvider)
-		{
-			this.progressMonitorFactory = progressMonitorFactory;
-			this.packageManagementEvents = packageManagementEvents;
-			this.progressProvider = progressProvider;
-		}
-
-		public bool IsRunning {
-			get { return runCount > 0; }
-		}
-
-		public IEnumerable<InstallPackageAction> PendingInstallActions {
-			get { return pendingInstallActions; }
-		}
-
-		public IEnumerable<InstallPackageAction> PendingInstallActionsForProject (DotNetProject project)
-		{
-			return pendingInstallActions.Where (action => action.Project.DotNetProject == project);
-		}
-
-		public void Run (ProgressMonitorStatusMessage progressMessage, IPackageAction action)
-		{
-			Run (progressMessage, new IPackageAction [] { action });
-		}
-
-		public void Run (ProgressMonitorStatusMessage progressMessage, IEnumerable<IPackageAction> actions)
-		{
-			AddInstallActionsToPendingQueue (actions);
-			packageManagementEvents.OnPackageOperationsStarting ();
-			runCount++;
-			BackgroundDispatch (() => TryRunActionsWithProgressMonitor (progressMessage, actions.ToList ()));
-		}
-
-		void AddInstallActionsToPendingQueue (IEnumerable<IPackageAction> actions)
-		{
-			foreach (InstallPackageAction action in actions.OfType<InstallPackageAction> ()) {
-				pendingInstallActions.Add (action);
-			}
-		}
-
-		public void RunAndWait (ProgressMonitorStatusMessage progressMessage, IEnumerable<IPackageAction> actions)
-		{
-			AddInstallActionsToPendingQueue (actions);
-			packageManagementEvents.OnPackageOperationsStarting ();
-			runCount++;
-			BackgroundDispatchAndWait (() => TryRunActionsWithProgressMonitor (progressMessage, actions.ToList ()));
-		}
-
-		void TryRunActionsWithProgressMonitor (ProgressMonitorStatusMessage progressMessage, IList<IPackageAction> actions)
-		{
-			try {
-				RunActionsWithProgressMonitor (progressMessage, actions);
-			} catch (Exception ex) {
-				LoggingService.LogInternalError (ex);
-			} finally {
-				GuiDispatch (() => runCount--);
-			}
-		}
-
-		void RunActionsWithProgressMonitor (ProgressMonitorStatusMessage progressMessage, IList<IPackageAction> installPackageActions)
-		{
-			using (ProgressMonitor monitor = progressMonitorFactory.CreateProgressMonitor (progressMessage.Status)) {
-				using (PackageManagementEventsMonitor eventMonitor = CreateEventMonitor (monitor)) {
-					try {
-						monitor.BeginTask (null, installPackageActions.Count);
-						RunActionsWithProgressMonitor (monitor, installPackageActions);
-						eventMonitor.ReportResult (progressMessage);
-					} catch (Exception ex) {
-						RemoveInstallActions (installPackageActions);
-						eventMonitor.ReportError (progressMessage, ex);
-					} finally {
-						monitor.EndTask ();
-						GuiDispatch (() => {
-							RemoveInstallActions (installPackageActions);
-							packageManagementEvents.OnPackageOperationsFinished ();
-						});
-					}
-				}
-			}
-		}
-
-		PackageManagementEventsMonitor CreateEventMonitor (ProgressMonitor monitor)
-		{
-			return CreateEventMonitor (monitor, packageManagementEvents, progressProvider);
-		}
-
-		protected virtual PackageManagementEventsMonitor CreateEventMonitor (
-			ProgressMonitor monitor,
-			IPackageManagementEvents packageManagementEvents,
-			IProgressProvider progressProvider)
-		{
-			return new PackageManagementEventsMonitor (monitor, packageManagementEvents, progressProvider);
-		}
-
-		void RunActionsWithProgressMonitor (ProgressMonitor monitor, IList<IPackageAction> packageActions)
-		{
-			foreach (IPackageAction action in packageActions) {
-				action.Execute ();
-				InstrumentPackageAction (action);
-				monitor.Step (1);
-			}
-		}
-
-		protected virtual void InstrumentPackageAction (IPackageAction action) 
-		{
-			try {
-				var addAction = action as InstallPackageAction;
-				if (addAction != null) {
-					InstrumentPackageOperations (addAction.Operations);
-					return;
-				}
-
-				var updateAction = action as UpdatePackageAction;
-				if (updateAction != null) {
-					InstrumentPackageOperations (updateAction.Operations);
-					return;
-				}
-
-				var removeAction = action as UninstallPackageAction;
-				if (removeAction != null) {
-					var metadata = new Dictionary<string, string> ();
-
-					metadata ["PackageId"] = removeAction.GetPackageId ();
-					var version = removeAction.GetPackageVersion ();
-					if (version != null)
-						metadata ["PackageVersion"] = version.ToString ();
-
-					UninstallPackageCounter.Inc (1, null, metadata);
-				}
-			} catch (Exception ex) {
-				LoggingService.LogError ("Instrumentation Failure in PackageManagement", ex);
-			}
-		}
-
-		static void InstrumentPackageOperations (IEnumerable<PackageOperation> operations)
-		{
-			foreach (var op in operations) {
-				var metadata = new Dictionary<string, string> ();
-				metadata ["PackageId"] = op.Package.Id;
-				metadata ["Package"] = op.Package.Id + " v" + op.Package.Version.ToString ();
-
-				switch (op.Action) {
-				case PackageAction.Install: 
-					InstallPackageCounter.Inc (1, null, metadata);
-					break;
-				case PackageAction.Uninstall:
-					UninstallPackageCounter.Inc (1, null, metadata);
-					break;
-				}
-			}
-		}
-
-		void RemoveInstallActions (IList<IPackageAction> installPackageActions)
-		{
-			foreach (InstallPackageAction action in installPackageActions.OfType <InstallPackageAction> ()) {
-				pendingInstallActions.Remove (action);
-			}
-		}
-
-		public void ShowError (ProgressMonitorStatusMessage progressMessage, Exception exception)
-		{
-			LoggingService.LogInternalError (progressMessage.Status, exception);
-			ShowError (progressMessage, exception.Message);
-		}
-
-		public void ShowError (ProgressMonitorStatusMessage progressMessage, string error)
-		{
-			using (ProgressMonitor monitor = progressMonitorFactory.CreateProgressMonitor (progressMessage.Status)) {
-				monitor.Log.WriteLine (error);
-				monitor.ReportError (progressMessage.Error, null);
-				monitor.ShowPackageConsole ();
-			}
-		}
-
-		protected virtual void BackgroundDispatch (MessageHandler handler)
-		{
-			DispatchService.BackgroundDispatch (handler);
-		}
-
-<<<<<<< HEAD
 		protected virtual void GuiDispatch (Action handler)
-=======
-		protected virtual void BackgroundDispatchAndWait (MessageHandler handler)
-		{
-			DispatchService.BackgroundDispatchAndWait (handler);
-		}
-
-		protected virtual void GuiDispatch (MessageHandler handler)
->>>>>>> 94283775
-		{
-			DispatchService.GuiDispatch (handler);
-		}
-	}
-}
-
+		{
+			DispatchService.GuiDispatch (handler);
+		}
+	}
+}
+