--- conflicted
+++ resolved
@@ -1,132 +1,128 @@
-﻿// 
-// UpdatePackageAction.cs
-// 
-// Author:
-//   Matt Ward <ward.matt@gmail.com>
-// 
-// Copyright (C) 2013 Matthew Ward
-// 
-// Permission is hereby granted, free of charge, to any person obtaining
-// a copy of this software and associated documentation files (the
-// "Software"), to deal in the Software without restriction, including
-// without limitation the rights to use, copy, modify, merge, publish,
-// distribute, sublicense, and/or sell copies of the Software, and to
-// permit persons to whom the Software is furnished to do so, subject to
-// the following conditions:
-// 
-// The above copyright notice and this permission notice shall be
-// included in all copies or substantial portions of the Software.
-// 
-// THE SOFTWARE IS PROVIDED "AS IS", WITHOUT WARRANTY OF ANY KIND,
-// EXPRESS OR IMPLIED, INCLUDING BUT NOT LIMITED TO THE WARRANTIES OF
-// MERCHANTABILITY, FITNESS FOR A PARTICULAR PURPOSE AND
-// NONINFRINGEMENT. IN NO EVENT SHALL THE AUTHORS OR COPYRIGHT HOLDERS BE
-// LIABLE FOR ANY CLAIM, DAMAGES OR OTHER LIABILITY, WHETHER IN AN ACTION
-// OF CONTRACT, TORT OR OTHERWISE, ARISING FROM, OUT OF OR IN CONNECTION
-// WITH THE SOFTWARE OR THE USE OR OTHER DEALINGS IN THE SOFTWARE.
-//
-
-using System;
-using System.Collections.Generic;
-using MonoDevelop.PackageManagement;
-using NuGet;
-
-namespace ICSharpCode.PackageManagement
-{
-	public class UpdatePackageAction : ProcessPackageOperationsAction, IUpdatePackageSettings
-	{
-		IFileRemover fileRemover;
-
-		public UpdatePackageAction (
-			IPackageManagementProject project,
-			IPackageManagementEvents packageManagementEvents)
-			: this (
-				project,
-				packageManagementEvents,
-				new FileRemover ())
-		{
-		}
-
-		public UpdatePackageAction (
-			IPackageManagementProject project,
-			IPackageManagementEvents packageManagementEvents,
-			IFileRemover fileRemover)
-			: base (project, packageManagementEvents)
-		{
-			this.fileRemover = fileRemover;
-			UpdateDependencies = true;
-			UpdateIfPackageDoesNotExistInProject = true;
-		}
-		
-		public bool UpdateDependencies { get; set; }
-		public bool UpdateIfPackageDoesNotExistInProject { get; set; }
-		
-		protected override IEnumerable<PackageOperation> GetPackageOperations()
-		{
-			var installAction = Project.CreateInstallPackageAction();
-			installAction.AllowPrereleaseVersions = AllowPrereleaseVersions;
-			installAction.IgnoreDependencies = !UpdateDependencies;
-			return Project.GetInstallPackageOperations(Package, installAction);
-		}
-		
-		protected override void ExecuteCore()
-		{
-			if (ShouldUpdatePackage ()) {
-<<<<<<< HEAD
-				using (IOpenPackageReadMeMonitor readmeMonitor = CreateOpenPackageReadMeMonitor (Package.Id)) {
-					using (IDisposable monitor = CreateFileMonitor (fileRemover)) {
-						Project.UpdatePackage (Package, this);
-						readmeMonitor.OpenReadMeFile ();
-=======
-				using (IDisposable monitor = CreateFileMonitor ()) {
-					using (IDisposable referenceMaintainer = CreateLocalCopyReferenceMaintainer ()) {
-						Project.UpdatePackage (Package, this);
->>>>>>> 88c4b258
-					}
-				}
-				OnParentPackageInstalled ();
-			} else {
-				LogNoUpdatesAvailableForPackage (GetPackageId ());
-			}
-		}
-		
-		bool ShouldUpdatePackage()
-		{
-			if (!UpdateIfPackageDoesNotExistInProject) {
-				return PackageIdExistsInProject () && ProjectHasOlderPackageInstalled (Package);
-			} else if (PackageIdExistsInProject ()) {
-				return ProjectHasOlderPackageInstalled (Package);
-			}
-			return true;
-		}
-
-		bool ProjectHasOlderPackageInstalled (IPackage package)
-		{
-			if (package != null) {
-				return Project.HasOlderPackageInstalled (package);
-			}
-
-			return true;
-		}
-
-		void LogNoUpdatesAvailableForPackage (string packageId)
-		{
-			string message = String.Format ("No updates available for '{0}' in project '{1}'.", packageId, Project.Name);
-			Logger.Log (MessageLevel.Info, message);
-		}
-
-		protected override string StartingMessageFormat {
-			get { return "Updating {0}..."; }
-		}
-
-		protected override bool ShouldLogEmptyLineForFinishedAction ()
-		{
-			return ShouldUpdatePackage ();
-		}
-
-		protected override bool ShouldLogStartingMessage ()
-		{
-			return ShouldUpdatePackage ();
-		}
-	}
-}
+﻿// 
+// UpdatePackageAction.cs
+// 
+// Author:
+//   Matt Ward <ward.matt@gmail.com>
+// 
+// Copyright (C) 2013 Matthew Ward
+// 
+// Permission is hereby granted, free of charge, to any person obtaining
+// a copy of this software and associated documentation files (the
+// "Software"), to deal in the Software without restriction, including
+// without limitation the rights to use, copy, modify, merge, publish,
+// distribute, sublicense, and/or sell copies of the Software, and to
+// permit persons to whom the Software is furnished to do so, subject to
+// the following conditions:
+// 
+// The above copyright notice and this permission notice shall be
+// included in all copies or substantial portions of the Software.
+// 
+// THE SOFTWARE IS PROVIDED "AS IS", WITHOUT WARRANTY OF ANY KIND,
+// EXPRESS OR IMPLIED, INCLUDING BUT NOT LIMITED TO THE WARRANTIES OF
+// MERCHANTABILITY, FITNESS FOR A PARTICULAR PURPOSE AND
+// NONINFRINGEMENT. IN NO EVENT SHALL THE AUTHORS OR COPYRIGHT HOLDERS BE
+// LIABLE FOR ANY CLAIM, DAMAGES OR OTHER LIABILITY, WHETHER IN AN ACTION
+// OF CONTRACT, TORT OR OTHERWISE, ARISING FROM, OUT OF OR IN CONNECTION
+// WITH THE SOFTWARE OR THE USE OR OTHER DEALINGS IN THE SOFTWARE.
+//
+
+using System;
+using System.Collections.Generic;
+using MonoDevelop.PackageManagement;
+using NuGet;
+
+namespace ICSharpCode.PackageManagement
+{
+	public class UpdatePackageAction : ProcessPackageOperationsAction, IUpdatePackageSettings
+	{
+		IFileRemover fileRemover;
+
+		public UpdatePackageAction (
+			IPackageManagementProject project,
+			IPackageManagementEvents packageManagementEvents)
+			: this (
+				project,
+				packageManagementEvents,
+				new FileRemover ())
+		{
+		}
+
+		public UpdatePackageAction (
+			IPackageManagementProject project,
+			IPackageManagementEvents packageManagementEvents,
+			IFileRemover fileRemover)
+			: base (project, packageManagementEvents)
+		{
+			this.fileRemover = fileRemover;
+			UpdateDependencies = true;
+			UpdateIfPackageDoesNotExistInProject = true;
+		}
+		
+		public bool UpdateDependencies { get; set; }
+		public bool UpdateIfPackageDoesNotExistInProject { get; set; }
+		
+		protected override IEnumerable<PackageOperation> GetPackageOperations()
+		{
+			var installAction = Project.CreateInstallPackageAction();
+			installAction.AllowPrereleaseVersions = AllowPrereleaseVersions;
+			installAction.IgnoreDependencies = !UpdateDependencies;
+			return Project.GetInstallPackageOperations(Package, installAction);
+		}
+		
+		protected override void ExecuteCore()
+		{
+			if (ShouldUpdatePackage ()) {
+				using (IOpenPackageReadMeMonitor readmeMonitor = CreateOpenPackageReadMeMonitor (Package.Id)) {
+					using (IDisposable monitor = CreateFileMonitor (fileRemover)) {
+						using (IDisposable referenceMaintainer = CreateLocalCopyReferenceMaintainer ()) {
+							Project.UpdatePackage (Package, this);
+							readmeMonitor.OpenReadMeFile ();
+						}
+					}
+				}
+				OnParentPackageInstalled ();
+			} else {
+				LogNoUpdatesAvailableForPackage (GetPackageId ());
+			}
+		}
+		
+		bool ShouldUpdatePackage()
+		{
+			if (!UpdateIfPackageDoesNotExistInProject) {
+				return PackageIdExistsInProject () && ProjectHasOlderPackageInstalled (Package);
+			} else if (PackageIdExistsInProject ()) {
+				return ProjectHasOlderPackageInstalled (Package);
+			}
+			return true;
+		}
+
+		bool ProjectHasOlderPackageInstalled (IPackage package)
+		{
+			if (package != null) {
+				return Project.HasOlderPackageInstalled (package);
+			}
+
+			return true;
+		}
+
+		void LogNoUpdatesAvailableForPackage (string packageId)
+		{
+			string message = String.Format ("No updates available for '{0}' in project '{1}'.", packageId, Project.Name);
+			Logger.Log (MessageLevel.Info, message);
+		}
+
+		protected override string StartingMessageFormat {
+			get { return "Updating {0}..."; }
+		}
+
+		protected override bool ShouldLogEmptyLineForFinishedAction ()
+		{
+			return ShouldUpdatePackage ();
+		}
+
+		protected override bool ShouldLogStartingMessage ()
+		{
+			return ShouldUpdatePackage ();
+		}
+	}
+}