﻿// 
// PackageManagementEvents.cs
// 
// Author:
//   Matt Ward <ward.matt@gmail.com>
// 
// Copyright (C) 2012 Matthew Ward
// 
// Permission is hereby granted, free of charge, to any person obtaining
// a copy of this software and associated documentation files (the
// "Software"), to deal in the Software without restriction, including
// without limitation the rights to use, copy, modify, merge, publish,
// distribute, sublicense, and/or sell copies of the Software, and to
// permit persons to whom the Software is furnished to do so, subject to
// the following conditions:
// 
// The above copyright notice and this permission notice shall be
// included in all copies or substantial portions of the Software.
// 
// THE SOFTWARE IS PROVIDED "AS IS", WITHOUT WARRANTY OF ANY KIND,
// EXPRESS OR IMPLIED, INCLUDING BUT NOT LIMITED TO THE WARRANTIES OF
// MERCHANTABILITY, FITNESS FOR A PARTICULAR PURPOSE AND
// NONINFRINGEMENT. IN NO EVENT SHALL THE AUTHORS OR COPYRIGHT HOLDERS BE
// LIABLE FOR ANY CLAIM, DAMAGES OR OTHER LIABILITY, WHETHER IN AN ACTION
// OF CONTRACT, TORT OR OTHERWISE, ARISING FROM, OUT OF OR IN CONNECTION
// WITH THE SOFTWARE OR THE USE OR OTHER DEALINGS IN THE SOFTWARE.
//

using System;
using System.Collections.Generic;
using MonoDevelop.Core;
using NuGet;
using MonoDevelop.PackageManagement;

namespace ICSharpCode.PackageManagement
{
	public class PackageManagementEvents : IPackageManagementEvents
	{
		public event EventHandler PackageOperationsStarting;
		
		public void OnPackageOperationsStarting()
		{
			if (PackageOperationsStarting != null) {
				PackageOperationsStarting(this, new EventArgs());
			}
		}

		public event EventHandler PackageOperationsFinished;

		public void OnPackageOperationsFinished()
		{
			if (PackageOperationsFinished != null) {
				PackageOperationsFinished(this, new EventArgs());
			}
		}
		
		public event EventHandler<PackageOperationExceptionEventArgs> PackageOperationError;
		
		public void OnPackageOperationError(Exception ex)
		{
			if (PackageOperationError != null) {
				PackageOperationError(this, new PackageOperationExceptionEventArgs(ex));
			}
		}
		
		public event EventHandler<AcceptLicensesEventArgs> AcceptLicenses;
		
		public bool OnAcceptLicenses(IEnumerable<IPackage> packages)
		{
			if (AcceptLicenses != null) {
				var eventArgs = new AcceptLicensesEventArgs(packages);
				AcceptLicenses(this, eventArgs);
				return eventArgs.IsAccepted;
			}
			return true;
		}
		
		public event EventHandler<ParentPackageOperationEventArgs> ParentPackageInstalled;
		
		public void OnParentPackageInstalled(IPackage package, IPackageManagementProject project)
		{
			if (ParentPackageInstalled != null) {
				ParentPackageInstalled(this, new ParentPackageOperationEventArgs(package, project));
			}
		}

		public void OnParentPackageInstalled (IPackage package, IPackageManagementProject project, IEnumerable<PackageOperation> operations)
		{
			if (ParentPackageInstalled != null) {
				ParentPackageInstalled (this, new ParentPackageOperationEventArgs(package, project, operations));
			}
		}

		public event EventHandler<ParentPackageOperationEventArgs> ParentPackageUninstalled;
		
		public void OnParentPackageUninstalled(IPackage package, IPackageManagementProject project)
		{
			if (ParentPackageUninstalled != null) {
				ParentPackageUninstalled(this, new ParentPackageOperationEventArgs(package, project));
			}
		}
		
		public event EventHandler<PackageOperationMessageLoggedEventArgs> PackageOperationMessageLogged;
		
		public void OnPackageOperationMessageLogged(MessageLevel level, string message, params object[] args)
		{
			if (PackageOperationMessageLogged != null) {
				var eventArgs = new PackageOperationMessageLoggedEventArgs(level, message, args);
				PackageOperationMessageLogged(this, eventArgs);
			}
		}
		
		public event EventHandler<SelectProjectsEventArgs> SelectProjects;
		
		public bool OnSelectProjects(IEnumerable<IPackageManagementSelectedProject> projects)
		{
			if (SelectProjects != null) {
				var eventArgs = new SelectProjectsEventArgs(projects);
				SelectProjects(this, eventArgs);
				return eventArgs.IsAccepted;
			}
			return true;
		}
		
		public event EventHandler<ResolveFileConflictEventArgs> ResolveFileConflict;
		
		public FileConflictResolution OnResolveFileConflict(string message)
		{
			if (ResolveFileConflict != null) {
				var eventArgs = new ResolveFileConflictEventArgs(message);
				ResolveFileConflict(this, eventArgs);
				return eventArgs.Resolution;
			}
			return FileConflictResolution.IgnoreAll;
		}
		
		public event EventHandler<ParentPackagesOperationEventArgs> ParentPackagesUpdated;
		
		public void OnParentPackagesUpdated(IEnumerable<IPackage> packages)
		{
			if (ParentPackagesUpdated != null) {
				ParentPackagesUpdated(this, new ParentPackagesOperationEventArgs(packages));
			}
		}

		public event EventHandler PackagesRestored;

		public void OnPackagesRestored()
		{
			if (PackagesRestored != null) {
				PackagesRestored(this, new EventArgs());
			}
		}

		public event EventHandler<FileEventArgs> FileChanged;

		public void OnFileChanged (string path)
		{
			if (FileChanged != null) {
				FileChanged (this, new FileEventArgs (new FilePath (path), false));
			}
		}

		public event EventHandler UpdatedPackagesAvailable;

		public void OnUpdatedPackagesAvailable ()
		{
			if (UpdatedPackagesAvailable != null) {
				UpdatedPackagesAvailable (this, new EventArgs ());
			}
		}

		public event EventHandler<FileRemovingEventArgs> FileRemoving;

		public bool OnFileRemoving (string path)
		{
			if (FileRemoving != null) {
				var eventArgs = new FileRemovingEventArgs (path);
				FileRemoving (this, eventArgs);
				return !eventArgs.IsCancelled;
			}
			return true;
		}
<<<<<<< HEAD
=======

		public event EventHandler<PackageRestoredEventArgs> PackageRestored;

		public void OnPackageRestored (IPackage package)
		{
			if (PackageRestored != null) {
				PackageRestored (this, new PackageRestoredEventArgs (package));
			}
		}
>>>>>>> 3f5c8de6
	}
}
<|MERGE_RESOLUTION|>--- conflicted
+++ resolved
@@ -1,197 +1,194 @@
-﻿// 
-// PackageManagementEvents.cs
-// 
-// Author:
-//   Matt Ward <ward.matt@gmail.com>
-// 
-// Copyright (C) 2012 Matthew Ward
-// 
-// Permission is hereby granted, free of charge, to any person obtaining
-// a copy of this software and associated documentation files (the
-// "Software"), to deal in the Software without restriction, including
-// without limitation the rights to use, copy, modify, merge, publish,
-// distribute, sublicense, and/or sell copies of the Software, and to
-// permit persons to whom the Software is furnished to do so, subject to
-// the following conditions:
-// 
-// The above copyright notice and this permission notice shall be
-// included in all copies or substantial portions of the Software.
-// 
-// THE SOFTWARE IS PROVIDED "AS IS", WITHOUT WARRANTY OF ANY KIND,
-// EXPRESS OR IMPLIED, INCLUDING BUT NOT LIMITED TO THE WARRANTIES OF
-// MERCHANTABILITY, FITNESS FOR A PARTICULAR PURPOSE AND
-// NONINFRINGEMENT. IN NO EVENT SHALL THE AUTHORS OR COPYRIGHT HOLDERS BE
-// LIABLE FOR ANY CLAIM, DAMAGES OR OTHER LIABILITY, WHETHER IN AN ACTION
-// OF CONTRACT, TORT OR OTHERWISE, ARISING FROM, OUT OF OR IN CONNECTION
-// WITH THE SOFTWARE OR THE USE OR OTHER DEALINGS IN THE SOFTWARE.
-//
-
-using System;
-using System.Collections.Generic;
-using MonoDevelop.Core;
-using NuGet;
-using MonoDevelop.PackageManagement;
-
-namespace ICSharpCode.PackageManagement
-{
-	public class PackageManagementEvents : IPackageManagementEvents
-	{
-		public event EventHandler PackageOperationsStarting;
-		
-		public void OnPackageOperationsStarting()
-		{
-			if (PackageOperationsStarting != null) {
-				PackageOperationsStarting(this, new EventArgs());
-			}
-		}
-
-		public event EventHandler PackageOperationsFinished;
-
-		public void OnPackageOperationsFinished()
-		{
-			if (PackageOperationsFinished != null) {
-				PackageOperationsFinished(this, new EventArgs());
-			}
-		}
-		
-		public event EventHandler<PackageOperationExceptionEventArgs> PackageOperationError;
-		
-		public void OnPackageOperationError(Exception ex)
-		{
-			if (PackageOperationError != null) {
-				PackageOperationError(this, new PackageOperationExceptionEventArgs(ex));
-			}
-		}
-		
-		public event EventHandler<AcceptLicensesEventArgs> AcceptLicenses;
-		
-		public bool OnAcceptLicenses(IEnumerable<IPackage> packages)
-		{
-			if (AcceptLicenses != null) {
-				var eventArgs = new AcceptLicensesEventArgs(packages);
-				AcceptLicenses(this, eventArgs);
-				return eventArgs.IsAccepted;
-			}
-			return true;
-		}
-		
-		public event EventHandler<ParentPackageOperationEventArgs> ParentPackageInstalled;
-		
-		public void OnParentPackageInstalled(IPackage package, IPackageManagementProject project)
-		{
-			if (ParentPackageInstalled != null) {
-				ParentPackageInstalled(this, new ParentPackageOperationEventArgs(package, project));
-			}
-		}
-
-		public void OnParentPackageInstalled (IPackage package, IPackageManagementProject project, IEnumerable<PackageOperation> operations)
-		{
-			if (ParentPackageInstalled != null) {
-				ParentPackageInstalled (this, new ParentPackageOperationEventArgs(package, project, operations));
-			}
-		}
-
-		public event EventHandler<ParentPackageOperationEventArgs> ParentPackageUninstalled;
-		
-		public void OnParentPackageUninstalled(IPackage package, IPackageManagementProject project)
-		{
-			if (ParentPackageUninstalled != null) {
-				ParentPackageUninstalled(this, new ParentPackageOperationEventArgs(package, project));
-			}
-		}
-		
-		public event EventHandler<PackageOperationMessageLoggedEventArgs> PackageOperationMessageLogged;
-		
-		public void OnPackageOperationMessageLogged(MessageLevel level, string message, params object[] args)
-		{
-			if (PackageOperationMessageLogged != null) {
-				var eventArgs = new PackageOperationMessageLoggedEventArgs(level, message, args);
-				PackageOperationMessageLogged(this, eventArgs);
-			}
-		}
-		
-		public event EventHandler<SelectProjectsEventArgs> SelectProjects;
-		
-		public bool OnSelectProjects(IEnumerable<IPackageManagementSelectedProject> projects)
-		{
-			if (SelectProjects != null) {
-				var eventArgs = new SelectProjectsEventArgs(projects);
-				SelectProjects(this, eventArgs);
-				return eventArgs.IsAccepted;
-			}
-			return true;
-		}
-		
-		public event EventHandler<ResolveFileConflictEventArgs> ResolveFileConflict;
-		
-		public FileConflictResolution OnResolveFileConflict(string message)
-		{
-			if (ResolveFileConflict != null) {
-				var eventArgs = new ResolveFileConflictEventArgs(message);
-				ResolveFileConflict(this, eventArgs);
-				return eventArgs.Resolution;
-			}
-			return FileConflictResolution.IgnoreAll;
-		}
-		
-		public event EventHandler<ParentPackagesOperationEventArgs> ParentPackagesUpdated;
-		
-		public void OnParentPackagesUpdated(IEnumerable<IPackage> packages)
-		{
-			if (ParentPackagesUpdated != null) {
-				ParentPackagesUpdated(this, new ParentPackagesOperationEventArgs(packages));
-			}
-		}
-
-		public event EventHandler PackagesRestored;
-
-		public void OnPackagesRestored()
-		{
-			if (PackagesRestored != null) {
-				PackagesRestored(this, new EventArgs());
-			}
-		}
-
-		public event EventHandler<FileEventArgs> FileChanged;
-
-		public void OnFileChanged (string path)
-		{
-			if (FileChanged != null) {
-				FileChanged (this, new FileEventArgs (new FilePath (path), false));
-			}
-		}
-
-		public event EventHandler UpdatedPackagesAvailable;
-
-		public void OnUpdatedPackagesAvailable ()
-		{
-			if (UpdatedPackagesAvailable != null) {
-				UpdatedPackagesAvailable (this, new EventArgs ());
-			}
-		}
-
-		public event EventHandler<FileRemovingEventArgs> FileRemoving;
-
-		public bool OnFileRemoving (string path)
-		{
-			if (FileRemoving != null) {
-				var eventArgs = new FileRemovingEventArgs (path);
-				FileRemoving (this, eventArgs);
-				return !eventArgs.IsCancelled;
-			}
-			return true;
-		}
-<<<<<<< HEAD
-=======
-
-		public event EventHandler<PackageRestoredEventArgs> PackageRestored;
-
-		public void OnPackageRestored (IPackage package)
-		{
-			if (PackageRestored != null) {
-				PackageRestored (this, new PackageRestoredEventArgs (package));
-			}
-		}
->>>>>>> 3f5c8de6
-	}
-}
+﻿// 
+// PackageManagementEvents.cs
+// 
+// Author:
+//   Matt Ward <ward.matt@gmail.com>
+// 
+// Copyright (C) 2012 Matthew Ward
+// 
+// Permission is hereby granted, free of charge, to any person obtaining
+// a copy of this software and associated documentation files (the
+// "Software"), to deal in the Software without restriction, including
+// without limitation the rights to use, copy, modify, merge, publish,
+// distribute, sublicense, and/or sell copies of the Software, and to
+// permit persons to whom the Software is furnished to do so, subject to
+// the following conditions:
+// 
+// The above copyright notice and this permission notice shall be
+// included in all copies or substantial portions of the Software.
+// 
+// THE SOFTWARE IS PROVIDED "AS IS", WITHOUT WARRANTY OF ANY KIND,
+// EXPRESS OR IMPLIED, INCLUDING BUT NOT LIMITED TO THE WARRANTIES OF
+// MERCHANTABILITY, FITNESS FOR A PARTICULAR PURPOSE AND
+// NONINFRINGEMENT. IN NO EVENT SHALL THE AUTHORS OR COPYRIGHT HOLDERS BE
+// LIABLE FOR ANY CLAIM, DAMAGES OR OTHER LIABILITY, WHETHER IN AN ACTION
+// OF CONTRACT, TORT OR OTHERWISE, ARISING FROM, OUT OF OR IN CONNECTION
+// WITH THE SOFTWARE OR THE USE OR OTHER DEALINGS IN THE SOFTWARE.
+//
+
+using System;
+using System.Collections.Generic;
+using MonoDevelop.Core;
+using NuGet;
+using MonoDevelop.PackageManagement;
+
+namespace ICSharpCode.PackageManagement
+{
+	public class PackageManagementEvents : IPackageManagementEvents
+	{
+		public event EventHandler PackageOperationsStarting;
+		
+		public void OnPackageOperationsStarting()
+		{
+			if (PackageOperationsStarting != null) {
+				PackageOperationsStarting(this, new EventArgs());
+			}
+		}
+
+		public event EventHandler PackageOperationsFinished;
+
+		public void OnPackageOperationsFinished()
+		{
+			if (PackageOperationsFinished != null) {
+				PackageOperationsFinished(this, new EventArgs());
+			}
+		}
+		
+		public event EventHandler<PackageOperationExceptionEventArgs> PackageOperationError;
+		
+		public void OnPackageOperationError(Exception ex)
+		{
+			if (PackageOperationError != null) {
+				PackageOperationError(this, new PackageOperationExceptionEventArgs(ex));
+			}
+		}
+		
+		public event EventHandler<AcceptLicensesEventArgs> AcceptLicenses;
+		
+		public bool OnAcceptLicenses(IEnumerable<IPackage> packages)
+		{
+			if (AcceptLicenses != null) {
+				var eventArgs = new AcceptLicensesEventArgs(packages);
+				AcceptLicenses(this, eventArgs);
+				return eventArgs.IsAccepted;
+			}
+			return true;
+		}
+		
+		public event EventHandler<ParentPackageOperationEventArgs> ParentPackageInstalled;
+		
+		public void OnParentPackageInstalled(IPackage package, IPackageManagementProject project)
+		{
+			if (ParentPackageInstalled != null) {
+				ParentPackageInstalled(this, new ParentPackageOperationEventArgs(package, project));
+			}
+		}
+
+		public void OnParentPackageInstalled (IPackage package, IPackageManagementProject project, IEnumerable<PackageOperation> operations)
+		{
+			if (ParentPackageInstalled != null) {
+				ParentPackageInstalled (this, new ParentPackageOperationEventArgs(package, project, operations));
+			}
+		}
+
+		public event EventHandler<ParentPackageOperationEventArgs> ParentPackageUninstalled;
+		
+		public void OnParentPackageUninstalled(IPackage package, IPackageManagementProject project)
+		{
+			if (ParentPackageUninstalled != null) {
+				ParentPackageUninstalled(this, new ParentPackageOperationEventArgs(package, project));
+			}
+		}
+		
+		public event EventHandler<PackageOperationMessageLoggedEventArgs> PackageOperationMessageLogged;
+		
+		public void OnPackageOperationMessageLogged(MessageLevel level, string message, params object[] args)
+		{
+			if (PackageOperationMessageLogged != null) {
+				var eventArgs = new PackageOperationMessageLoggedEventArgs(level, message, args);
+				PackageOperationMessageLogged(this, eventArgs);
+			}
+		}
+		
+		public event EventHandler<SelectProjectsEventArgs> SelectProjects;
+		
+		public bool OnSelectProjects(IEnumerable<IPackageManagementSelectedProject> projects)
+		{
+			if (SelectProjects != null) {
+				var eventArgs = new SelectProjectsEventArgs(projects);
+				SelectProjects(this, eventArgs);
+				return eventArgs.IsAccepted;
+			}
+			return true;
+		}
+		
+		public event EventHandler<ResolveFileConflictEventArgs> ResolveFileConflict;
+		
+		public FileConflictResolution OnResolveFileConflict(string message)
+		{
+			if (ResolveFileConflict != null) {
+				var eventArgs = new ResolveFileConflictEventArgs(message);
+				ResolveFileConflict(this, eventArgs);
+				return eventArgs.Resolution;
+			}
+			return FileConflictResolution.IgnoreAll;
+		}
+		
+		public event EventHandler<ParentPackagesOperationEventArgs> ParentPackagesUpdated;
+		
+		public void OnParentPackagesUpdated(IEnumerable<IPackage> packages)
+		{
+			if (ParentPackagesUpdated != null) {
+				ParentPackagesUpdated(this, new ParentPackagesOperationEventArgs(packages));
+			}
+		}
+
+		public event EventHandler PackagesRestored;
+
+		public void OnPackagesRestored()
+		{
+			if (PackagesRestored != null) {
+				PackagesRestored(this, new EventArgs());
+			}
+		}
+
+		public event EventHandler<FileEventArgs> FileChanged;
+
+		public void OnFileChanged (string path)
+		{
+			if (FileChanged != null) {
+				FileChanged (this, new FileEventArgs (new FilePath (path), false));
+			}
+		}
+
+		public event EventHandler UpdatedPackagesAvailable;
+
+		public void OnUpdatedPackagesAvailable ()
+		{
+			if (UpdatedPackagesAvailable != null) {
+				UpdatedPackagesAvailable (this, new EventArgs ());
+			}
+		}
+
+		public event EventHandler<FileRemovingEventArgs> FileRemoving;
+
+		public bool OnFileRemoving (string path)
+		{
+			if (FileRemoving != null) {
+				var eventArgs = new FileRemovingEventArgs (path);
+				FileRemoving (this, eventArgs);
+				return !eventArgs.IsCancelled;
+			}
+			return true;
+		}
+
+		public event EventHandler<PackageRestoredEventArgs> PackageRestored;
+
+		public void OnPackageRestored (IPackage package)
+		{
+			if (PackageRestored != null) {
+				PackageRestored (this, new PackageRestoredEventArgs (package));
+			}
+		}
+	}
+}