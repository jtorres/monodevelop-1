--- conflicted
+++ resolved
@@ -76,10 +76,7 @@
 		public void SetItems (IEnumerable<T> items)
 		{
 			AssertCanWrite ();
-<<<<<<< HEAD
-=======
 			items = ReuseExistingItems (items);
->>>>>>> 8d2ea17d
 			var newItems = items.Except (list);
 			var removedItems = list.Except (items);
 			list = ImmutableList<T>.Empty.AddRange (items);
@@ -89,8 +86,6 @@
 				OnItemsRemoved (removedItems);
 		}
 
-<<<<<<< HEAD
-=======
 		IEnumerable<T> ReuseExistingItems (IEnumerable<T> items)
 		{
 			var updatedItems = new List<T> ();
@@ -104,7 +99,6 @@
 			return updatedItems;
 		}
 
->>>>>>> 8d2ea17d
 		public void Insert (int index, T item)
 		{
 			list = list.Insert (index, item);
