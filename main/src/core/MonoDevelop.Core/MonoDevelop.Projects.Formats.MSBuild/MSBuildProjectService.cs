// MSBuildProjectService.cs
//
// Author:
//   Lluis Sanchez Gual <lluis@novell.com>
//
// Copyright (c) 2008 Novell, Inc (http://www.novell.com)
//
// Permission is hereby granted, free of charge, to any person obtaining a copy
// of this software and associated documentation files (the "Software"), to deal
// in the Software without restriction, including without limitation the rights
// to use, copy, modify, merge, publish, distribute, sublicense, and/or sell
// copies of the Software, and to permit persons to whom the Software is
// furnished to do so, subject to the following conditions:
//
// The above copyright notice and this permission notice shall be included in
// all copies or substantial portions of the Software.
//
// THE SOFTWARE IS PROVIDED "AS IS", WITHOUT WARRANTY OF ANY KIND, EXPRESS OR
// IMPLIED, INCLUDING BUT NOT LIMITED TO THE WARRANTIES OF MERCHANTABILITY,
// FITNESS FOR A PARTICULAR PURPOSE AND NONINFRINGEMENT. IN NO EVENT SHALL THE
// AUTHORS OR COPYRIGHT HOLDERS BE LIABLE FOR ANY CLAIM, DAMAGES OR OTHER
// LIABILITY, WHETHER IN AN ACTION OF CONTRACT, TORT OR OTHERWISE, ARISING FROM,
// OUT OF OR IN CONNECTION WITH THE SOFTWARE OR THE USE OR OTHER DEALINGS IN
// THE SOFTWARE.
//
//

using System;
using System.Linq;
using System.Diagnostics;
using System.Collections.Generic;
using System.IO;
using System.Globalization;
using System.Runtime.Serialization.Formatters.Binary;
using Mono.Addins;
using MonoDevelop.Core.ProgressMonitoring;
using MonoDevelop.Projects;
using MonoDevelop.Projects.Extensions;
using MonoDevelop.Core.Serialization;
using MonoDevelop.Core;
using MonoDevelop.Core.Assemblies;
using Cecil = Mono.Cecil;
using System.Threading;
using System.Threading.Tasks;
using System.Xml;

namespace MonoDevelop.Projects.Formats.MSBuild
{
	public static class MSBuildProjectService
	{
		internal const string ItemTypesExtensionPath = "/MonoDevelop/ProjectModel/MSBuildItemTypes";
		public const string GenericItemGuid = "{9344BDBB-3E7F-41FC-A0DD-8665D75EE146}";
		public const string FolderTypeGuid = "{2150E333-8FDC-42A3-9474-1A3956D46DE8}";
		
		//NOTE: default toolsversion should match the default format.
		// remember to update the builder process' app.config too
		public const string DefaultFormat = "MSBuild12";
		
		static DataContext dataContext;
		
		static IMSBuildGlobalPropertyProvider[] globalPropertyProviders;
		static Dictionary<string,RemoteBuildEngine> builders = new Dictionary<string, RemoteBuildEngine> ();
		static Dictionary<string,Type> genericProjectTypes = new Dictionary<string, Type> ();

		internal static bool ShutDown { get; private set; }
		
		public static DataContext DataContext {
			get {
				if (dataContext == null) {
					dataContext = new MSBuildDataContext ();
					Services.ProjectService.InitializeDataContext (dataContext);
				}
				return dataContext;
			}
		}
		
		static MSBuildProjectService ()
		{
			Services.ProjectService.DataContextChanged += delegate {
				dataContext = null;
			};

			PropertyService.PropertyChanged += HandlePropertyChanged;
			DefaultMSBuildVerbosity = PropertyService.Get ("MonoDevelop.Ide.MSBuildVerbosity", MSBuildVerbosity.Normal);

			Runtime.ShuttingDown += (sender, e) => ShutDown = true;

			const string gppPath = "/MonoDevelop/ProjectModel/MSBuildGlobalPropertyProviders";
			globalPropertyProviders = AddinManager.GetExtensionObjects<IMSBuildGlobalPropertyProvider> (gppPath);
			foreach (var gpp in globalPropertyProviders) {
				gpp.GlobalPropertiesChanged += HandleGlobalPropertyProviderChanged;
			}
		}

		static void HandleGlobalPropertyProviderChanged (object sender, EventArgs e)
		{
			lock (builders) {
				var gpp = (IMSBuildGlobalPropertyProvider) sender;
				foreach (var builder in builders.Values)
					builder.SetGlobalProperties (gpp.GetGlobalProperties ());
			}
		}

		static void HandlePropertyChanged (object sender, PropertyChangedEventArgs e)
		{
			if (e.Key == "MonoDevelop.Ide.MSBuildVerbosity") {
				DefaultMSBuildVerbosity = (MSBuildVerbosity) e.NewValue;
			}
		}

		internal static MSBuildVerbosity DefaultMSBuildVerbosity { get; private set; }
		
		public async static Task<SolutionItem> LoadItem (ProgressMonitor monitor, string fileName, MSBuildFileFormat expectedFormat, string typeGuid, string itemGuid, SolutionLoadContext ctx)
		{
			foreach (SolutionItemTypeNode node in GetItemTypeNodes ()) {
				if (node.CanHandleFile (fileName, typeGuid))
					return await LoadProjectAsync (monitor, fileName, expectedFormat, null, node, ctx);
			}
			
			// If it is a known unsupported project, load it as UnknownProject
			var projectInfo = MSBuildProjectService.GetUnknownProjectTypeInfo (typeGuid != null ? new [] { typeGuid } : new string[0], fileName);
			if (projectInfo != null && projectInfo.LoadFiles) {
				if (typeGuid == null)
					typeGuid = projectInfo.Guid;
				var p = (UnknownProject) await LoadProjectAsync (monitor, fileName, expectedFormat, typeof(UnknownProject), null, ctx);
				p.UnsupportedProjectMessage = projectInfo.GetInstructions ();
				return p;
			}
			return null;
		}

		internal static async Task<SolutionItem> LoadProjectAsync (ProgressMonitor monitor, string fileName, MSBuildFileFormat format, Type itemType, SolutionItemTypeNode node, SolutionLoadContext ctx)
		{
			SolutionItem item;

			if (itemType != null)
				item = (SolutionItem)Activator.CreateInstance (itemType);
			else
				item = await node.CreateSolutionItem (monitor, fileName);

			item.EnsureInitialized ();

			item.BeginLoad ();
			ctx.LoadCompleted += delegate {
				item.EndLoad ();
				item.NotifyItemReady ();
			};

			await item.LoadAsync (monitor, fileName, format);
			return item;
		}

		internal static bool CanCreateSolutionItem (string type, ProjectCreateInformation info, System.Xml.XmlElement projectOptions)
		{
			foreach (var node in GetItemTypeNodes ()) {
				if (node.CanCreateSolutionItem (type, info, projectOptions))
					return true;
			}
			return false;
		}

		internal static Project CreateProject (string typeGuid, params string[] flavorGuids)
		{
			foreach (var node in GetItemTypeNodes ().OfType<ProjectTypeNode> ()) {
				if (node.Guid.Equals (typeGuid, StringComparison.OrdinalIgnoreCase)) {
					var p = node.CreateProject (flavorGuids);
					p.EnsureInitialized ();
					p.NotifyItemReady ();
					return p;
				}
			}
			throw new InvalidOperationException ("Unknown project type: " + typeGuid);
		}

		internal static SolutionItem CreateSolutionItem (string type, ProjectCreateInformation info, System.Xml.XmlElement projectOptions)
		{
			foreach (var node in GetItemTypeNodes ()) {
				if (node.CanCreateSolutionItem (type, info, projectOptions)) {
					var item = node.CreateSolutionItem (type, info, projectOptions);
					item.NotifyItemReady ();
					return item;
				}
			}
			throw new InvalidOperationException ("Unknown project type: " + type);
		}

		internal static List<SolutionItemExtensionNode> GetMigrableFlavors (string[] flavorGuids)
		{
			var list = new List<SolutionItemExtensionNode> ();
			foreach (var fid in flavorGuids) {
				foreach (var node in WorkspaceObject.GetModelExtensions (null).OfType<SolutionItemExtensionNode> ()) {
					if (node.SupportsMigration && node.Guid.Equals (fid, StringComparison.InvariantCultureIgnoreCase))
						list.Add (node);
				}
			}
			return list;
		}

		internal static async Task MigrateFlavors (ProgressMonitor monitor, string fileName, string typeGuid, MSBuildProject p, List<SolutionItemExtensionNode> nodes)
		{
			var language = GetLanguageFromGuid (typeGuid);

			bool migrated = false;

			foreach (var node in nodes) {
				if (await MigrateProject (monitor, node, p, fileName, language))
					migrated = true;
			}
			if (migrated)
				await p.SaveAsync (fileName);
		}

		static async Task<bool> MigrateProject (ProgressMonitor monitor, SolutionItemExtensionNode st, MSBuildProject p, string fileName, string language)
		{
			var projectLoadMonitor = monitor as ProjectLoadProgressMonitor;
			if (projectLoadMonitor == null) {
				// projectLoadMonitor will be null when running through md-tool, but
				// this is not fatal if migration is not required, so just ignore it. --abock
				if (!st.IsMigrationRequired)
					return false;

				LoggingService.LogError (Environment.StackTrace);
				monitor.ReportError ("Could not open unmigrated project and no migrator was supplied", null);
				throw new UserException ("Project migration failed");
			}
			
			var migrationType = st.MigrationHandler.CanPromptForMigration
				? await st.MigrationHandler.PromptForMigration (projectLoadMonitor, p, fileName, language)
				: projectLoadMonitor.ShouldMigrateProject ();
			if (migrationType == MigrationType.Ignore) {
				if (st.IsMigrationRequired) {
					monitor.ReportError (string.Format ("{1} cannot open the project '{0}' unless it is migrated.", Path.GetFileName (fileName), BrandingService.ApplicationName), null);
					throw new UserException ("The user choose not to migrate the project");
				} else
					return false;
			}
			
			var baseDir = (FilePath) Path.GetDirectoryName (fileName);
			if (migrationType == MigrationType.BackupAndMigrate) {
				var backupDirFirst = baseDir.Combine ("backup");
				string backupDir = backupDirFirst;
				int i = 0;
				while (Directory.Exists (backupDir)) {
					backupDir = backupDirFirst + "-" + i.ToString ();
					if (i++ > 20) {
						throw new Exception ("Too many backup directories");
					}
				}
				Directory.CreateDirectory (backupDir);
				foreach (var file in st.MigrationHandler.FilesToBackup (fileName))
					File.Copy (file, Path.Combine (backupDir, Path.GetFileName (file)));
			}

			if (!await st.MigrationHandler.Migrate (projectLoadMonitor, p, fileName, language))
				throw new UserException ("Project migration failed");

			return true;
		}

		internal static string GetLanguageGuid (string language)
		{
			foreach (var node in GetItemTypeNodes ().OfType<DotNetProjectTypeNode> ()) {
				if (node.Language == language)
					return node.Guid;
			}
			throw new InvalidOperationException ("Language not supported: " + language);
		}

		internal static string GetLanguageFromGuid (string guid)
		{
			foreach (var node in GetItemTypeNodes ().OfType<DotNetProjectTypeNode> ()) {
				if (node.Guid.Equals (guid, StringComparison.OrdinalIgnoreCase))
					return node.Language;
			}
			throw new InvalidOperationException ("Language not supported: " + guid);
		}

		internal static bool IsKnownTypeGuid (string guid)
		{
			foreach (var node in GetItemTypeNodes ()) {
				if (node.Guid.Equals (guid, StringComparison.OrdinalIgnoreCase))
					return true;
			}
			return false;
		}

		internal static string GetTypeGuidFromAlias (string alias)
		{
			foreach (var node in GetItemTypeNodes ()) {
				if (node.TypeTag.Equals (alias, StringComparison.OrdinalIgnoreCase))
					return node.Guid;
			}
			return null;
		}

		internal static IEnumerable<string> GetDefaultImports (string typeGuid)
		{
			foreach (var node in GetItemTypeNodes ()) {
				if (node.Guid == typeGuid && !string.IsNullOrEmpty (node.Import))
					yield return node.Import;
			}
		}

		public static void CheckHandlerUsesMSBuildEngine (SolutionFolderItem item, out bool useByDefault, out bool require)
		{
			var handler = item as Project;
			if (handler == null) {
				useByDefault = require = false;
				return;
			}
			useByDefault = handler.MSBuildEngineSupport.HasFlag (MSBuildSupport.Supported);
			require = handler.MSBuildEngineSupport.HasFlag (MSBuildSupport.Required);
		}

		static IEnumerable<SolutionItemTypeNode> GetItemTypeNodes ()
		{
			foreach (ExtensionNode node in AddinManager.GetExtensionNodes (ItemTypesExtensionPath)) {
				if (node is SolutionItemTypeNode)
					yield return (SolutionItemTypeNode) node;
			}
			foreach (var node in customNodes)
				yield return node;
		}

		static List<SolutionItemTypeNode> customNodes = new List<SolutionItemTypeNode> ();

		internal static void RegisterCustomItemType (SolutionItemTypeNode node)
		{
			customNodes.Add (node);
		}
		
		internal static void UnregisterCustomItemType (SolutionItemTypeNode node)
		{
			customNodes.Remove (node);
		}

		internal static bool CanReadFile (FilePath file)
		{
			foreach (SolutionItemTypeNode node in GetItemTypeNodes ()) {
				if (node.CanHandleFile (file, null)) {
					return true;
				}
			}
			return GetUnknownProjectTypeInfo (new string[0], file) != null;
		}
		
		internal static string GetExtensionForItem (SolutionItem item)
		{
			foreach (SolutionItemTypeNode node in GetItemTypeNodes ()) {
				if (node.Guid.Equals (item.TypeGuid, StringComparison.OrdinalIgnoreCase))
					return node.Extension;
			}
			// The generic handler should always be found
			throw new InvalidOperationException ();
		}

		internal static string GetTypeGuidForItem (SolutionItem item)
		{
			var className = item.GetType ().FullName;
			foreach (SolutionItemTypeNode node in GetItemTypeNodes ()) {
				if (node.ItemTypeName == className)
					return node.Guid;
			}
			return GenericItemGuid;
		}

		public static void RegisterGenericProjectType (string projectId, Type type)
		{
			lock (genericProjectTypes) {
				if (!typeof(Project).IsAssignableFrom (type))
					throw new ArgumentException ("Type is not a subclass of MonoDevelop.Projects.Project");
				genericProjectTypes [projectId] = type;
			}
		}

		internal static Task<SolutionItem> CreateGenericProject (string file)
		{
			return Task<SolutionItem>.Factory.StartNew (delegate {
				var t = ReadGenericProjectType (file);
				if (t == null)
					throw new UserException ("Unknown project type");

				Type type;
				lock (genericProjectTypes) {
					if (!genericProjectTypes.TryGetValue (t, out type))
						throw new UserException ("Unknown project type: " + t);
				}
				return (SolutionItem)Activator.CreateInstance (type);
			});
		}

		static string ReadGenericProjectType (string file)
		{
			using (XmlTextReader tr = new XmlTextReader (file)) {
				tr.MoveToContent ();
				if (tr.LocalName != "Project")
					return null;
				if (tr.IsEmptyElement)
					return null;
				tr.ReadStartElement ();
				tr.MoveToContent ();
				if (tr.LocalName != "PropertyGroup")
					return null;
				if (tr.IsEmptyElement)
					return null;
				tr.ReadStartElement ();
				tr.MoveToContent ();
				while (tr.NodeType != XmlNodeType.EndElement) {
					if (tr.NodeType == XmlNodeType.Element && !tr.IsEmptyElement && tr.LocalName == "ItemType")
						return tr.ReadElementString ();
					tr.Skip ();
				}
				return null;
			}
		}
		
		static char[] specialCharacters = new char [] {'%', '$', '@', '(', ')', '\'', ';', '?' };
		
		public static string EscapeString (string str)
		{
			int i = str.IndexOfAny (specialCharacters);
			while (i != -1) {
				str = str.Substring (0, i) + '%' + ((int) str [i]).ToString ("X") + str.Substring (i + 1);
				i = str.IndexOfAny (specialCharacters, i + 3);
			}
			return str;
		}

		public static string UnescapePath (string path)
		{
			if (string.IsNullOrEmpty (path))
				return path;
			
			if (!Platform.IsWindows)
				path = path.Replace ("\\", "/");
			
			return UnscapeString (path);
		}
		
		public static string UnscapeString (string str)
		{
			int i = str.IndexOf ('%');
			while (i != -1 && i < str.Length - 2) {
				int c;
				if (int.TryParse (str.Substring (i+1, 2), NumberStyles.HexNumber, null, out c))
					str = str.Substring (0, i) + (char) c + str.Substring (i + 3);
				i = str.IndexOf ('%', i + 1);
			}
			return str;
		}
		
		public static string ToMSBuildPath (string baseDirectory, string absPath, bool normalize = true)
		{
			if (string.IsNullOrEmpty (absPath))
				return absPath;
			if (baseDirectory != null) {
				absPath = FileService.AbsoluteToRelativePath (baseDirectory, absPath);
				if (normalize)
					absPath = FileService.NormalizeRelativePath (absPath);
			}
			return EscapeString (absPath).Replace ('/', '\\');
		}
		
		internal static string ToMSBuildPathRelative (string baseDirectory, string absPath)
		{
			FilePath file = ToMSBuildPath (baseDirectory, absPath);
			return file.ToRelative (baseDirectory);
		}

		
		internal static string FromMSBuildPathRelative (string basePath, string relPath)
		{
			FilePath file = FromMSBuildPath (basePath, relPath);
			return file.ToRelative (basePath);
		}

		public static string FromMSBuildPath (string basePath, string relPath)
		{
			string res;
			FromMSBuildPath (basePath, relPath, out res);
			return res;
		}
		
		internal static bool IsAbsoluteMSBuildPath (string path)
		{
			if (path.Length > 1 && char.IsLetter (path [0]) && path[1] == ':')
				return true;
			if (path.Length > 0 && path [0] == '\\')
				return true;
			return false;
		}
		
		internal static bool FromMSBuildPath (string basePath, string relPath, out string resultPath)
		{
			resultPath = relPath;
			
			if (string.IsNullOrEmpty (relPath))
				return false;
			
			string path = UnescapePath (relPath);

			if (char.IsLetter (path [0]) && path.Length > 1 && path[1] == ':') {
				if (Platform.IsWindows) {
					resultPath = path; // Return the escaped value
					return true;
				} else
					return false;
			}
			
			bool isRooted = Path.IsPathRooted (path);
			
			if (!isRooted && basePath != null) {
				path = Path.Combine (basePath, path);
				isRooted = Path.IsPathRooted (path);
			}
			
			// Return relative paths as-is, we can't do anything else with them
			if (!isRooted) {
				resultPath = FileService.NormalizeRelativePath (path);
				return true;
			}
			
			// If we're on Windows, don't need to fix file casing.
			if (Platform.IsWindows) {
				resultPath = FileService.GetFullPath (path);
				return true;
			}
			
			// If the path exists with the exact casing specified, then we're done
			if (System.IO.File.Exists (path) || System.IO.Directory.Exists (path)){
				resultPath = Path.GetFullPath (path);
				return true;
			}
			
			// Not on Windows, file doesn't exist. That could mean the project was brought from Windows
			// and the filename case in the project doesn't match the file on disk, because Windows is
			// case-insensitive. Since we have an absolute path, search the directory for the file with
			// the correct case.
			string[] names = path.Substring (1).Split ('/');
			string part = "/";
			
			for (int n=0; n<names.Length; n++) {
				string[] entries;

				if (names [n] == ".."){
					if (part == "/")
						return false; // Can go further back. It's not an existing file
					part = Path.GetFullPath (part + "/..");
					continue;
				}
				
				entries = Directory.GetFileSystemEntries (part);
				
				string fpath = null;
				foreach (string e in entries) {
					if (string.Compare (Path.GetFileName (e), names [n], StringComparison.OrdinalIgnoreCase) == 0) {
						fpath = e;
						break;
					}
				}
				if (fpath == null) {
					// Part of the path does not exist. Can't do any more checking.
					part = Path.GetFullPath (part);
					for (; n < names.Length; n++)
						part += "/" + names[n];
					resultPath = part;
					return true;
				}

				part = fpath;
			}
			resultPath = Path.GetFullPath (part);
			return true;
		}

		//Given a filename like foo.it.resx, splits it into - foo, it, resx
		//Returns true only if a valid culture is found
		//Note: hand-written as this can get called lotsa times
		public static bool TrySplitResourceName (string fname, out string only_filename, out string culture, out string extn)
		{
			only_filename = culture = extn = null;

			int last_dot = -1;
			int culture_dot = -1;
			int i = fname.Length - 1;
			while (i >= 0) {
				if (fname [i] == '.') {
					last_dot = i;
					break;
				}
				i --;
			}
			if (i < 0)
				return false;

			i--;
			while (i >= 0) {
				if (fname [i] == '.') {
					culture_dot = i;
					break;
				}
				i --;
			}
			if (culture_dot < 0)
				return false;

			culture = fname.Substring (culture_dot + 1, last_dot - culture_dot - 1);
			if (!CultureNamesTable.ContainsKey (culture))
				return false;

			only_filename = fname.Substring (0, culture_dot);
			extn = fname.Substring (last_dot + 1);
			return true;
		}

		static bool runLocal = false;
		
		internal static RemoteProjectBuilder GetProjectBuilder (TargetRuntime runtime, string minToolsVersion, string file, string solutionFile)
		{
			lock (builders) {
				//attempt to use 12.0 builder first if available
				string toolsVersion = "12.0";
				string binDir = runtime.GetMSBuildBinPath ("12.0");
				if (binDir == null) {
					//fall back to 4.0, we know it's always available
					toolsVersion = "4.0";
				}

				//check the ToolsVersion we found can handle the project
				Version tv, mtv;
				if (Version.TryParse (toolsVersion, out tv) && Version.TryParse (minToolsVersion, out mtv) && tv < mtv) {
					string error = null;
					if (runtime is MsNetTargetRuntime && minToolsVersion == "12.0")
						error = "MSBuild 2013 is not installed. Please download and install it from " +
						"http://www.microsoft.com/en-us/download/details.aspx?id=40760";
					throw new InvalidOperationException (error ?? string.Format (
						"Runtime '{0}' does not have MSBuild '{1}' ToolsVersion installed",
						runtime.Id, toolsVersion)
					);
				}

				//one builder per solution
				string builderKey = runtime.Id + " # " + solutionFile;
				RemoteBuildEngine builder;
				if (builders.TryGetValue (builderKey, out builder)) {
					builder.ReferenceCount++;
					return new RemoteProjectBuilder (file, builder);
				}

				//always start the remote process explicitly, even if it's using the current runtime and fx
				//else it won't pick up the assembly redirects from the builder exe
				var exe = GetExeLocation (runtime, toolsVersion);

				MonoDevelop.Core.Execution.RemotingService.RegisterRemotingChannel ();
				var pinfo = new ProcessStartInfo (exe) {
					UseShellExecute = false,
					CreateNoWindow = true,
					RedirectStandardError = true,
					RedirectStandardInput = true,
				};
				runtime.GetToolsExecutionEnvironment ().MergeTo (pinfo);
				
				Process p = null;

				try {
					IBuildEngine engine;
					if (!runLocal) {
						p = runtime.ExecuteAssembly (pinfo);

						// The builder app will write the build engine reference
						// after reading the process id from the standard input
						ManualResetEvent ev = new ManualResetEvent (false);
						string responseKey = "[MonoDevelop]";
						string sref = null;
						p.ErrorDataReceived += (sender, e) => {
							if (e.Data == null)
								return;
<<<<<<< HEAD
=======

>>>>>>> 9bda3a63
							if (e.Data.StartsWith (responseKey, StringComparison.Ordinal)) {
								sref = e.Data.Substring (responseKey.Length);
								ev.Set ();
							} else
								Console.WriteLine (e.Data);
						};
						p.BeginErrorReadLine ();
						p.StandardInput.WriteLine (Process.GetCurrentProcess ().Id.ToString ());
						if (!ev.WaitOne (TimeSpan.FromSeconds (5)))
							throw new Exception ("MSBuild process could not be started");
						
						byte[] data = Convert.FromBase64String (sref);
						MemoryStream ms = new MemoryStream (data);
						BinaryFormatter bf = new BinaryFormatter ();
						engine = (IBuildEngine)bf.Deserialize (ms);
					} else {
						var asm = System.Reflection.Assembly.LoadFrom (exe);
						var t = asm.GetType ("MonoDevelop.Projects.Formats.MSBuild.BuildEngine");
						engine = (IBuildEngine)Activator.CreateInstance (t);
					}
					engine.SetCulture (GettextCatalog.UICulture);
					engine.SetGlobalProperties (GetCoreGlobalProperties (solutionFile));
					foreach (var gpp in globalPropertyProviders)
						engine.SetGlobalProperties (gpp.GetGlobalProperties ());
					builder = new RemoteBuildEngine (p, engine);
				} catch {
					if (p != null) {
						try {
							p.Kill ();
						} catch {
						}
					}
					throw;
				}

				builders [builderKey] = builder;
				builder.ReferenceCount = 1;
				builder.Disconnected += delegate {
					lock (builders)
						builders.Remove (builderKey);
				};
				return new RemoteProjectBuilder (file, builder);
			}
		}

		static IDictionary<string,string> GetCoreGlobalProperties (string slnFile)
		{
			var dictionary = new Dictionary<string,string> ();

			//this causes build targets to behave how they should inside an IDE, instead of in a command-line process
			dictionary.Add ("BuildingInsideVisualStudio", "true");

			//we don't have host compilers in MD, and this is set to true by some of the MS targets
			//which causes it to always run the CoreCompile task if BuildingInsideVisualStudio is also
			//true, because the VS in-process compiler would take care of the deps tracking
			dictionary.Add ("UseHostCompilerIfAvailable", "false" );

			if (string.IsNullOrEmpty (slnFile))
				return dictionary;

			dictionary.Add ("SolutionPath", Path.GetFullPath (slnFile));
			dictionary.Add ("SolutionName", Path.GetFileNameWithoutExtension (slnFile));
			dictionary.Add ("SolutionFilename", Path.GetFileName (slnFile));
			dictionary.Add ("SolutionDir", Path.GetDirectoryName (slnFile) + Path.DirectorySeparatorChar);

			return dictionary;;
		}
		
		static string GetExeLocation (TargetRuntime runtime, string toolsVersion)
		{
			FilePath sourceExe = typeof(MSBuildProjectService).Assembly.Location;

			if ((runtime is MsNetTargetRuntime) && int.Parse (toolsVersion.Split ('.')[0]) >= 4)
				toolsVersion = "dotnet." + toolsVersion;

			var exe = sourceExe.ParentDirectory.Combine ("MSBuild", toolsVersion, "MonoDevelop.Projects.Formats.MSBuild.exe");
			if (File.Exists (exe))
				return exe;
			
			throw new InvalidOperationException ("Unsupported MSBuild ToolsVersion '" + toolsVersion + "'");
		}

		internal static void ReleaseProjectBuilder (RemoteBuildEngine engine)
		{
			lock (builders) {
				if (--engine.ReferenceCount != 0)
					return;
				builders.Remove (builders.First (kvp => kvp.Value == engine).Key);
			}
			engine.Dispose ();
		}

		static Dictionary<string, string> cultureNamesTable;
		static Dictionary<string, string> CultureNamesTable {
			get {
				if (cultureNamesTable == null) {
					cultureNamesTable = new Dictionary<string, string> ();
					foreach (CultureInfo ci in CultureInfo.GetCultures (CultureTypes.AllCultures))
						cultureNamesTable [ci.Name] = ci.Name;
				}

				return cultureNamesTable;
			}
		}

		static string LoadProjectTypeGuids (string fileName)
		{
			MSBuildProject project = new MSBuildProject ();
			project.Load (fileName);
			
			IMSBuildPropertySet globalGroup = project.GetGlobalPropertyGroup ();
			if (globalGroup == null)
				return null;

			return globalGroup.GetValue ("ProjectTypeGuids");
		}

		internal static UnknownProjectTypeNode GetUnknownProjectTypeInfo (string[] guids, string fileName = null)
		{
			var ext = fileName != null ? Path.GetExtension (fileName).TrimStart ('.') : null;
			var nodes = AddinManager.GetExtensionNodes<UnknownProjectTypeNode> ("/MonoDevelop/ProjectModel/UnknownMSBuildProjectTypes")
				.Where (p => guids.Any (p.MatchesGuid) || (ext != null && p.Extension == ext)).ToList ();
			return nodes.FirstOrDefault (n => !n.IsSolvable) ?? nodes.FirstOrDefault (n => n.IsSolvable);
		}
	}
	
	class MSBuildDataContext: DataContext
	{
		protected override DataType CreateConfigurationDataType (Type type)
		{
			if (type == typeof(bool))
				return new MSBuildBoolDataType ();
			else if (type == typeof(bool?))
				return new MSBuildNullableBoolDataType ();
			else
				return base.CreateConfigurationDataType (type);
		}
	}
	
	class MSBuildBoolDataType: PrimitiveDataType
	{
		public MSBuildBoolDataType (): base (typeof(bool))
		{
		}
		
		internal protected override DataNode OnSerialize (SerializationContext serCtx, object mapData, object value)
		{
			return new MSBuildBoolDataValue (Name, (bool) value);
		}
		
		internal protected override object OnDeserialize (SerializationContext serCtx, object mapData, DataNode data)
		{
			return String.Equals (((DataValue)data).Value, "true", StringComparison.OrdinalIgnoreCase);
		}
	}

	class MSBuildBoolDataValue : DataValue
	{
		public MSBuildBoolDataValue (string name, bool value)
			: base (name, value ? "True" : "False")
		{
			RawValue = value;
		}

		public bool RawValue { get; private set; }
	}

	class MSBuildNullableBoolDataType: PrimitiveDataType
	{
		public MSBuildNullableBoolDataType (): base (typeof(bool))
		{
		}

		internal protected override DataNode OnSerialize (SerializationContext serCtx, object mapData, object value)
		{
			return new MSBuildNullableBoolDataValue (Name, (bool?) value);
		}

		internal protected override object OnDeserialize (SerializationContext serCtx, object mapData, DataNode data)
		{
			var d = (DataValue)data;
			if (string.IsNullOrEmpty (d.Value))
				return (bool?) null;
			return (bool?) String.Equals (d.Value, "true", StringComparison.OrdinalIgnoreCase);
		}
	}

	class MSBuildNullableBoolDataValue : DataValue
	{
		public MSBuildNullableBoolDataValue (string name, bool? value)
			: base (name, value.HasValue? (value.Value? "True" : "False") : null)
		{
			RawValue = value;
		}

		public bool? RawValue { get; private set; }
	}
	
	public class MSBuildResourceHandler: IResourceHandler
	{
		public static MSBuildResourceHandler Instance = new MSBuildResourceHandler ();
		
		public virtual string GetDefaultResourceId (ProjectFile file)
		{
			string fname = file.ProjectVirtualPath;
			fname = FileService.NormalizeRelativePath (fname);
			fname = Path.Combine (Path.GetDirectoryName (fname).Replace (' ','_'), Path.GetFileName (fname));

			if (String.Compare (Path.GetExtension (fname), ".resx", true) == 0) {
				fname = Path.ChangeExtension (fname, ".resources");
			} else {
				string only_filename, culture, extn;
				if (MSBuildProjectService.TrySplitResourceName (fname, out only_filename, out culture, out extn)) {
					//remove the culture from fname
					//foo.it.bmp -> foo.bmp
					fname = only_filename + "." + extn;
				}
			}

			string rname = fname.Replace (Path.DirectorySeparatorChar, '.');
			
			DotNetProject dp = file.Project as DotNetProject;

			if (dp == null || String.IsNullOrEmpty (dp.DefaultNamespace))
				return rname;
			else
				return dp.DefaultNamespace + "." + rname;
		}
	}
	
	[ExportProjectType (MSBuildProjectService.GenericItemGuid, Extension="mdproj")]
	class GenericItemFactory: SolutionItemFactory
	{
		public override Task<SolutionItem> CreateItem (string fileName, string typeGuid)
		{
			return MSBuildProjectService.CreateGenericProject (fileName);
		}
	}
}<|MERGE_RESOLUTION|>--- conflicted
+++ resolved
@@ -675,10 +675,7 @@
 						p.ErrorDataReceived += (sender, e) => {
 							if (e.Data == null)
 								return;
-<<<<<<< HEAD
-=======
-
->>>>>>> 9bda3a63
+
 							if (e.Data.StartsWith (responseKey, StringComparison.Ordinal)) {
 								sref = e.Data.Substring (responseKey.Length);
 								ev.Set ();
