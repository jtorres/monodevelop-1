//
// MSBuildPropertyEvaluated.cs
//
// Author:
//       Lluis Sanchez Gual <lluis@xamarin.com>
//
// Copyright (c) 2015 Xamarin, Inc (http://www.xamarin.com)
//
// Permission is hereby granted, free of charge, to any person obtaining a copy
// of this software and associated documentation files (the "Software"), to deal
// in the Software without restriction, including without limitation the rights
// to use, copy, modify, merge, publish, distribute, sublicense, and/or sell
// copies of the Software, and to permit persons to whom the Software is
// furnished to do so, subject to the following conditions:
//
// The above copyright notice and this permission notice shall be included in
// all copies or substantial portions of the Software.
//
// THE SOFTWARE IS PROVIDED "AS IS", WITHOUT WARRANTY OF ANY KIND, EXPRESS OR
// IMPLIED, INCLUDING BUT NOT LIMITED TO THE WARRANTIES OF MERCHANTABILITY,
// FITNESS FOR A PARTICULAR PURPOSE AND NONINFRINGEMENT. IN NO EVENT SHALL THE
// AUTHORS OR COPYRIGHT HOLDERS BE LIABLE FOR ANY CLAIM, DAMAGES OR OTHER
// LIABILITY, WHETHER IN AN ACTION OF CONTRACT, TORT OR OTHERWISE, ARISING FROM,
// OUT OF OR IN CONNECTION WITH THE SOFTWARE OR THE USE OR OTHER DEALINGS IN
// THE SOFTWARE.

using System;
using MonoDevelop.Core;

namespace MonoDevelop.Projects.MSBuild
{

	class MSBuildPropertyEvaluated: MSBuildPropertyCore, IMSBuildPropertyEvaluated, IMetadataProperty
	{
		string value;
		string evaluatedValue;
		string name;
		MSBuildProperty linkedProperty;
		LinkedPropertyFlags flags;

		internal MSBuildPropertyEvaluated (MSBuildProject project, string name, string value, string evaluatedValue, bool definedMultipleTimes = true)
		{
			ParentProject = project;
			this.evaluatedValue = evaluatedValue;
			this.value = value;
			this.name = name;
			if (definedMultipleTimes)
				flags = LinkedPropertyFlags.DefinedMultipleTimes;
		}

		internal override string GetName ()
		{
			return name;
		}

		public bool IsImported { get; set; }

		public override string UnevaluatedValue {
			get {
				if (linkedProperty != null)
					return linkedProperty.UnevaluatedValue;
				return value; 
			}
		}

		internal bool IsNew {
			get { return (flags & LinkedPropertyFlags.IsNew) != 0; }
			set {
				if (value)
					flags |= LinkedPropertyFlags.IsNew;
				else
					flags &= ~LinkedPropertyFlags.IsNew; 
			}
		}

<<<<<<< HEAD
		internal bool EvaluatedValueModified {
			get { return (flags & LinkedPropertyFlags.EvaluatedValueModified) != 0; }
			set {
				if (value)
					flags |= LinkedPropertyFlags.EvaluatedValueModified;
				else
					flags &= ~LinkedPropertyFlags.EvaluatedValueModified;
			}
=======
		internal bool DefinedMultipleTimes {
			get { return (flags & LinkedPropertyFlags.DefinedMultipleTimes) != 0; }
>>>>>>> ec5e6af8
		}

		public MSBuildProperty LinkedProperty {
			get {
				return linkedProperty;
			}
		}

		internal override string GetPropertyValue ()
		{
			if (linkedProperty != null)
				return linkedProperty.Value;
			return evaluatedValue;
		}

		public void LinkToProperty (MSBuildProperty property)
		{
			// Binds this evaluated property to a property defined in a property group, so that if this evaluated property
			// is modified, the change will be propagated to that linked property.
			linkedProperty = property;

			// Initialize the linked property with the evaluated property only if it has not yet modified (it doesn't have
			// its own value).
			if (linkedProperty != null && !linkedProperty.Modified && !IsNew)
				linkedProperty.InitEvaluatedValue (evaluatedValue, DefinedMultipleTimes || property.IsNew);

			// DefinedMultipleTimes is used to determine if the property value has been set several times during evaluation.
			// This is useful to know because if the property is set only once, we know that if we remove the property definition,
			// we are resetting the property to an empty value, and not just inheriting a value from a previous definition.
			// This information is provided to the linked property in the InitEvaluatedValue call, and used later on
			// when saving the project to determine if the property definition can be removed or not.
			// If property.IsNew==true it means that the property was not defined in the property group, and it is now
			// being defined. It means that the property will actually end having multiple definitions (the definition
			// that generated this evaluated property, and the new one in the property group).
		}

		void IMetadataProperty.SetValue (string value, bool preserveCase, bool mergeToMainGroup, MSBuildValueType valueType)
		{
			if (linkedProperty == null)
				throw new InvalidOperationException ("Evaluated property can't be modified");
			linkedProperty.SetValue (value, preserveCase, mergeToMainGroup, valueType);
		}

		void IMetadataProperty.SetValue (FilePath value, bool relativeToProject, FilePath relativeToPath, bool mergeToMainGroup)
		{
			if (linkedProperty == null)
				throw new InvalidOperationException ("Evaluated property can't be modified");
			linkedProperty.SetValue (value, relativeToProject, relativeToPath, mergeToMainGroup);
		}

		void IMetadataProperty.SetValue (object value, bool mergeToMainGroup)
		{
			if (linkedProperty == null)
				throw new InvalidOperationException ("Evaluated property can't be modified");
			linkedProperty.SetValue (value, mergeToMainGroup);
		}
	}

	[Flags]
	public enum LinkedPropertyFlags: byte
	{
		Modified = 1,
		IsNew = 2,
		HasDefaultValue = 4,
		Overwritten = 8,
		MergeToMainGroup = 16,
		Imported = 32,
		EvaluatedValueModified = 64,
		DefinedMultipleTimes = 128
	}
}<|MERGE_RESOLUTION|>--- conflicted
+++ resolved
@@ -73,7 +73,6 @@
 			}
 		}
 
-<<<<<<< HEAD
 		internal bool EvaluatedValueModified {
 			get { return (flags & LinkedPropertyFlags.EvaluatedValueModified) != 0; }
 			set {
@@ -82,10 +81,10 @@
 				else
 					flags &= ~LinkedPropertyFlags.EvaluatedValueModified;
 			}
-=======
+		}
+
 		internal bool DefinedMultipleTimes {
 			get { return (flags & LinkedPropertyFlags.DefinedMultipleTimes) != 0; }
->>>>>>> ec5e6af8
 		}
 
 		public MSBuildProperty LinkedProperty {
