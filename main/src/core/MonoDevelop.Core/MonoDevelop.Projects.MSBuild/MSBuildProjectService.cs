--- conflicted
+++ resolved
@@ -251,11 +251,7 @@
 				item.NotifyItemReady ();
 			};
 
-<<<<<<< HEAD
-			await item.LoadAsync (monitor, fileName, expectedFormat, itemGuid);
-=======
-			await item.LoadAsync (monitor, fileName, expectedFormat).ConfigureAwait (false);
->>>>>>> 7a818c9a
+			await item.LoadAsync (monitor, fileName, expectedFormat, itemGuid).ConfigureAwait (false);
 			return item;
 		}
 
