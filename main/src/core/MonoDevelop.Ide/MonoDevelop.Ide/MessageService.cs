--- conflicted
+++ resolved
@@ -606,11 +606,7 @@
 			public AlertButton GenericAlert (Window parent, MessageDescription message)
 			{
 				var dialog = new AlertDialog (message) {
-<<<<<<< HEAD
-					TransientFor = parent ?? IdeServices.DesktopService.GetParentForModalWindow ()
-=======
-					TransientFor = parent ?? DesktopService.GetFocusedTopLevelWindow ()
->>>>>>> 96548b48
+					TransientFor = parent ?? IdeServices.DesktopService.GetFocusedTopLevelWindow ()
 				};
 				return dialog.Run ();
 			}
