//
// MessageService.cs
//
// Author:
//   Mike Krüger <mkrueger@novell.com>
//
// Copyright (C) 2008 Novell, Inc (http://www.novell.com)
//
// Permission is hereby granted, free of charge, to any person obtaining
// a copy of this software and associated documentation files (the
// "Software"), to deal in the Software without restriction, including
// without limitation the rights to use, copy, modify, merge, publish,
// distribute, sublicense, and/or sell copies of the Software, and to
// permit persons to whom the Software is furnished to do so, subject to
// the following conditions:
// 
// The above copyright notice and this permission notice shall be
// included in all copies or substantial portions of the Software.
// 
// THE SOFTWARE IS PROVIDED "AS IS", WITHOUT WARRANTY OF ANY KIND,
// EXPRESS OR IMPLIED, INCLUDING BUT NOT LIMITED TO THE WARRANTIES OF
// MERCHANTABILITY, FITNESS FOR A PARTICULAR PURPOSE AND
// NONINFRINGEMENT. IN NO EVENT SHALL THE AUTHORS OR COPYRIGHT HOLDERS BE
// LIABLE FOR ANY CLAIM, DAMAGES OR OTHER LIABILITY, WHETHER IN AN ACTION
// OF CONTRACT, TORT OR OTHERWISE, ARISING FROM, OUT OF OR IN CONNECTION
// WITH THE SOFTWARE OR THE USE OR OTHER DEALINGS IN THE SOFTWARE.
//

using System;
using System.Collections.Generic;
using System.Linq;
using System.Threading;
using MonoDevelop.Components;
using MonoDevelop.Core;
using MonoDevelop.Components.Extensions;
using MonoDevelop.Ide.Gui;
using System.Threading.Tasks;
using MonoDevelop.Ide.WelcomePage;

#if MAC
using AppKit;
using MonoDevelop.Components.Mac;
#endif

namespace MonoDevelop.Ide
{
	public class AlertButtonEventArgs : EventArgs
	{
		public AlertButton Button {
			get;
			private set;
		}

		public bool CloseDialog {
			get;
			set;
		}

		public AlertButtonEventArgs (AlertButton button, bool closeDialog)
		{
			Button = button;
			CloseDialog = closeDialog;
		}

		public AlertButtonEventArgs (AlertButton button) : this (button, true)
		{
		}
	}

	public class AlertButton 
	{
		public static AlertButton Ok      = new AlertButton (Gtk.Stock.Ok, true);
		public static AlertButton Yes     = new AlertButton (Gtk.Stock.Yes, true);
		public static AlertButton No      = new AlertButton (Gtk.Stock.No, true);
		public static AlertButton Close   = new AlertButton (Gtk.Stock.Close, true);
		public static AlertButton Cancel  = new AlertButton (Gtk.Stock.Cancel, true);
		public static AlertButton Delete  = new AlertButton (Gtk.Stock.Delete, true);
		public static AlertButton Remove  = new AlertButton (Gtk.Stock.Remove, true);
		public static AlertButton Clear   = new AlertButton (Gtk.Stock.Clear, true);
		public static AlertButton Reload  = new AlertButton (GettextCatalog.GetString ("_Reload"), Gtk.Stock.Refresh);
		public static AlertButton Revert  = new AlertButton (Gtk.Stock.RevertToSaved, true );
		public static AlertButton Copy    = new AlertButton (Gtk.Stock.Copy, true);
		public static AlertButton Move    = new AlertButton (GettextCatalog.GetString ("_Move"));
		public static AlertButton Save    = new AlertButton (Gtk.Stock.Save, true);
		public static AlertButton SaveAs  = new AlertButton (Gtk.Stock.SaveAs, true);
		public static AlertButton CloseWithoutSave = new AlertButton (GettextCatalog.GetString ("Close _without Saving"));
		public static AlertButton BuildWithoutSave = new AlertButton (GettextCatalog.GetString ("Build _without Saving"));
		public static AlertButton Discard = new AlertButton (GettextCatalog.GetString ("D_iscard"));
		public static AlertButton Stop    = new AlertButton (Gtk.Stock.Stop, true);
		public static AlertButton Proceed = new AlertButton (GettextCatalog.GetString ("_Proceed"));
		public static AlertButton Replace = new AlertButton (GettextCatalog.GetString ("_Replace"));

		public static AlertButton OverwriteFile = new AlertButton (GettextCatalog.GetString ("_Overwrite file"));
		public static AlertButton AddExistingFile = new AlertButton (GettextCatalog.GetString ("Add existing file"));
		public static AlertButton MakeWriteable = new AlertButton (GettextCatalog.GetString ("Make Writeable"));

		
		public string Label { get; set; }
		public string Icon { get; set; }
		public bool IsStockButton { get; set; }
		
		public AlertButton (string label, string icon)
		{
			this.Label = label;
			this.Icon = icon;
		}
		
		public AlertButton (string label) : this (label, null)
		{
		}
		
		public AlertButton (string label, bool isStockButton) : this (label)
		{
			this.IsStockButton = isStockButton;
		}
	}
	
	public class AlertOption
	{
		internal AlertOption (string id, string text)
		{
			this.Id = id;
			this.Text = text;
		}

		public string Id { get; private set; }
		public string Text { get; private set; }
		public bool Value { get; set; }
	}
	
	//all methods are synchronously invoked on the GUI thread, except those which take GTK# objects as arguments
	public static class MessageService
	{
		static Window defaultRootWindow;
		public static Window RootWindow {
			get {
				if (WelcomePageService.WelcomeWindowVisible)
					return WelcomePageService.WelcomeWindow;
				return defaultRootWindow;
			}
			internal set {
				defaultRootWindow = value;
			}
		}

		#region ShowError
		public static void ShowError (string primaryText)
		{
			ShowError ((Window)null, primaryText);
		}

		public static void ShowError (string primaryText, Exception ex)
		{
			ShowError ((Window)null, primaryText, null, ex);
		}

		public static void ShowError (string primaryText, string secondaryText)
		{
			ShowError ((Window)null, primaryText, secondaryText, null);
		}

		public static void ShowError (string primaryText, string secondaryText, Exception ex)
		{
			ShowError ((Window)null, primaryText, secondaryText, ex);
		}

		public static void ShowError (Window parent, string primaryText)
		{
			ShowError (parent, primaryText, null, null);
		}

		public static void ShowError (Window parent, string primaryText, string secondaryText)
		{
			ShowError (parent, primaryText, secondaryText, null);
		}

		public static void ShowError (Window parent, string primaryText, string secondaryText, Exception ex)
		{
			ShowError (parent, primaryText, secondaryText, ex, true, AlertButton.Ok);
		}

		internal static AlertButton ShowError (Window parent, string primaryText, string secondaryText, Exception ex, bool logError, params AlertButton[] buttons)
		{
			if (logError) {
				string msg = string.IsNullOrEmpty (secondaryText) ? primaryText : primaryText + ". " + secondaryText;
				LoggingService.LogError (msg, ex);
			}

			if (string.IsNullOrEmpty (secondaryText) && (ex != null))
				secondaryText = ErrorHelper.GetErrorMessage (ex);

			return GenericAlert (parent, MonoDevelop.Ide.Gui.Stock.Error, primaryText, secondaryText, buttons);
		}

		internal static void ShowFatalError (string primaryText, string secondaryText, Exception ex)
		{
			string msg = string.IsNullOrEmpty (secondaryText) ? primaryText : primaryText + ". " + secondaryText;
			LoggingService.LogFatalError (msg, ex);
			GenericAlert (null, MonoDevelop.Ide.Gui.Stock.Error, primaryText, secondaryText, AlertButton.Ok);
		}
		#endregion
		
		#region ShowWarning
		public static void ShowWarning (string primaryText)
		{
			ShowWarning ((Window)null, primaryText);
		}
		public static void ShowWarning (Window parent, string primaryText)
		{
			ShowWarning (parent, primaryText, null);
		}
		public static void ShowWarning (string primaryText, string secondaryText)
		{
			ShowWarning ((Window)null, primaryText, secondaryText);
		}
		public static void ShowWarning (Window parent, string primaryText, string secondaryText)
		{
			GenericAlert (parent, MonoDevelop.Ide.Gui.Stock.Warning, primaryText, secondaryText, AlertButton.Ok);
		}
		#endregion
		
		#region ShowMessage
		public static void ShowMessage (string primaryText)
		{
			ShowMessage ((Window)null, primaryText);
		}
		public static void ShowMessage (Window parent, string primaryText)
		{
			ShowMessage (parent, primaryText, null);
		}
		public static void ShowMessage (string primaryText, string secondaryText)
		{
			ShowMessage ((Window)null, primaryText, secondaryText);
		}
		public static void ShowMessage (Window parent, string primaryText, string secondaryText)
		{
			GenericAlert (parent, MonoDevelop.Ide.Gui.Stock.Information, primaryText, secondaryText, AlertButton.Ok);
		}
		#endregion
		
		#region Confirm
		public static bool Confirm (string primaryText, AlertButton button)
		{
			return Confirm (primaryText, null, button);
		}
		
		public static bool Confirm (string primaryText, string secondaryText, AlertButton button)
		{
			return GenericAlert (MonoDevelop.Ide.Gui.Stock.Question, primaryText, secondaryText, AlertButton.Cancel, button) == button;
		}
		public static bool Confirm (string primaryText, AlertButton button, bool confirmIsDefault)
		{
			return Confirm (primaryText, null, button, confirmIsDefault);
		}
		
		public static bool Confirm (string primaryText, string secondaryText, AlertButton button, bool confirmIsDefault)
		{
			return GenericAlert (MonoDevelop.Ide.Gui.Stock.Question, primaryText, secondaryText, confirmIsDefault ? 0 : 1, AlertButton.Cancel, button) == button;
		}
		
		public static bool Confirm (ConfirmationMessage message)
		{
			return messageService.GenericAlert (null, message) == message.ConfirmButton;
		}
		#endregion
		
		#region AskQuestion
		public static AlertButton AskQuestion (string primaryText, params AlertButton[] buttons)
		{
			return AskQuestion (primaryText, null, buttons);
		}
		
		public static AlertButton AskQuestion (string primaryText, string secondaryText, params AlertButton[] buttons)
		{
			return GenericAlert (MonoDevelop.Ide.Gui.Stock.Question, primaryText, secondaryText, buttons);
		}
		public static AlertButton AskQuestion (string primaryText, int defaultButton, params AlertButton[] buttons)
		{
			return AskQuestion (primaryText, null, defaultButton, buttons);
		}
		
		public static AlertButton AskQuestion (string primaryText, string secondaryText, int defaultButton, params AlertButton[] buttons)
		{
			return GenericAlert (MonoDevelop.Ide.Gui.Stock.Question, primaryText, secondaryText, defaultButton, buttons);
		}
		
		public static AlertButton AskQuestion (QuestionMessage message)
		{
			return messageService.GenericAlert (null, message);
		}
		
		#endregion
		
		/// <summary>
		/// Places, runs and destroys a transient dialog.
		/// </summary>
		public static int ShowCustomDialog (Dialog dialog)
		{
			return ShowCustomDialog (dialog, null);
		}
		
		public static int ShowCustomDialog (Dialog dlg, Window parent)
		{
			Gtk.Dialog dialog = dlg;
			try {
				return RunCustomDialog (dlg, parent);
			} finally {
				dialog?.Destroy ();
			}
		}
		
		public static int RunCustomDialog (Dialog dialog)
		{
			return RunCustomDialog (dialog, null);
		}
		
		/// <summary>
		/// Places and runs a transient dialog. Does not destroy it, so values can be retrieved from its widgets.
		/// </summary>
		public static int RunCustomDialog (Dialog dlg, Window parent)
		{
			// if dialog is modal, make sure it's parented on any existing modal dialog
			Gtk.Dialog dialog = dlg;
			if (dialog.Modal) {
				parent = DesktopService.GetParentForModalWindow ();
			}

			//ensure the dialog has a parent
			if (parent == null) {
				if (dialog.TransientFor != null)
					parent = dialog.TransientFor;
				else
					parent = DesktopService.GetFocusedTopLevelWindow ();
			}

			//TODO: use native parenting API for native windows
			if (parent?.nativeWidget is Gtk.Window) {
				dialog.TransientFor = parent;
				dialog.DestroyWithParent = true;
			}

			MonoDevelop.Components.IdeTheme.ApplyTheme (dialog);

			if (dialog.Title == null)
				dialog.Title = BrandingService.ApplicationName;

			#if MAC
			Runtime.RunInMainThread (() => {
				// If there is a native NSWindow model window running, we need
				// to show the new dialog over that window.
<<<<<<< HEAD
				if (NSApplication.SharedApplication.ModalWindow != null || (parent.nativeWidget is NSWindow && dialog.Modal)) {
					EventHandler shownHandler = null;
					shownHandler = (s,e) => {
						ShowCustomModalDialog (dialog, parent);
						dialog.Shown -= shownHandler;
					};
					dialog.Shown += shownHandler;
=======
				if (NSApplication.SharedApplication.ModalWindow != null || parent?.nativeWidget is NSWindow) {
					if (dialog.Modal) {
						EventHandler shownHandler = null;
						shownHandler = (s, e) => {
							ShowCustomModalDialog (dialog, parent);
							dialog.Shown -= shownHandler;
						};
						dialog.Shown += shownHandler;
					} else {
						// If parent is a native NSWindow, run the dialog modally anyway
						ShowCustomModalDialog (dialog, parent);
					}
>>>>>>> 50941aa1
				} else {
					PlaceDialog (dialog, parent);
				}
			}).Wait ();
			#endif

			var initialRootWindow = Xwt.MessageDialog.RootWindow;
			try {
				Xwt.MessageDialog.RootWindow = Xwt.Toolkit.CurrentEngine.WrapWindow (dialog);
				IdeApp.DisableIdleActions ();
				int result = GtkWorkarounds.RunDialogWithNotification (dialog);
				// Focus parent window once the dialog is ran, as focus gets lost
				if (parent != null) {
					DesktopService.FocusWindow (parent);
				}

				return result;
			} finally {
				Xwt.MessageDialog.RootWindow = initialRootWindow;
				IdeApp.EnableIdleActions ();
			}
		}

		#if MAC
		static void ShowCustomModalDialog (Gtk.Window dialog, Window parent)
		{
			CenterWindow (dialog, parent);

			var nsdialog = GtkMacInterop.GetNSWindow (dialog);
			// Make the GTK window modal WRT the current modal NSWindow
			var s = NSApplication.SharedApplication.BeginModalSession (nsdialog);

			EventHandler unrealizer = null;
			unrealizer = delegate {
				NSApplication.SharedApplication.EndModalSession (s);
				dialog.Unrealized -= unrealizer;
			};
			dialog.Unrealized += unrealizer;
		}
		#endif
		
		/// <summary>
		/// Positions a dialog relative to its parent on platforms where default placement is known to be poor.
		/// </summary>
		public static void PlaceDialog (Window childControl, Window parent)
		{
			//HACK: this is a workaround for broken automatic window placement on Mac
			if (!Platform.IsMac)
				return;

			if (parent == null) {
				if (childControl.nativeWidget is Gtk.Window gtkChild) {
					if (gtkChild.Modal)
						parent = DesktopService.GetParentForModalWindow ();
				}
			}

			CenterWindow (childControl, parent);
		}

		/// <summary>Centers a window relative to its parent.</summary>
		static void CenterWindow (Window childControl, Window parentControl)
		{
			var gtkChild = childControl?.nativeWidget as Gtk.Window;
			var gtkParent = parentControl?.nativeWidget as Gtk.Window;
#if MAC
			var nsChild = childControl?.nativeWidget as NSWindow;
			var nsParent = parentControl?.nativeWidget as NSWindow ?? parentControl;

			if (nsChild != null) {
				if (nsParent == null || !nsParent.IsVisible) {
					nsChild.Center ();
				} else {
<<<<<<< HEAD
					int x = (int) Math.Max (0, nsParent.Frame.Left + (nsParent.Frame.Width - nsChild.Frame.Width) / 2);
					int y = (int) Math.Max (0, nsParent.Frame.Top + (nsParent.Frame.Height - nsChild.Frame.Height) / 2);
=======
					int x = (int) (nsParent.Frame.Left + (nsParent.Frame.Width - nsChild.Frame.Width) / 2);
					int y = (int) (nsParent.Frame.Top + (nsParent.Frame.Height - nsChild.Frame.Height) / 2);
>>>>>>> 50941aa1
					nsChild.SetFrameOrigin (new CoreGraphics.CGPoint (x, y));
				}

				return;
			}
#endif
			if (gtkChild != null) {
				gtkChild.Show ();
				int x, y;
				gtkChild.GetSize (out var w, out var h);
				if (gtkParent != null) {
					gtkChild.TransientFor = gtkParent;
					gtkParent.GetSize (out var winw, out var winh);
					gtkParent.GetPosition (out var winx, out var winy);
					x = Math.Max (0, (winw - w) / 2) + winx;
					y = Math.Max (0, (winh - h) / 2) + winy;
					gtkChild.Move (x, y);
#if MAC
				} else if (nsParent != null) {
<<<<<<< HEAD
					nsChild = GtkMacInterop.GetNSWindow (gtkChild);
					x = (int) Math.Max (0, nsParent.Frame.Left + (nsParent.Frame.Width - w) / 2);
					y = (int) Math.Max (0, nsParent.Frame.Top + (nsParent.Frame.Height - h) / 2);
					nsChild.SetFrameOrigin (new CoreGraphics.CGPoint (x, y));
=======
					x = (int) (nsParent.Frame.Left + (nsParent.Frame.Width - w) / 2);
					y = (int) (nsParent.Frame.Top + (nsParent.Frame.Height - h) / 2);
					nsChild = GtkMacInterop.GetNSWindow (gtkChild);
					if (nsChild != null) {
						nsChild.SetFrameOrigin (new CoreGraphics.CGPoint (x, y));
					} else {
						gtkChild.Move (x, y);
					}
>>>>>>> 50941aa1
#endif
				} else {
#if MAC
					// There is no parent, so just center the dialog
					nsChild = GtkMacInterop.GetNSWindow (gtkChild);
					if (nsChild != null) {
						nsChild.Center ();
					}
#else
					gtkChild.SetPosition (Gtk.WindowPosition.Center);
#endif
				}
			}
		}
		
		public static AlertButton GenericAlert (string icon, string primaryText, string secondaryText, params AlertButton[] buttons)
		{
			return GenericAlert ((Window)null, icon, primaryText, secondaryText, buttons.Length - 1, buttons);
		}

		public static AlertButton GenericAlert (Window parent, string icon, string primaryText, string secondaryText, params AlertButton[] buttons)
		{
			return GenericAlert (parent, icon, primaryText, secondaryText, buttons.Length - 1, buttons);
		}
		
		public static AlertButton GenericAlert (string icon, string primaryText, string secondaryText, int defaultButton,
			params AlertButton[] buttons)
		{
			return GenericAlert ((Window)null, icon, primaryText, secondaryText, defaultButton, CancellationToken.None, buttons);
		}

		public static AlertButton GenericAlert (Window parent, string icon, string primaryText, string secondaryText, int defaultButton,
			params AlertButton[] buttons)
		{
			return GenericAlert (parent, icon, primaryText, secondaryText, defaultButton, CancellationToken.None, buttons);
		}

		public static AlertButton GenericAlert (string icon, string primaryText, string secondaryText, int defaultButton,
			CancellationToken cancellationToken,
			params AlertButton[] buttons)
		{
			return GenericAlert ((Window)null, icon, primaryText, secondaryText, defaultButton, cancellationToken, buttons);
		}
		
		public static AlertButton GenericAlert (Window parent, string icon, string primaryText, string secondaryText, int defaultButton,
			CancellationToken cancellationToken,
			params AlertButton[] buttons)
		{
			var message = new GenericMessage (primaryText, secondaryText, cancellationToken) {
				Icon = icon,
				DefaultButton = defaultButton,
			};
			foreach (AlertButton but in buttons)
				message.Buttons.Add (but);
			
			return messageService.GenericAlert (parent, message);
		}

		public static AlertButton GenericAlert (GenericMessage message)
		{
			return GenericAlert ((Window)null, message);
		}
		
		public static AlertButton GenericAlert (Window parent, GenericMessage message)
		{
			return messageService.GenericAlert (parent, message);
		}

		public static async Task<T> ExecuteTaskAndShowWaitDialog<T> (Task<T> task, string waitMessage, CancellationTokenSource cts)
		{
			bool taskFinished = false;
			var dontExitMethodUntilDialogClosed = new TaskCompletionSource<bool> ();
			var delayTask = Task.Delay (1000);//Don't show wait dialog immediately, wait 1 sec before showing
			var finishedTask = await Task.WhenAny (delayTask, task).ConfigureAwait (false);
			if (finishedTask == task)//If task finished before delayTask, great return value and never display dialog
				return task.Result;
			//cancelDialog is used to close dialog when task is finished
			var cancelDialog = new CancellationTokenSource ();
			Gtk.Application.Invoke ((o, args) => {
				if (cancelDialog.Token.IsCancellationRequested)
					return;
				var gm = new GenericMessage (waitMessage, null, cancelDialog.Token);
				gm.Buttons.Add (AlertButton.Cancel);
				gm.DefaultButton = 0;
				GenericAlert (gm);
				dontExitMethodUntilDialogClosed.SetResult (true);
				if (!taskFinished) {
					//Don't cancel if task finished already, we closed dialog via cancelDialog.Cancel ();
					//caller of this method might reuse this cts for other tasks
					cts.Cancel ();
				}
			});
			try {
				await task.ConfigureAwait (false);
			} finally {
				taskFinished = true;
				cancelDialog.Cancel ();
			}
			await dontExitMethodUntilDialogClosed.Task.ConfigureAwait (false);
			return task.Result;
		}
		
		public static string GetTextResponse (string question, string caption, string initialValue)
		{
			return GetTextResponse ((Window)null, question, caption, initialValue, false);
		}

		public static string GetTextResponse (Window parent, string question, string caption, string initialValue)
		{
			return GetTextResponse (parent, question, caption, initialValue, false);
		}

		public static string GetPassword (string question, string caption)
		{
			return GetTextResponse ((Window)null, question, caption, string.Empty, true);
		}

		public static string GetPassword (Window parent, string question, string caption)
		{
			return GetTextResponse (parent, question, caption, string.Empty, true);
		}

		static string GetTextResponse (Window parent, string question, string caption, string initialValue, bool isPassword)
		{
			return messageService.GetTextResponse (parent, question, caption, initialValue, isPassword);
		}
		
#region Internal GUI object
		static InternalMessageService mso;
		static InternalMessageService messageService
		{
			get {
				if (mso == null)
					mso = new InternalMessageService ();
				return mso;
			}
		}
		
		//The real GTK# code is wrapped in a GuiSyncObject to make calls synchronous on the GUI thread
		class InternalMessageService : GuiSyncObject
		{
			public AlertButton GenericAlert (Window parent, MessageDescription message)
			{
				var dialog = new AlertDialog (message) {
					TransientFor = parent ?? DesktopService.GetParentForModalWindow ()
				};
				return dialog.Run ();
			}
			
			public string GetTextResponse (Window parent, string question, string caption, string initialValue, bool isPassword)
			{
				var dialog = new TextQuestionDialog {
					Question = question,
					Caption = caption,
					Value = initialValue,
					IsPassword = isPassword,
				};
				if (dialog.Run ())
					return dialog.Value;
				return null;
			}
		}
#endregion
	}
	
	public class MessageDescription
	{
		internal MessageDescription () : this (CancellationToken.None)
		{
		}
		
		internal MessageDescription (CancellationToken cancellationToken)
		{
			DefaultButton = -1;
			Buttons = new List<AlertButton> ();
			Options = new List<AlertOption> ();
			CancellationToken = cancellationToken;
		}
		
		internal IList<AlertButton> Buttons { get; private set; }
		internal IList<AlertOption> Options { get; private set; }
		
		internal AlertButton ApplyToAllButton { get; set; }
		
		public string Icon { get; set; }
		
		public string Text { get; set; }
		public string SecondaryText { get; set; }
		public bool AllowApplyToAll { get; set; }
		public int DefaultButton { get; set; }
		public CancellationToken CancellationToken { get; private set; }
		public bool UseMarkup { get; set; }

		public event EventHandler<AlertButtonEventArgs> AlertButtonClicked;

		internal bool NotifyClicked (AlertButton button)
		{
			var args = new AlertButtonEventArgs (button);
			if (AlertButtonClicked != null)
				AlertButtonClicked (this, args);
			return args.CloseDialog;
		}

		public void AddOption (string id, string text, bool setByDefault)
		{
			Options.Add (new AlertOption (id, text) { Value = setByDefault });
		}
		
		public bool GetOptionValue (string id)
		{
			foreach (var op in Options)
				if (op.Id == id)
					return op.Value;
			throw new ArgumentException ("Invalid option id");
		}
		
		public void SetOptionValue (string id, bool value)
		{
			foreach (var op in Options) {
				if (op.Id == id) {
					op.Value = value;
					return;
				}
			}
			throw new ArgumentException ("Invalid option id");
		}
	}
	
	public sealed class GenericMessage: MessageDescription
	{
		public GenericMessage () : base (CancellationToken.None)
		{
		}
		
		public GenericMessage (string text) : this () 
		{
			Text = text;
		}
		
		public GenericMessage (string text, string secondaryText) : this (text)
		{
			SecondaryText = secondaryText;
		}

		public GenericMessage (string text, string secondaryText, CancellationToken cancellationToken)
			: base (cancellationToken)
		{
			Text = text;
			SecondaryText = secondaryText;
		}
		
		public new IList<AlertButton> Buttons {
			get { return base.Buttons; }
		}
	}
	
	
	public sealed class QuestionMessage: MessageDescription
	{
		public QuestionMessage ()
		{
			Icon = MonoDevelop.Ide.Gui.Stock.Question;
		}
		
		public QuestionMessage (string text): this ()
		{
			Text = text;
		}
		
		public QuestionMessage (string text, string secondaryText): this (text)
		{
			SecondaryText = secondaryText;
		}
		
		public new IList<AlertButton> Buttons {
			get { return base.Buttons; }
		}
	}
	
	public sealed class ConfirmationMessage: MessageDescription
	{
		AlertButton confirmButton;
		
		public ConfirmationMessage ()
		{
			Icon = MonoDevelop.Ide.Gui.Stock.Question;
			Buttons.Add (AlertButton.Cancel);
		}
		
		public ConfirmationMessage (AlertButton button): this ()
		{
			ConfirmButton = button;
		}
		
		public ConfirmationMessage (string primaryText, AlertButton button): this (button)
		{
			Text = primaryText;
		}
		
		public ConfirmationMessage (string primaryText, string secondaryText, AlertButton button): this (primaryText, button)
		{
			SecondaryText = secondaryText;
		}
		
		public AlertButton ConfirmButton {
			get { return confirmButton; }
			set {
				if (Buttons.Count == 2)
					Buttons.RemoveAt (1);
				Buttons.Add (value);
				confirmButton = value;
			}
		}
		
		public bool ConfirmIsDefault {
			get {
				return DefaultButton == 1;
			}
			set {
				if (value)
					DefaultButton = 1;
				else
					DefaultButton = 0;
			}
		}
	}
}<|MERGE_RESOLUTION|>--- conflicted
+++ resolved
@@ -348,15 +348,6 @@
 			Runtime.RunInMainThread (() => {
 				// If there is a native NSWindow model window running, we need
 				// to show the new dialog over that window.
-<<<<<<< HEAD
-				if (NSApplication.SharedApplication.ModalWindow != null || (parent.nativeWidget is NSWindow && dialog.Modal)) {
-					EventHandler shownHandler = null;
-					shownHandler = (s,e) => {
-						ShowCustomModalDialog (dialog, parent);
-						dialog.Shown -= shownHandler;
-					};
-					dialog.Shown += shownHandler;
-=======
 				if (NSApplication.SharedApplication.ModalWindow != null || parent?.nativeWidget is NSWindow) {
 					if (dialog.Modal) {
 						EventHandler shownHandler = null;
@@ -369,7 +360,6 @@
 						// If parent is a native NSWindow, run the dialog modally anyway
 						ShowCustomModalDialog (dialog, parent);
 					}
->>>>>>> 50941aa1
 				} else {
 					PlaceDialog (dialog, parent);
 				}
@@ -443,13 +433,8 @@
 				if (nsParent == null || !nsParent.IsVisible) {
 					nsChild.Center ();
 				} else {
-<<<<<<< HEAD
-					int x = (int) Math.Max (0, nsParent.Frame.Left + (nsParent.Frame.Width - nsChild.Frame.Width) / 2);
-					int y = (int) Math.Max (0, nsParent.Frame.Top + (nsParent.Frame.Height - nsChild.Frame.Height) / 2);
-=======
 					int x = (int) (nsParent.Frame.Left + (nsParent.Frame.Width - nsChild.Frame.Width) / 2);
 					int y = (int) (nsParent.Frame.Top + (nsParent.Frame.Height - nsChild.Frame.Height) / 2);
->>>>>>> 50941aa1
 					nsChild.SetFrameOrigin (new CoreGraphics.CGPoint (x, y));
 				}
 
@@ -469,12 +454,6 @@
 					gtkChild.Move (x, y);
 #if MAC
 				} else if (nsParent != null) {
-<<<<<<< HEAD
-					nsChild = GtkMacInterop.GetNSWindow (gtkChild);
-					x = (int) Math.Max (0, nsParent.Frame.Left + (nsParent.Frame.Width - w) / 2);
-					y = (int) Math.Max (0, nsParent.Frame.Top + (nsParent.Frame.Height - h) / 2);
-					nsChild.SetFrameOrigin (new CoreGraphics.CGPoint (x, y));
-=======
 					x = (int) (nsParent.Frame.Left + (nsParent.Frame.Width - w) / 2);
 					y = (int) (nsParent.Frame.Top + (nsParent.Frame.Height - h) / 2);
 					nsChild = GtkMacInterop.GetNSWindow (gtkChild);
@@ -483,7 +462,6 @@
 					} else {
 						gtkChild.Move (x, y);
 					}
->>>>>>> 50941aa1
 #endif
 				} else {
 #if MAC
