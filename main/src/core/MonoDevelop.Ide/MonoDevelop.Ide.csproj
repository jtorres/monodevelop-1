<?xml version="1.0" encoding="utf-8"?>
<Project DefaultTargets="Build" xmlns="http://schemas.microsoft.com/developer/msbuild/2003" ToolsVersion="4.0">
  <PropertyGroup>
    <Configuration Condition=" '$(Configuration)' == '' ">Debug</Configuration>
    <Platform Condition=" '$(Platform)' == '' ">AnyCPU</Platform>
    <ProductVersion>8.0.30703</ProductVersion>
    <SchemaVersion>2.0</SchemaVersion>
    <ProjectGuid>{27096E7F-C91C-4AC6-B289-6897A701DF21}</ProjectGuid>
    <OutputType>Library</OutputType>
    <AssemblyName>MonoDevelop.Ide</AssemblyName>
    <RootNamespace>MonoDevelop.Ide</RootNamespace>
    <TargetFrameworkVersion>v4.5</TargetFrameworkVersion>
  </PropertyGroup>
  <PropertyGroup Condition=" '$(Configuration)|$(Platform)' == 'Debug|AnyCPU' ">
    <DebugSymbols>True</DebugSymbols>
    <DebugType>full</DebugType>
    <Optimize>False</Optimize>
    <OutputPath>..\..\..\build\bin</OutputPath>
    <ErrorReport>prompt</ErrorReport>
    <WarningLevel>3</WarningLevel>
    <Execution>
      <Execution clr-version="Net_2_0" />
    </Execution>
    <AllowUnsafeBlocks>True</AllowUnsafeBlocks>
    <DefineConstants>DEBUG</DefineConstants>
    <NoWarn>1591;1573</NoWarn>
    <DocumentationFile>..\..\..\build\bin\MonoDevelop.Ide.xml</DocumentationFile>
  </PropertyGroup>
  <PropertyGroup Condition=" '$(Configuration)|$(Platform)' == 'Release|AnyCPU' ">
    <DebugType>pdbonly</DebugType>
    <Optimize>True</Optimize>
    <OutputPath>..\..\..\build\bin</OutputPath>
    <ErrorReport>prompt</ErrorReport>
    <WarningLevel>4</WarningLevel>
    <Execution>
      <Execution clr-version="Net_2_0" />
    </Execution>
    <AllowUnsafeBlocks>True</AllowUnsafeBlocks>
    <DebugSymbols>true</DebugSymbols>
    <NoWarn>1591;1573</NoWarn>
    <DocumentationFile>..\..\..\build\AddIns\MonoDevelop.Ide.xml</DocumentationFile>
  </PropertyGroup>
  <PropertyGroup Condition=" '$(Configuration)|$(Platform)' == 'DebugMac|AnyCPU' ">
    <DebugSymbols>true</DebugSymbols>
    <DebugType>full</DebugType>
    <Optimize>false</Optimize>
    <OutputPath>..\..\..\build\bin</OutputPath>
    <DefineConstants>DEBUG,MAC</DefineConstants>
    <ErrorReport>prompt</ErrorReport>
    <WarningLevel>3</WarningLevel>
    <DocumentationFile>..\..\..\build\bin\MonoDevelop.Ide.xml</DocumentationFile>
    <AllowUnsafeBlocks>true</AllowUnsafeBlocks>
    <Execution>
      <Execution clr-version="Net_2_0" />
    </Execution>
    <NoWarn>1591;1573</NoWarn>
  </PropertyGroup>
  <PropertyGroup Condition=" '$(Configuration)|$(Platform)' == 'ReleaseMac|AnyCPU' ">
    <DebugSymbols>true</DebugSymbols>
    <DebugType>pdbonly</DebugType>
    <Optimize>true</Optimize>
    <OutputPath>..\..\..\build\bin</OutputPath>
    <DefineConstants>MAC</DefineConstants>
    <ErrorReport>prompt</ErrorReport>
    <WarningLevel>4</WarningLevel>
    <DocumentationFile>..\..\..\build\AddIns\MonoDevelop.Ide.xml</DocumentationFile>
    <AllowUnsafeBlocks>true</AllowUnsafeBlocks>
    <Execution>
      <Execution clr-version="Net_2_0" />
    </Execution>
    <NoWarn>1591;1573</NoWarn>
  </PropertyGroup>
  <ItemGroup>
    <Reference Include="System" />
    <Reference Include="System.Drawing" />
    <Reference Include="System.Xml" />
    <Reference Include="System.Data" />
    <Reference Include="System.Web.Services" />
    <Reference Include="Mono.Posix" />
    <Reference Include="System.Runtime.Remoting" />
    <Reference Include="monodoc, Version=1.0.0.0, Culture=neutral, PublicKeyToken=0738eb9f132ed756" />
    <Reference Include="gdk-sharp, Version=2.12.0.0, Culture=neutral, PublicKeyToken=35e10195dab3c99f">
      <SpecificVersion>False</SpecificVersion>
    </Reference>
    <Reference Include="atk-sharp, Version=2.12.0.0, Culture=neutral, PublicKeyToken=35e10195dab3c99f">
      <SpecificVersion>False</SpecificVersion>
    </Reference>
    <Reference Include="pango-sharp, Version=2.12.0.0, Culture=neutral, PublicKeyToken=35e10195dab3c99f">
      <SpecificVersion>False</SpecificVersion>
    </Reference>
    <Reference Include="glib-sharp, Version=2.12.0.0, Culture=neutral, PublicKeyToken=35e10195dab3c99f">
      <SpecificVersion>False</SpecificVersion>
    </Reference>
    <Reference Include="gtk-sharp, Version=2.12.0.0, Culture=neutral, PublicKeyToken=35e10195dab3c99f">
      <SpecificVersion>False</SpecificVersion>
    </Reference>
    <Reference Include="System.Core" />
    <Reference Include="ICSharpCode.SharpZipLib" />
    <Reference Include="Mono.Cairo" />
    <Reference Include="System.Web" />
    <Reference Include="System.Xml.Linq" />
    <Reference Include="System.Design" />
    <Reference Include="System.ComponentModel.Composition" />
    <Reference Include="System.Collections.Immutable">
      <HintPath>..\..\..\packages\System.Collections.Immutable.1.1.33-beta\lib\portable-net45+win8+wp8+wpa81\System.Collections.Immutable.dll</HintPath>
    </Reference>
    <Reference Include="System.Reflection.Metadata">
      <HintPath>..\..\..\packages\System.Reflection.Metadata.1.0.18-beta\lib\portable-net45+win8\System.Reflection.Metadata.dll</HintPath>
    </Reference>
    <Reference Include="System.Windows.Forms" />
    <Reference Include="Microsoft.CodeAnalysis.Desktop">
      <HintPath>..\..\..\packages\Microsoft.CodeAnalysis.Common.1.0.0-rc1\lib\net45\Microsoft.CodeAnalysis.Desktop.dll</HintPath>
    </Reference>
    <Reference Include="Microsoft.CodeAnalysis">
      <HintPath>..\..\..\packages\Microsoft.CodeAnalysis.Common.1.0.0-rc1\lib\net45\Microsoft.CodeAnalysis.dll</HintPath>
    </Reference>
    <Reference Include="System.Runtime.Serialization" />
    <Reference Include="Xamarin.Mac" Condition=" '$(Configuration)' == 'DebugMac' Or '$(Configuration)' == 'ReleaseMac' ">
      <HintPath>..\..\..\external\Xamarin.Mac.dll</HintPath>
    </Reference>
    <Reference Include="Microsoft.CodeAnalysis.Workspaces.Desktop">
      <HintPath>..\..\..\packages\Microsoft.CodeAnalysis.Workspaces.Common.1.0.0-rc1\lib\net45\Microsoft.CodeAnalysis.Workspaces.Desktop.dll</HintPath>
    </Reference>
    <Reference Include="Microsoft.CodeAnalysis.Workspaces">
      <HintPath>..\..\..\packages\Microsoft.CodeAnalysis.Workspaces.Common.1.0.0-rc1\lib\net45\Microsoft.CodeAnalysis.Workspaces.dll</HintPath>
    </Reference>
    <Reference Include="System.Composition.AttributedModel">
      <HintPath>..\..\..\packages\Microsoft.Composition.1.0.30\lib\portable-net45+win8+wp8+wpa81\System.Composition.AttributedModel.dll</HintPath>
    </Reference>
    <Reference Include="System.Composition.Convention">
      <HintPath>..\..\..\packages\Microsoft.Composition.1.0.30\lib\portable-net45+win8+wp8+wpa81\System.Composition.Convention.dll</HintPath>
    </Reference>
    <Reference Include="System.Composition.Hosting">
      <HintPath>..\..\..\packages\Microsoft.Composition.1.0.30\lib\portable-net45+win8+wp8+wpa81\System.Composition.Hosting.dll</HintPath>
    </Reference>
    <Reference Include="System.Composition.Runtime">
      <HintPath>..\..\..\packages\Microsoft.Composition.1.0.30\lib\portable-net45+win8+wp8+wpa81\System.Composition.Runtime.dll</HintPath>
    </Reference>
    <Reference Include="System.Composition.TypedParts">
      <HintPath>..\..\..\packages\Microsoft.Composition.1.0.30\lib\portable-net45+win8+wp8+wpa81\System.Composition.TypedParts.dll</HintPath>
    </Reference>
  </ItemGroup>
  <ItemGroup>
    <ProjectReference Include="..\MonoDevelop.Core\MonoDevelop.Core.csproj">
      <Project>{7525BB88-6142-4A26-93B9-A30C6983390A}</Project>
      <Name>MonoDevelop.Core</Name>
      <Private>False</Private>
    </ProjectReference>
    <ProjectReference Include="..\MonoDevelop.Projects.Formats.MSBuild\MonoDevelop.Projects.Formats.MSBuild.csproj">
      <Project>{A437F1A3-78DF-4F00-8053-D32A8B1EB679}</Project>
      <Name>MonoDevelop.Projects.Formats.MSBuild</Name>
      <Private>False</Private>
    </ProjectReference>
    <ProjectReference Include="..\..\..\external\nrefactory\ICSharpCode.NRefactory\ICSharpCode.NRefactory.csproj">
      <Project>{3B2A5653-EC97-4001-BB9B-D90F1AF2C371}</Project>
      <Name>ICSharpCode.NRefactory</Name>
    </ProjectReference>
    <ProjectReference Include="..\..\..\external\nrefactory\ICSharpCode.NRefactory.CSharp\ICSharpCode.NRefactory.CSharp.csproj">
      <Project>{53DCA265-3C3C-42F9-B647-F72BA678122B}</Project>
      <Name>ICSharpCode.NRefactory.CSharp</Name>
    </ProjectReference>
    <ProjectReference Include="..\..\..\external\xwt\Xwt\Xwt.csproj">
      <Project>{92494904-35FA-4DC9-BDE9-3A3E87AC49D3}</Project>
      <Name>Xwt</Name>
    </ProjectReference>
    <ProjectReference Include="..\..\..\external\xwt\Xwt.Gtk\Xwt.Gtk.csproj">
      <Project>{C3887A93-B2BD-4097-8E2F-3A063EFF32FD}</Project>
      <Name>Xwt.Gtk</Name>
    </ProjectReference>
    <ProjectReference Include="..\..\..\external\mono-addins\Mono.Addins\Mono.Addins.csproj">
      <Project>{91DD5A2D-9FE3-4C3C-9253-876141874DAD}</Project>
      <Name>Mono.Addins</Name>
      <Private>False</Private>
    </ProjectReference>
    <ProjectReference Include="..\..\..\external\mono-addins\Mono.Addins.Setup\Mono.Addins.Setup.csproj">
      <Project>{A85C9721-C054-4BD8-A1F3-0227615F0A36}</Project>
      <Name>Mono.Addins.Setup</Name>
      <Private>False</Private>
    </ProjectReference>
    <ProjectReference Include="..\..\..\external\mono-addins\Mono.Addins.Gui\Mono.Addins.Gui.csproj">
      <Project>{FEC19BDA-4904-4005-8C09-68E82E8BEF6A}</Project>
      <Name>Mono.Addins.Gui</Name>
      <Private>False</Private>
    </ProjectReference>
    <ProjectReference Include="..\..\..\external\cecil\Mono.Cecil.csproj">
      <Project>{D68133BD-1E63-496E-9EDE-4FBDBF77B486}</Project>
      <Name>Mono.Cecil</Name>
    </ProjectReference>
    <ProjectReference Include="..\..\..\external\debugger-libs\Mono.Debugging\Mono.Debugging.csproj">
      <Project>{90C99ADB-7D4B-4EB4-98C2-40BD1B14C7D2}</Project>
      <Name>Mono.Debugging</Name>
    </ProjectReference>
    <ProjectReference Include="..\..\..\external\nrefactory\ICSharpCode.NRefactory.IKVM\ICSharpCode.NRefactory.IKVM.csproj">
      <Project>{A727169F-D94F-443F-B305-B057D7F3B420}</Project>
      <Name>ICSharpCode.NRefactory.IKVM</Name>
    </ProjectReference>
    <ProjectReference Include="..\..\..\external\ikvm\reflect\IKVM.Reflection.csproj">
      <Project>{4CB170EF-DFE6-4A56-9E1B-A85449E827A7}</Project>
      <Name>IKVM.Reflection</Name>
    </ProjectReference>
    <ProjectReference Include="..\..\..\external\NRefactory6\ICSharpCode.NRefactory.CSharp\ICSharpCode.NRefactory6.CSharp.csproj">
      <Project>{7E891659-45F3-42B5-B940-A728780CCAE9}</Project>
      <Name>ICSharpCode.NRefactory6.CSharp</Name>
    </ProjectReference>
    <ProjectReference Include="..\..\..\external\NRefactory6\ICSharpCode.NRefactory.CSharp.Refactoring\ICSharpCode.NRefactory6.CSharp.Refactoring.csproj">
      <Project>{C465A5DC-AD28-49A2-89C0-F81838814A7E}</Project>
      <Name>ICSharpCode.NRefactory6.CSharp.Refactoring</Name>
    </ProjectReference>
  </ItemGroup>
  <ItemGroup>
    <EmbeddedResource Include="templates\AppConfigFile.xft.xml">
      <LogicalName>AppConfigFile.xft.xml</LogicalName>
    </EmbeddedResource>
    <EmbeddedResource Include="templates\BlankCombine.xpt.xml">
      <LogicalName>BlankCombine.xpt.xml</LogicalName>
    </EmbeddedResource>
    <EmbeddedResource Include="templates\EmptyClass.xft.xml">
      <LogicalName>EmptyClass.xft.xml</LogicalName>
    </EmbeddedResource>
    <EmbeddedResource Include="templates\EmptyEnum.xft.xml">
      <LogicalName>EmptyEnum.xft.xml</LogicalName>
    </EmbeddedResource>
    <EmbeddedResource Include="templates\EmptyHTMLFile.xft.xml">
      <LogicalName>EmptyHTMLFile.xft.xml</LogicalName>
    </EmbeddedResource>
    <EmbeddedResource Include="templates\EmptyInterface.xft.xml">
      <LogicalName>EmptyInterface.xft.xml</LogicalName>
    </EmbeddedResource>
    <EmbeddedResource Include="templates\EmptyResourceFile.xft.xml">
      <LogicalName>EmptyResourceFile.xft.xml</LogicalName>
    </EmbeddedResource>
    <EmbeddedResource Include="templates\EmptyStruct.xft.xml">
      <LogicalName>EmptyStruct.xft.xml</LogicalName>
    </EmbeddedResource>
    <EmbeddedResource Include="templates\EmptyTextFile.xft.xml">
      <LogicalName>EmptyTextFile.xft.xml</LogicalName>
    </EmbeddedResource>
    <EmbeddedResource Include="templates\EmptyXMLFile.xft.xml">
      <LogicalName>EmptyXMLFile.xft.xml</LogicalName>
    </EmbeddedResource>
    <EmbeddedResource Include="icons\assembly-reference-overlay-16.png">
      <LogicalName>assembly-reference-overlay-16.png</LogicalName>
    </EmbeddedResource>
    <EmbeddedResource Include="icons\assembly-reference-overlay-16%402x.png">
      <LogicalName>assembly-reference-overlay-16@2x.png</LogicalName>
    </EmbeddedResource>
    <EmbeddedResource Include="icons\invalid-reference-overlay-16.png">
      <LogicalName>invalid-reference-overlay-16.png</LogicalName>
    </EmbeddedResource>
    <EmbeddedResource Include="icons\invalid-reference-overlay-16%402x.png">
      <LogicalName>invalid-reference-overlay-16@2x.png</LogicalName>
    </EmbeddedResource>
    <EmbeddedResource Include="icons\project-reference-overlay-16.png">
      <LogicalName>project-reference-overlay-16.png</LogicalName>
    </EmbeddedResource>
    <EmbeddedResource Include="icons\project-reference-overlay-16%402x.png">
      <LogicalName>project-reference-overlay-16@2x.png</LogicalName>
    </EmbeddedResource>
    <EmbeddedResource Include="icons\parser-16.png">
      <LogicalName>parser-16.png</LogicalName>
    </EmbeddedResource>
    <EmbeddedResource Include="icons\parser-16%402x.png">
      <LogicalName>parser-16@2x.png</LogicalName>
    </EmbeddedResource>
    <EmbeddedResource Include="templates\GenericProject.xpt.xml">
      <LogicalName>GenericProject.xpt.xml</LogicalName>
    </EmbeddedResource>
    <EmbeddedResource Include="gtk-gui\gui.stetic">
      <LogicalName>gui.stetic</LogicalName>
    </EmbeddedResource>
    <EmbeddedResource Include="icons\pin-down-16.png">
      <LogicalName>pin-down-16.png</LogicalName>
    </EmbeddedResource>
    <EmbeddedResource Include="icons\pin-down-16%402x.png">
      <LogicalName>pin-down-16@2x.png</LogicalName>
    </EmbeddedResource>
    <EmbeddedResource Include="icons\pin-up-16.png">
      <LogicalName>pin-up-16.png</LogicalName>
    </EmbeddedResource>
    <EmbeddedResource Include="icons\pin-up-16%402x.png">
      <LogicalName>pin-up-16@2x.png</LogicalName>
    </EmbeddedResource>
    <EmbeddedResource Include="options\KeyBindingSchemeEmacs.xml">
      <LogicalName>KeyBindingSchemeEmacs.xml</LogicalName>
    </EmbeddedResource>
    <EmbeddedResource Include="options\KeyBindingSchemeVisualStudio.xml">
      <LogicalName>KeyBindingSchemeVisualStudio.xml</LogicalName>
    </EmbeddedResource>
    <EmbeddedResource Include="templates\Workspace.xpt.xml">
      <LogicalName>Workspace.xpt.xml</LogicalName>
    </EmbeddedResource>
    <EmbeddedResource Include="options\KeyBindingSchemeMonoDevelop1.xml">
      <LogicalName>KeyBindingSchemeMonoDevelop1.xml</LogicalName>
    </EmbeddedResource>
    <EmbeddedResource Include="icons\navigate-next-16.png">
      <LogicalName>navigate-next-16.png</LogicalName>
    </EmbeddedResource>
    <EmbeddedResource Include="icons\navigate-previous-16.png">
      <LogicalName>navigate-previous-16.png</LogicalName>
    </EmbeddedResource>
    <EmbeddedResource Include="options\KeyBindingSchemeMonoDevelop2.xml">
      <LogicalName>KeyBindingSchemeMonoDevelop2.xml</LogicalName>
    </EmbeddedResource>
    <EmbeddedResource Include="MonoDevelop.Ide.StandardHeader\MITX11LicencePolicy.xml">
      <LogicalName>MITX11LicencePolicy.xml</LogicalName>
    </EmbeddedResource>
    <EmbeddedResource Include="MonoDevelop.Ide.StandardHeader\Apache2LicencePolicy.xml">
      <LogicalName>Apache2LicencePolicy.xml</LogicalName>
    </EmbeddedResource>
    <EmbeddedResource Include="MonoDevelop.Ide.StandardHeader\GPL2LicencePolicy.xml">
      <LogicalName>GPL2LicencePolicy.xml</LogicalName>
    </EmbeddedResource>
    <EmbeddedResource Include="MonoDevelop.Ide.StandardHeader\GPL3LicencePolicy.xml">
      <LogicalName>GPL3LicencePolicy.xml</LogicalName>
    </EmbeddedResource>
    <EmbeddedResource Include="MonoDevelop.Ide.StandardHeader\LGPL2-1LicencePolicy.xml">
      <LogicalName>LGPL2-1LicencePolicy.xml</LogicalName>
    </EmbeddedResource>
    <EmbeddedResource Include="MonoDevelop.Ide.StandardHeader\NewBSDLicencePolicy.xml">
      <LogicalName>NewBSDLicencePolicy.xml</LogicalName>
    </EmbeddedResource>
    <EmbeddedResource Include="MonoDevelop.Ide.CodeTemplates\MonoDevelop-templates.xml">
      <LogicalName>MonoDevelop-templates.xml</LogicalName>
    </EmbeddedResource>
    <EmbeddedResource Include="MonoDevelop.Ide.CodeFormatting\MonoTextStylePolicy.xml">
      <LogicalName>MonoTextStylePolicy.xml</LogicalName>
    </EmbeddedResource>
    <EmbeddedResource Include="MonoDevelop.Ide.CodeFormatting\VisualStudioTextStylePolicy.xml">
      <LogicalName>VisualStudioTextStylePolicy.xml</LogicalName>
    </EmbeddedResource>
    <EmbeddedResource Include="MonoDevelop.Ide.StandardHeader\LGPL3LicencePolicy.xml">
      <LogicalName>LGPL3LicencePolicy.xml</LogicalName>
    </EmbeddedResource>
    <EmbeddedResource Include="MonoDevelop.Ide.CodeFormatting\InvariantTextStylePolicy.xml">
      <LogicalName>InvariantTextStylePolicy.xml</LogicalName>
    </EmbeddedResource>
    <EmbeddedResource Include="icons\add-namespace-16.png">
      <LogicalName>add-namespace-16.png</LogicalName>
    </EmbeddedResource>
    <EmbeddedResource Include="icons\assembly-project-16.png">
      <LogicalName>assembly-project-16.png</LogicalName>
    </EmbeddedResource>
    <EmbeddedResource Include="icons\assembly-project-16%402x.png">
      <LogicalName>assembly-project-16@2x.png</LogicalName>
    </EmbeddedResource>
    <EmbeddedResource Include="icons\breakpoint-16.png">
      <LogicalName>breakpoint-16.png</LogicalName>
    </EmbeddedResource>
    <EmbeddedResource Include="icons\breakpoint-16%402x.png">
      <LogicalName>breakpoint-16@2x.png</LogicalName>
    </EmbeddedResource>
    <EmbeddedResource Include="icons\breakpoint-disable-all-16.png">
      <LogicalName>breakpoint-disable-all-16.png</LogicalName>
    </EmbeddedResource>
    <EmbeddedResource Include="icons\breakpoint-disable-all-16%402x.png">
      <LogicalName>breakpoint-disable-all-16@2x.png</LogicalName>
    </EmbeddedResource>
    <EmbeddedResource Include="icons\breakpoint-disabled-16.png">
      <LogicalName>breakpoint-disabled-16.png</LogicalName>
    </EmbeddedResource>
    <EmbeddedResource Include="icons\breakpoint-disabled-16%402x.png">
      <LogicalName>breakpoint-disabled-16@2x.png</LogicalName>
    </EmbeddedResource>
    <EmbeddedResource Include="icons\breakpoint-invalid-16.png">
      <LogicalName>breakpoint-invalid-16.png</LogicalName>
    </EmbeddedResource>
    <EmbeddedResource Include="icons\breakpoint-invalid-16%402x.png">
      <LogicalName>breakpoint-invalid-16@2x.png</LogicalName>
    </EmbeddedResource>
    <EmbeddedResource Include="icons\breakpoint-new-16.png">
      <LogicalName>breakpoint-new-16.png</LogicalName>
    </EmbeddedResource>
    <EmbeddedResource Include="icons\breakpoint-new-16%402x.png">
      <LogicalName>breakpoint-new-16@2x.png</LogicalName>
    </EmbeddedResource>
    <EmbeddedResource Include="icons\breakpoint-on-off-16.png">
      <LogicalName>breakpoint-on-off-16.png</LogicalName>
    </EmbeddedResource>
    <EmbeddedResource Include="icons\breakpoint-on-off-16%402x.png">
      <LogicalName>breakpoint-on-off-16@2x.png</LogicalName>
    </EmbeddedResource>
    <EmbeddedResource Include="icons\build-project-16.png">
      <LogicalName>build-project-16.png</LogicalName>
    </EmbeddedResource>
    <EmbeddedResource Include="icons\build-solution-16.png">
      <LogicalName>build-solution-16.png</LogicalName>
    </EmbeddedResource>
    <EmbeddedResource Include="icons\element-template-16.png">
      <LogicalName>element-template-16.png</LogicalName>
    </EmbeddedResource>
    <EmbeddedResource Include="icons\element-template-16%402x.png">
      <LogicalName>element-template-16@2x.png</LogicalName>
    </EmbeddedResource>
    <EmbeddedResource Include="icons\element-template-surroundwith-16.png">
      <LogicalName>element-template-surroundwith-16.png</LogicalName>
    </EmbeddedResource>
    <EmbeddedResource Include="icons\element-template-surroundwith-16%402x.png">
      <LogicalName>element-template-surroundwith-16@2x.png</LogicalName>
    </EmbeddedResource>
    <EmbeddedResource Include="icons\comment-16.png">
      <LogicalName>comment-16.png</LogicalName>
    </EmbeddedResource>
    <EmbeddedResource Include="icons\comment-16%402x.png">
      <LogicalName>comment-16@2x.png</LogicalName>
    </EmbeddedResource>
    <EmbeddedResource Include="icons\edit-find-next-16.png">
      <LogicalName>edit-find-next-16.png</LogicalName>
    </EmbeddedResource>
    <EmbeddedResource Include="icons\edit-select-all-16.png">
      <LogicalName>edit-select-all-16.png</LogicalName>
    </EmbeddedResource>
    <EmbeddedResource Include="icons\element-class-16.png">
      <LogicalName>element-class-16.png</LogicalName>
    </EmbeddedResource>
    <EmbeddedResource Include="icons\element-class-16%402x.png">
      <LogicalName>element-class-16@2x.png</LogicalName>
    </EmbeddedResource>
    <EmbeddedResource Include="icons\element-delegate-16.png">
      <LogicalName>element-delegate-16.png</LogicalName>
    </EmbeddedResource>
    <EmbeddedResource Include="icons\element-delegate-16%402x.png">
      <LogicalName>element-delegate-16@2x.png</LogicalName>
    </EmbeddedResource>
    <EmbeddedResource Include="icons\element-enumeration-16.png">
      <LogicalName>element-enumeration-16.png</LogicalName>
    </EmbeddedResource>
    <EmbeddedResource Include="icons\element-enumeration-16%402x.png">
      <LogicalName>element-enumeration-16@2x.png</LogicalName>
    </EmbeddedResource>
    <EmbeddedResource Include="icons\element-event-16.png">
      <LogicalName>element-event-16.png</LogicalName>
    </EmbeddedResource>
    <EmbeddedResource Include="icons\element-event-16%402x.png">
      <LogicalName>element-event-16@2x.png</LogicalName>
    </EmbeddedResource>
    <EmbeddedResource Include="icons\element-extensionmethod-16.png">
      <LogicalName>element-extensionmethod-16.png</LogicalName>
    </EmbeddedResource>
    <EmbeddedResource Include="icons\element-extensionmethod-16%402x.png">
      <LogicalName>element-extensionmethod-16@2x.png</LogicalName>
    </EmbeddedResource>
    <EmbeddedResource Include="icons\element-field-16.png">
      <LogicalName>element-field-16.png</LogicalName>
    </EmbeddedResource>
    <EmbeddedResource Include="icons\element-field-16%402x.png">
      <LogicalName>element-field-16@2x.png</LogicalName>
    </EmbeddedResource>
    <EmbeddedResource Include="icons\element-interface-16.png">
      <LogicalName>element-interface-16.png</LogicalName>
    </EmbeddedResource>
    <EmbeddedResource Include="icons\element-interface-16%402x.png">
      <LogicalName>element-interface-16@2x.png</LogicalName>
    </EmbeddedResource>
    <EmbeddedResource Include="icons\element-constant-16.png">
      <LogicalName>element-constant-16.png</LogicalName>
    </EmbeddedResource>
    <EmbeddedResource Include="icons\element-constant-16%402x.png">
      <LogicalName>element-constant-16@2x.png</LogicalName>
    </EmbeddedResource>
    <EmbeddedResource Include="icons\element-method-16.png">
      <LogicalName>element-method-16.png</LogicalName>
    </EmbeddedResource>
    <EmbeddedResource Include="icons\element-method-16%402x.png">
      <LogicalName>element-method-16@2x.png</LogicalName>
    </EmbeddedResource>
    <EmbeddedResource Include="icons\element-method-new-16.png">
      <LogicalName>element-method-new-16.png</LogicalName>
    </EmbeddedResource>
    <EmbeddedResource Include="icons\element-method-new-16%402x.png">
      <LogicalName>element-method-new-16@2x.png</LogicalName>
    </EmbeddedResource>
    <EmbeddedResource Include="icons\element-namespace-16.png">
      <LogicalName>element-namespace-16.png</LogicalName>
    </EmbeddedResource>
    <EmbeddedResource Include="icons\element-namespace-16%402x.png">
      <LogicalName>element-namespace-16@2x.png</LogicalName>
    </EmbeddedResource>
    <EmbeddedResource Include="icons\element-property-16.png">
      <LogicalName>element-property-16.png</LogicalName>
    </EmbeddedResource>
    <EmbeddedResource Include="icons\element-property-16%402x.png">
      <LogicalName>element-property-16@2x.png</LogicalName>
    </EmbeddedResource>
    <EmbeddedResource Include="icons\element-structure-16.png">
      <LogicalName>element-structure-16.png</LogicalName>
    </EmbeddedResource>
    <EmbeddedResource Include="icons\element-structure-16%402x.png">
      <LogicalName>element-structure-16@2x.png</LogicalName>
    </EmbeddedResource>
    <EmbeddedResource Include="icons\file-class-32.png">
      <LogicalName>file-class-32.png</LogicalName>
    </EmbeddedResource>
    <EmbeddedResource Include="icons\file-class-32%402x.png">
      <LogicalName>file-class-32@2x.png</LogicalName>
    </EmbeddedResource>
    <EmbeddedResource Include="icons\file-enumeration-32.png">
      <LogicalName>file-enumeration-32.png</LogicalName>
    </EmbeddedResource>
    <EmbeddedResource Include="icons\file-enumeration-32%402x.png">
      <LogicalName>file-enumeration-32@2x.png</LogicalName>
    </EmbeddedResource>
    <EmbeddedResource Include="icons\file-interface-32.png">
      <LogicalName>file-interface-32.png</LogicalName>
    </EmbeddedResource>
    <EmbeddedResource Include="icons\file-interface-32%402x.png">
      <LogicalName>file-interface-32@2x.png</LogicalName>
    </EmbeddedResource>
    <EmbeddedResource Include="icons\file-struct-32.png">
      <LogicalName>file-struct-32.png</LogicalName>
    </EmbeddedResource>
    <EmbeddedResource Include="icons\file-struct-32%402x.png">
      <LogicalName>file-struct-32@2x.png</LogicalName>
    </EmbeddedResource>
    <EmbeddedResource Include="icons\file-xml-16.png">
      <LogicalName>file-xml-16.png</LogicalName>
    </EmbeddedResource>
    <EmbeddedResource Include="icons\file-xml-16%402x.png">
      <LogicalName>file-xml-16@2x.png</LogicalName>
    </EmbeddedResource>
    <EmbeddedResource Include="icons\file-xml-32.png">
      <LogicalName>file-xml-32.png</LogicalName>
    </EmbeddedResource>
    <EmbeddedResource Include="icons\file-xml-32%402x.png">
      <LogicalName>file-xml-32@2x.png</LogicalName>
    </EmbeddedResource>
    <EmbeddedResource Include="icons\file-script-16.png">
      <LogicalName>file-script-16.png</LogicalName>
    </EmbeddedResource>
    <EmbeddedResource Include="icons\file-script-16%402x.png">
      <LogicalName>file-script-16@2x.png</LogicalName>
    </EmbeddedResource>
    <EmbeddedResource Include="icons\file-script-32.png">
      <LogicalName>file-script-32.png</LogicalName>
    </EmbeddedResource>
    <EmbeddedResource Include="icons\file-script-32%402x.png">
      <LogicalName>file-script-32@2x.png</LogicalName>
    </EmbeddedResource>
    <EmbeddedResource Include="icons\folder-new-16.png">
      <LogicalName>folder-new-16.png</LogicalName>
    </EmbeddedResource>
    <EmbeddedResource Include="icons\element-keyword-16.png">
      <LogicalName>element-keyword-16.png</LogicalName>
    </EmbeddedResource>
    <EmbeddedResource Include="icons\element-keyword-16%402x.png">
      <LogicalName>element-keyword-16@2x.png</LogicalName>
    </EmbeddedResource>
    <EmbeddedResource Include="icons\monodevelop-16.png">
      <LogicalName>monodevelop-16.png</LogicalName>
    </EmbeddedResource>
    <EmbeddedResource Include="icons\monodevelop-22.png">
      <LogicalName>monodevelop-22.png</LogicalName>
    </EmbeddedResource>
    <EmbeddedResource Include="icons\monodevelop-32.png">
      <LogicalName>monodevelop-32.png</LogicalName>
    </EmbeddedResource>
    <EmbeddedResource Include="icons\monodevelop-48.png">
      <LogicalName>monodevelop-48.png</LogicalName>
    </EmbeddedResource>
    <EmbeddedResource Include="icons\package-16.png">
      <LogicalName>package-16.png</LogicalName>
    </EmbeddedResource>
    <EmbeddedResource Include="icons\package-16%402x.png">
      <LogicalName>package-16@2x.png</LogicalName>
    </EmbeddedResource>
    <EmbeddedResource Include="icons\package-24.png">
      <LogicalName>package-24.png</LogicalName>
    </EmbeddedResource>
    <EmbeddedResource Include="icons\package-24%402x.png">
      <LogicalName>package-24@2x.png</LogicalName>
    </EmbeddedResource>
    <EmbeddedResource Include="icons\package-32.png">
      <LogicalName>package-32.png</LogicalName>
    </EmbeddedResource>
    <EmbeddedResource Include="icons\package-32%402x.png">
      <LogicalName>package-32@2x.png</LogicalName>
    </EmbeddedResource>
    <EmbeddedResource Include="icons\package-48.png">
      <LogicalName>package-48.png</LogicalName>
    </EmbeddedResource>
    <EmbeddedResource Include="icons\package-48%402x.png">
      <LogicalName>package-48@2x.png</LogicalName>
    </EmbeddedResource>
    <EmbeddedResource Include="icons\pad-task-list-16.png">
      <LogicalName>pad-task-list-16.png</LogicalName>
    </EmbeddedResource>
    <EmbeddedResource Include="icons\pad-task-list-16%402x.png">
      <LogicalName>pad-task-list-16@2x.png</LogicalName>
    </EmbeddedResource>
    <EmbeddedResource Include="icons\project-16.png">
      <LogicalName>project-16.png</LogicalName>
    </EmbeddedResource>
    <EmbeddedResource Include="icons\project-16%402x.png">
      <LogicalName>project-16@2x.png</LogicalName>
    </EmbeddedResource>
    <EmbeddedResource Include="icons\project-32.png">
      <LogicalName>project-32.png</LogicalName>
    </EmbeddedResource>
    <EmbeddedResource Include="icons\project-32%402x.png">
      <LogicalName>project-32@2x.png</LogicalName>
    </EmbeddedResource>
    <EmbeddedResource Include="icons\project-console-overlay-32.png">
      <LogicalName>project-console-overlay-32.png</LogicalName>
    </EmbeddedResource>
    <EmbeddedResource Include="icons\project-console-overlay-32%402x.png">
      <LogicalName>project-console-overlay-32@2x.png</LogicalName>
    </EmbeddedResource>
    <EmbeddedResource Include="icons\project-gui-overlay-32.png">
      <LogicalName>project-gui-overlay-32.png</LogicalName>
    </EmbeddedResource>
    <EmbeddedResource Include="icons\project-gui-overlay-32%402x.png">
      <LogicalName>project-gui-overlay-32@2x.png</LogicalName>
    </EmbeddedResource>
    <EmbeddedResource Include="icons\project-library-overlay-32.png">
      <LogicalName>project-library-overlay-32.png</LogicalName>
    </EmbeddedResource>
    <EmbeddedResource Include="icons\project-library-overlay-32%402x.png">
      <LogicalName>project-library-overlay-32@2x.png</LogicalName>
    </EmbeddedResource>
    <EmbeddedResource Include="icons\project-shared-assets-overlay-32.png">
      <LogicalName>project-shared-assets-overlay-32.png</LogicalName>
    </EmbeddedResource>
    <EmbeddedResource Include="icons\project-shared-assets-overlay-32%402x.png">
      <LogicalName>project-shared-assets-overlay-32@2x.png</LogicalName>
    </EmbeddedResource>
    <EmbeddedResource Include="icons\project-package-overlay-32.png">
      <LogicalName>project-package-overlay-32.png</LogicalName>
    </EmbeddedResource>
    <EmbeddedResource Include="icons\project-package-overlay-32%402x.png">
      <LogicalName>project-package-overlay-32@2x.png</LogicalName>
    </EmbeddedResource>
    <EmbeddedResource Include="icons\project-new-16.png">
      <LogicalName>project-new-16.png</LogicalName>
    </EmbeddedResource>
    <EmbeddedResource Include="icons\package-source-16.png">
      <LogicalName>package-source-16.png</LogicalName>
    </EmbeddedResource>
    <EmbeddedResource Include="icons\package-source-16%402x.png">
      <LogicalName>package-source-16@2x.png</LogicalName>
    </EmbeddedResource>
    <EmbeddedResource Include="icons\reference-16.png">
      <LogicalName>reference-16.png</LogicalName>
    </EmbeddedResource>
    <EmbeddedResource Include="icons\reference-16%402x.png">
      <LogicalName>reference-16@2x.png</LogicalName>
    </EmbeddedResource>
    <EmbeddedResource Include="icons\solution-16.png">
      <LogicalName>solution-16.png</LogicalName>
    </EmbeddedResource>
    <EmbeddedResource Include="icons\solution-16%402x.png">
      <LogicalName>solution-16@2x.png</LogicalName>
    </EmbeddedResource>
    <EmbeddedResource Include="icons\solution-32.png">
      <LogicalName>solution-32.png</LogicalName>
    </EmbeddedResource>
    <EmbeddedResource Include="icons\solution-32%402x.png">
      <LogicalName>solution-32@2x.png</LogicalName>
    </EmbeddedResource>
    <EmbeddedResource Include="icons\solution-64.png">
      <LogicalName>solution-64.png</LogicalName>
    </EmbeddedResource>
    <EmbeddedResource Include="icons\solution-64%402x.png">
      <LogicalName>solution-64@2x.png</LogicalName>
    </EmbeddedResource>
    <EmbeddedResource Include="icons\solution-128.png">
      <LogicalName>solution-128.png</LogicalName>
    </EmbeddedResource>
    <EmbeddedResource Include="icons\solution-128%402x.png">
      <LogicalName>solution-128@2x.png</LogicalName>
    </EmbeddedResource>
    <EmbeddedResource Include="icons\solution-folder-new-16.png">
      <LogicalName>solution-folder-new-16.png</LogicalName>
    </EmbeddedResource>
    <EmbeddedResource Include="icons\solution-new-16.png">
      <LogicalName>solution-new-16.png</LogicalName>
    </EmbeddedResource>
    <EmbeddedResource Include="icons\element-visibility-internal-overlay-16.png">
      <LogicalName>element-visibility-internal-overlay-16.png</LogicalName>
    </EmbeddedResource>
    <EmbeddedResource Include="icons\element-visibility-internal-overlay-16%402x.png">
      <LogicalName>element-visibility-internal-overlay-16@2x.png</LogicalName>
    </EmbeddedResource>
    <EmbeddedResource Include="icons\element-visibility-private-overlay-16.png">
      <LogicalName>element-visibility-private-overlay-16.png</LogicalName>
    </EmbeddedResource>
    <EmbeddedResource Include="icons\element-visibility-private-overlay-16%402x.png">
      <LogicalName>element-visibility-private-overlay-16@2x.png</LogicalName>
    </EmbeddedResource>
    <EmbeddedResource Include="icons\element-visibility-protected-overlay-16.png">
      <LogicalName>element-visibility-protected-overlay-16.png</LogicalName>
    </EmbeddedResource>
    <EmbeddedResource Include="icons\element-visibility-protected-overlay-16%402x.png">
      <LogicalName>element-visibility-protected-overlay-16@2x.png</LogicalName>
    </EmbeddedResource>
    <EmbeddedResource Include="icons\element-visibility-internal-an-protected-overlay-16.png">
      <LogicalName>element-visibility-internal-an-protected-overlay-16.png</LogicalName>
    </EmbeddedResource>
    <EmbeddedResource Include="icons\element-visibility-internal-an-protected-overlay-16%402x.png">
      <LogicalName>element-visibility-internal-an-protected-overlay-16@2x.png</LogicalName>
    </EmbeddedResource>
    <EmbeddedResource Include="icons\element-visibility-internal-or-protected-overlay-16.png">
      <LogicalName>element-visibility-internal-or-protected-overlay-16.png</LogicalName>
    </EmbeddedResource>
    <EmbeddedResource Include="icons\element-visibility-internal-or-protected-overlay-16%402x.png">
      <LogicalName>element-visibility-internal-or-protected-overlay-16@2x.png</LogicalName>
    </EmbeddedResource>
    <EmbeddedResource Include="icons\element-visibility-static-overlay-16.png">
      <LogicalName>element-visibility-static-overlay-16.png</LogicalName>
    </EmbeddedResource>
    <EmbeddedResource Include="icons\element-visibility-static-overlay-16%402x.png">
      <LogicalName>element-visibility-static-overlay-16@2x.png</LogicalName>
    </EmbeddedResource>
    <EmbeddedResource Include="icons\project-web-overlay-32.png">
      <LogicalName>project-web-overlay-32.png</LogicalName>
    </EmbeddedResource>
    <EmbeddedResource Include="icons\project-web-overlay-32%402x.png">
      <LogicalName>project-web-overlay-32@2x.png</LogicalName>
    </EmbeddedResource>
    <EmbeddedResource Include="icons\workspace-16.png">
      <LogicalName>workspace-16.png</LogicalName>
    </EmbeddedResource>
    <EmbeddedResource Include="icons\workspace-16%402x.png">
      <LogicalName>workspace-16@2x.png</LogicalName>
    </EmbeddedResource>
    <EmbeddedResource Include="icons\workspace-32.png">
      <LogicalName>workspace-32.png</LogicalName>
    </EmbeddedResource>
    <EmbeddedResource Include="icons\workspace-32%402x.png">
      <LogicalName>workspace-32@2x.png</LogicalName>
    </EmbeddedResource>
    <EmbeddedResource Include="MonoDevelop.Components.Docking\icons\pad-minimize-9.png">
      <LogicalName>pad-minimize-9.png</LogicalName>
    </EmbeddedResource>
    <EmbeddedResource Include="MonoDevelop.Components.Docking\icons\pad-minimize-9%402x.png">
      <LogicalName>pad-minimize-9@2x.png</LogicalName>
    </EmbeddedResource>
    <EmbeddedResource Include="MonoDevelop.Components.Docking\icons\pad-close-9.png">
      <LogicalName>pad-close-9.png</LogicalName>
    </EmbeddedResource>
    <EmbeddedResource Include="MonoDevelop.Components.Docking\icons\pad-close-9%402x.png">
      <LogicalName>pad-close-9@2x.png</LogicalName>
    </EmbeddedResource>
    <EmbeddedResource Include="MonoDevelop.Components.Docking\icons\pad-dock-9.png">
      <LogicalName>pad-dock-9.png</LogicalName>
    </EmbeddedResource>
    <EmbeddedResource Include="MonoDevelop.Components.Docking\icons\pad-dock-9%402x.png">
      <LogicalName>pad-dock-9@2x.png</LogicalName>
    </EmbeddedResource>
    <EmbeddedResource Include="MonoDevelop.Ide.Gui.Pads.ProjectPad\ProjectPadContextMenu.addin.xml">
      <LogicalName>ProjectPadContextMenu.addin.xml</LogicalName>
    </EmbeddedResource>
    <EmbeddedResource Include="ExtensionModel\Commands.addin.xml">
      <LogicalName>Commands.addin.xml</LogicalName>
    </EmbeddedResource>
    <EmbeddedResource Include="ExtensionModel\DefaultPolicyPanels.addin.xml">
      <LogicalName>DefaultPolicyPanels.addin.xml</LogicalName>
    </EmbeddedResource>
    <EmbeddedResource Include="ExtensionModel\GlobalOptionsDialog.addin.xml">
      <LogicalName>GlobalOptionsDialog.addin.xml</LogicalName>
    </EmbeddedResource>
    <EmbeddedResource Include="ExtensionModel\ItemOptionPanels.addin.xml">
      <LogicalName>ItemOptionPanels.addin.xml</LogicalName>
    </EmbeddedResource>
    <EmbeddedResource Include="ExtensionModel\MainMenu.addin.xml">
      <LogicalName>MainMenu.addin.xml</LogicalName>
    </EmbeddedResource>
    <EmbeddedResource Include="ExtensionModel\MainToolbar.addin.xml">
      <LogicalName>MainToolbar.addin.xml</LogicalName>
    </EmbeddedResource>
    <EmbeddedResource Include="ExtensionModel\MimeTypes.addin.xml">
      <LogicalName>MimeTypes.addin.xml</LogicalName>
    </EmbeddedResource>
    <EmbeddedResource Include="ExtensionModel\Pads.addin.xml">
      <LogicalName>Pads.addin.xml</LogicalName>
    </EmbeddedResource>
    <EmbeddedResource Include="ExtensionModel\StockIcons.addin.xml">
      <LogicalName>StockIcons.addin.xml</LogicalName>
    </EmbeddedResource>
    <EmbeddedResource Include="ExtensionModel\Templates.addin.xml">
      <LogicalName>Templates.addin.xml</LogicalName>
    </EmbeddedResource>
    <EmbeddedResource Include="ExtensionModel\MonoDevelop.Ide.addin.xml">
      <LogicalName>MonoDevelop.Ide.addin.xml</LogicalName>
    </EmbeddedResource>
    <EmbeddedResource Include="ExtensionModel\Policies.addin.xml">
      <LogicalName>Policies.addin.xml</LogicalName>
    </EmbeddedResource>
    <EmbeddedResource Include="MonoDevelop.Components.Commands\CommandsExtensionModel.addin.xml">
      <LogicalName>CommandsExtensionModel.addin.xml</LogicalName>
    </EmbeddedResource>
    <EmbeddedResource Include="MonoDevelop.Ide.Gui.Pads.ClassPad\ClassPadContextMenu.addin.xml">
      <LogicalName>ClassPadContextMenu.addin.xml</LogicalName>
    </EmbeddedResource>
    <EmbeddedResource Include="icons\feedback-16.png">
      <LogicalName>feedback-16.png</LogicalName>
    </EmbeddedResource>
    <EmbeddedResource Include="icons\feedback-16%402x.png">
      <LogicalName>feedback-16@2x.png</LogicalName>
    </EmbeddedResource>
    <EmbeddedResource Include="icons\updates-16.png">
      <LogicalName>updates-16.png</LogicalName>
    </EmbeddedResource>
    <EmbeddedResource Include="icons\updates-16%402x.png">
      <LogicalName>updates-16@2x.png</LogicalName>
    </EmbeddedResource>
    <EmbeddedResource Include="branding\WelcomePage_Logo.png">
      <LogicalName>WelcomePage_Logo.png</LogicalName>
    </EmbeddedResource>
    <EmbeddedResource Include="branding\WelcomePage_TopBorderRepeat.png">
      <LogicalName>WelcomePage_TopBorderRepeat.png</LogicalName>
    </EmbeddedResource>
    <EmbeddedResource Include="branding\AboutImage.png">
      <LogicalName>AboutImage.png</LogicalName>
    </EmbeddedResource>
    <EmbeddedResource Include="icons\popup-close-16.png">
      <LogicalName>popup-close-16.png</LogicalName>
    </EmbeddedResource>
    <EmbeddedResource Include="icons\popup-close-16%402x.png">
      <LogicalName>popup-close-16@2x.png</LogicalName>
    </EmbeddedResource>
    <EmbeddedResource Include="icons\popup-close-hover-16.png">
      <LogicalName>popup-close-hover-16.png</LogicalName>
    </EmbeddedResource>
    <EmbeddedResource Include="icons\popup-close-hover-16%402x.png">
      <LogicalName>popup-close-hover-16@2x.png</LogicalName>
    </EmbeddedResource>
    <EmbeddedResource Include="MonoDevelop.Components.MainToolbar\assets\btn-debug-base-left-cap-normal.png">
      <LogicalName>btn-debug-base-left-cap-normal.png</LogicalName>
    </EmbeddedResource>
    <EmbeddedResource Include="MonoDevelop.Components.MainToolbar\assets\btn-debug-base-left-cap-normal%402x.png">
      <LogicalName>btn-debug-base-left-cap-normal@2x.png</LogicalName>
    </EmbeddedResource>
    <EmbeddedResource Include="MonoDevelop.Components.MainToolbar\assets\btn-debug-base-left-cap-pressed.png">
      <LogicalName>btn-debug-base-left-cap-pressed.png</LogicalName>
    </EmbeddedResource>
    <EmbeddedResource Include="MonoDevelop.Components.MainToolbar\assets\btn-debug-base-left-cap-pressed%402x.png">
      <LogicalName>btn-debug-base-left-cap-pressed@2x.png</LogicalName>
    </EmbeddedResource>
    <EmbeddedResource Include="MonoDevelop.Components.MainToolbar\assets\btn-debug-base-middle-cap-normal.png">
      <LogicalName>btn-debug-base-middle-cap-normal.png</LogicalName>
    </EmbeddedResource>
    <EmbeddedResource Include="MonoDevelop.Components.MainToolbar\assets\btn-debug-base-middle-cap-normal%402x.png">
      <LogicalName>btn-debug-base-middle-cap-normal@2x.png</LogicalName>
    </EmbeddedResource>
    <EmbeddedResource Include="MonoDevelop.Components.MainToolbar\assets\btn-debug-base-middle-cap-pressed.png">
      <LogicalName>btn-debug-base-middle-cap-pressed.png</LogicalName>
    </EmbeddedResource>
    <EmbeddedResource Include="MonoDevelop.Components.MainToolbar\assets\btn-debug-base-middle-cap-pressed%402x.png">
      <LogicalName>btn-debug-base-middle-cap-pressed@2x.png</LogicalName>
    </EmbeddedResource>
    <EmbeddedResource Include="MonoDevelop.Components.MainToolbar\assets\btn-debug-base-right-cap-normal.png">
      <LogicalName>btn-debug-base-right-cap-normal.png</LogicalName>
    </EmbeddedResource>
    <EmbeddedResource Include="MonoDevelop.Components.MainToolbar\assets\btn-debug-base-right-cap-normal%402x.png">
      <LogicalName>btn-debug-base-right-cap-normal@2x.png</LogicalName>
    </EmbeddedResource>
    <EmbeddedResource Include="MonoDevelop.Components.MainToolbar\assets\btn-debug-base-right-cap-pressed.png">
      <LogicalName>btn-debug-base-right-cap-pressed.png</LogicalName>
    </EmbeddedResource>
    <EmbeddedResource Include="MonoDevelop.Components.MainToolbar\assets\btn-debug-base-right-cap-pressed%402x.png">
      <LogicalName>btn-debug-base-right-cap-pressed@2x.png</LogicalName>
    </EmbeddedResource>
    <EmbeddedResource Include="MonoDevelop.Components.MainToolbar\assets\btn-execute-disabled-32.png">
      <LogicalName>btn-execute-disabled-32.png</LogicalName>
    </EmbeddedResource>
    <EmbeddedResource Include="MonoDevelop.Components.MainToolbar\assets\btn-execute-disabled-32%402x.png">
      <LogicalName>btn-execute-disabled-32@2x.png</LogicalName>
    </EmbeddedResource>
    <EmbeddedResource Include="MonoDevelop.Components.MainToolbar\assets\btn-execute-hover-32.png">
      <LogicalName>btn-execute-hover-32.png</LogicalName>
    </EmbeddedResource>
    <EmbeddedResource Include="MonoDevelop.Components.MainToolbar\assets\btn-execute-hover-32%402x.png">
      <LogicalName>btn-execute-hover-32@2x.png</LogicalName>
    </EmbeddedResource>
    <EmbeddedResource Include="MonoDevelop.Components.MainToolbar\assets\btn-execute-normal-32.png">
      <LogicalName>btn-execute-normal-32.png</LogicalName>
    </EmbeddedResource>
    <EmbeddedResource Include="MonoDevelop.Components.MainToolbar\assets\btn-execute-normal-32%402x.png">
      <LogicalName>btn-execute-normal-32@2x.png</LogicalName>
    </EmbeddedResource>
    <EmbeddedResource Include="MonoDevelop.Components.MainToolbar\assets\btn-execute-pressed-32.png">
      <LogicalName>btn-execute-pressed-32.png</LogicalName>
    </EmbeddedResource>
    <EmbeddedResource Include="MonoDevelop.Components.MainToolbar\assets\btn-execute-pressed-32%402x.png">
      <LogicalName>btn-execute-pressed-32@2x.png</LogicalName>
    </EmbeddedResource>
    <EmbeddedResource Include="MonoDevelop.Components.MainToolbar\icons\ico-execute-disabled-32.png">
      <LogicalName>ico-execute-disabled-32.png</LogicalName>
    </EmbeddedResource>
    <EmbeddedResource Include="MonoDevelop.Components.MainToolbar\icons\ico-execute-disabled-32%402x.png">
      <LogicalName>ico-execute-disabled-32@2x.png</LogicalName>
    </EmbeddedResource>
    <EmbeddedResource Include="MonoDevelop.Components.MainToolbar\icons\ico-execute-normal-32.png">
      <LogicalName>ico-execute-normal-32.png</LogicalName>
    </EmbeddedResource>
    <EmbeddedResource Include="MonoDevelop.Components.MainToolbar\icons\ico-execute-normal-32%402x.png">
      <LogicalName>ico-execute-normal-32@2x.png</LogicalName>
    </EmbeddedResource>
    <EmbeddedResource Include="MonoDevelop.Components.MainToolbar\icons\ico-stop-disabled-32.png">
      <LogicalName>ico-stop-disabled-32.png</LogicalName>
    </EmbeddedResource>
    <EmbeddedResource Include="MonoDevelop.Components.MainToolbar\icons\ico-stop-disabled-32%402x.png">
      <LogicalName>ico-stop-disabled-32@2x.png</LogicalName>
    </EmbeddedResource>
    <EmbeddedResource Include="MonoDevelop.Components.MainToolbar\icons\ico-stop-normal-32.png">
      <LogicalName>ico-stop-normal-32.png</LogicalName>
    </EmbeddedResource>
    <EmbeddedResource Include="MonoDevelop.Components.MainToolbar\icons\ico-stop-normal-32%402x.png">
      <LogicalName>ico-stop-normal-32@2x.png</LogicalName>
    </EmbeddedResource>
    <EmbeddedResource Include="icons\disclose-arrow-down-16.png">
      <LogicalName>disclose-arrow-down-16.png</LogicalName>
    </EmbeddedResource>
    <EmbeddedResource Include="icons\disclose-arrow-down-16%402x.png">
      <LogicalName>disclose-arrow-down-16@2x.png</LogicalName>
    </EmbeddedResource>
    <EmbeddedResource Include="icons\disclose-arrow-up-16.png">
      <LogicalName>disclose-arrow-up-16.png</LogicalName>
    </EmbeddedResource>
    <EmbeddedResource Include="icons\disclose-arrow-up-16%402x.png">
      <LogicalName>disclose-arrow-up-16@2x.png</LogicalName>
    </EmbeddedResource>
    <EmbeddedResource Include="icons\pad-search-results-16.png">
      <LogicalName>pad-search-results-16.png</LogicalName>
    </EmbeddedResource>
    <EmbeddedResource Include="icons\pad-search-results-16%402x.png">
      <LogicalName>pad-search-results-16@2x.png</LogicalName>
    </EmbeddedResource>
    <EmbeddedResource Include="icons\searchbox-clear-16.png">
      <LogicalName>searchbox-clear-16.png</LogicalName>
    </EmbeddedResource>
    <EmbeddedResource Include="icons\searchbox-clear-16%402x.png">
      <LogicalName>searchbox-clear-16@2x.png</LogicalName>
    </EmbeddedResource>
    <EmbeddedResource Include="icons\searchbox-search-16.png">
      <LogicalName>searchbox-search-16.png</LogicalName>
    </EmbeddedResource>
    <EmbeddedResource Include="icons\searchbox-search-16%402x.png">
      <LogicalName>searchbox-search-16@2x.png</LogicalName>
    </EmbeddedResource>
    <EmbeddedResource Include="icons\tree-popup-button.png">
      <LogicalName>tree-popup-button.png</LogicalName>
    </EmbeddedResource>
    <EmbeddedResource Include="icons\tree-popup-button%402x.png">
      <LogicalName>tree-popup-button@2x.png</LogicalName>
    </EmbeddedResource>
    <EmbeddedResource Include="icons\tree-popup-button-hover.png">
      <LogicalName>tree-popup-button-hover.png</LogicalName>
    </EmbeddedResource>
    <EmbeddedResource Include="icons\tree-popup-button-hover%402x.png">
      <LogicalName>tree-popup-button-hover@2x.png</LogicalName>
    </EmbeddedResource>
    <EmbeddedResource Include="icons\tree-popup-button-down.png">
      <LogicalName>tree-popup-button-down.png</LogicalName>
    </EmbeddedResource>
    <EmbeddedResource Include="icons\tree-popup-button-down%402x.png">
      <LogicalName>tree-popup-button-down@2x.png</LogicalName>
    </EmbeddedResource>
    <EmbeddedResource Include="MonoDevelop.Components\SearchEntry.cs" />
    <EmbeddedResource Include="icons\clear-all-bookmarks-16.png">
      <LogicalName>clear-all-bookmarks-16.png</LogicalName>
    </EmbeddedResource>
    <EmbeddedResource Include="icons\close-all-documents-16.png">
      <LogicalName>close-all-documents-16.png</LogicalName>
    </EmbeddedResource>
    <EmbeddedResource Include="icons\close-solution-16.png">
      <LogicalName>close-solution-16.png</LogicalName>
    </EmbeddedResource>
    <EmbeddedResource Include="icons\empty-16.png">
      <LogicalName>empty-16.png</LogicalName>
    </EmbeddedResource>
    <EmbeddedResource Include="icons\find-in-files-16.png">
      <LogicalName>find-in-files-16.png</LogicalName>
    </EmbeddedResource>
    <EmbeddedResource Include="icons\goto-next-bookmark-16.png">
      <LogicalName>goto-next-bookmark-16.png</LogicalName>
    </EmbeddedResource>
    <EmbeddedResource Include="icons\goto-prev-bookmark-16.png">
      <LogicalName>goto-prev-bookmark-16.png</LogicalName>
    </EmbeddedResource>
    <EmbeddedResource Include="icons\pad-application-output-16.png">
      <LogicalName>pad-application-output-16.png</LogicalName>
    </EmbeddedResource>
    <EmbeddedResource Include="icons\pad-application-output-16%402x.png">
      <LogicalName>pad-application-output-16@2x.png</LogicalName>
    </EmbeddedResource>
    <EmbeddedResource Include="icons\pad-immediate-16.png">
      <LogicalName>pad-immediate-16.png</LogicalName>
    </EmbeddedResource>
    <EmbeddedResource Include="icons\pad-immediate-16%402x.png">
      <LogicalName>pad-immediate-16@2x.png</LogicalName>
    </EmbeddedResource>
    <EmbeddedResource Include="icons\pad-generic-pad-16.png">
      <LogicalName>pad-generic-pad-16.png</LogicalName>
    </EmbeddedResource>
    <EmbeddedResource Include="icons\pad-generic-pad-16%402x.png">
      <LogicalName>pad-generic-pad-16@2x.png</LogicalName>
    </EmbeddedResource>
    <EmbeddedResource Include="icons\replace-in-files-16.png">
      <LogicalName>replace-in-files-16.png</LogicalName>
    </EmbeddedResource>
    <EmbeddedResource Include="icons\file-resource-16.png">
      <LogicalName>file-resource-16.png</LogicalName>
    </EmbeddedResource>
    <EmbeddedResource Include="icons\file-resource-16%402x.png">
      <LogicalName>file-resource-16@2x.png</LogicalName>
    </EmbeddedResource>
    <EmbeddedResource Include="icons\file-resource-32.png">
      <LogicalName>file-resource-32.png</LogicalName>
    </EmbeddedResource>
    <EmbeddedResource Include="icons\file-resource-32%402x.png">
      <LogicalName>file-resource-32@2x.png</LogicalName>
    </EmbeddedResource>
    <EmbeddedResource Include="icons\file-text-32.png">
      <LogicalName>file-text-32.png</LogicalName>
    </EmbeddedResource>
    <EmbeddedResource Include="icons\file-text-32%402x.png">
      <LogicalName>file-text-32@2x.png</LogicalName>
    </EmbeddedResource>
    <EmbeddedResource Include="icons\file-text-16.png">
      <LogicalName>file-text-16.png</LogicalName>
    </EmbeddedResource>
    <EmbeddedResource Include="icons\file-text-16%402x.png">
      <LogicalName>file-text-16@2x.png</LogicalName>
    </EmbeddedResource>
    <EmbeddedResource Include="icons\toggle-bookmark-16.png">
      <LogicalName>toggle-bookmark-16.png</LogicalName>
    </EmbeddedResource>
    <EmbeddedResource Include="icons\web-search-16.png">
      <LogicalName>web-search-16.png</LogicalName>
    </EmbeddedResource>
    <EmbeddedResource Include="icons\file-generic-16.png">
      <LogicalName>file-generic-16.png</LogicalName>
    </EmbeddedResource>
    <EmbeddedResource Include="icons\file-generic-16%402x.png">
      <LogicalName>file-generic-16@2x.png</LogicalName>
    </EmbeddedResource>
    <EmbeddedResource Include="icons\file-generic-32.png">
      <LogicalName>file-generic-32.png</LogicalName>
    </EmbeddedResource>
    <EmbeddedResource Include="icons\file-generic-32%402x.png">
      <LogicalName>file-generic-32@2x.png</LogicalName>
    </EmbeddedResource>
    <EmbeddedResource Include="icons\tabbar-prev-12.png">
      <LogicalName>tabbar-prev-12.png</LogicalName>
    </EmbeddedResource>
    <EmbeddedResource Include="icons\tabbar-prev-12%402x.png">
      <LogicalName>tabbar-prev-12@2x.png</LogicalName>
    </EmbeddedResource>
    <EmbeddedResource Include="icons\tabbar-next-12.png">
      <LogicalName>tabbar-next-12.png</LogicalName>
    </EmbeddedResource>
    <EmbeddedResource Include="icons\tabbar-next-12%402x.png">
      <LogicalName>tabbar-next-12@2x.png</LogicalName>
    </EmbeddedResource>
    <EmbeddedResource Include="icons\breadcrumb-previous-normal-16.png">
      <LogicalName>breadcrumb-previous-normal-16.png</LogicalName>
    </EmbeddedResource>
    <EmbeddedResource Include="icons\breadcrumb-previous-normal-16%402x.png">
      <LogicalName>breadcrumb-previous-normal-16@2x.png</LogicalName>
    </EmbeddedResource>
    <EmbeddedResource Include="icons\breadcrumb-next-normal-16.png">
      <LogicalName>breadcrumb-next-normal-16.png</LogicalName>
    </EmbeddedResource>
    <EmbeddedResource Include="icons\breadcrumb-next-normal-16%402x.png">
      <LogicalName>breadcrumb-next-normal-16@2x.png</LogicalName>
    </EmbeddedResource>
    <EmbeddedResource Include="icons\status-building-1-14.png">
      <LogicalName>status-building-1-14.png</LogicalName>
    </EmbeddedResource>
    <EmbeddedResource Include="icons\status-building-1-14%402x.png">
      <LogicalName>status-building-1-14@2x.png</LogicalName>
    </EmbeddedResource>
    <EmbeddedResource Include="icons\status-building-2-14.png">
      <LogicalName>status-building-2-14.png</LogicalName>
    </EmbeddedResource>
    <EmbeddedResource Include="icons\status-building-2-14%402x.png">
      <LogicalName>status-building-2-14@2x.png</LogicalName>
    </EmbeddedResource>
    <EmbeddedResource Include="icons\status-building-3-14.png">
      <LogicalName>status-building-3-14.png</LogicalName>
    </EmbeddedResource>
    <EmbeddedResource Include="icons\status-building-3-14%402x.png">
      <LogicalName>status-building-3-14@2x.png</LogicalName>
    </EmbeddedResource>
    <EmbeddedResource Include="icons\status-building-4-14.png">
      <LogicalName>status-building-4-14.png</LogicalName>
    </EmbeddedResource>
    <EmbeddedResource Include="icons\status-building-4-14%402x.png">
      <LogicalName>status-building-4-14@2x.png</LogicalName>
    </EmbeddedResource>
    <EmbeddedResource Include="icons\status-building-5-14.png">
      <LogicalName>status-building-5-14.png</LogicalName>
    </EmbeddedResource>
    <EmbeddedResource Include="icons\status-building-5-14%402x.png">
      <LogicalName>status-building-5-14@2x.png</LogicalName>
    </EmbeddedResource>
    <EmbeddedResource Include="icons\status-searching-1-14.png">
      <LogicalName>status-searching-1-14.png</LogicalName>
    </EmbeddedResource>
    <EmbeddedResource Include="icons\status-searching-1-14%402x.png">
      <LogicalName>status-searching-1-14@2x.png</LogicalName>
    </EmbeddedResource>
    <EmbeddedResource Include="icons\status-searching-2-14.png">
      <LogicalName>status-searching-2-14.png</LogicalName>
    </EmbeddedResource>
    <EmbeddedResource Include="icons\status-searching-2-14%402x.png">
      <LogicalName>status-searching-2-14@2x.png</LogicalName>
    </EmbeddedResource>
    <EmbeddedResource Include="icons\status-searching-3-14.png">
      <LogicalName>status-searching-3-14.png</LogicalName>
    </EmbeddedResource>
    <EmbeddedResource Include="icons\status-searching-3-14%402x.png">
      <LogicalName>status-searching-3-14@2x.png</LogicalName>
    </EmbeddedResource>
    <EmbeddedResource Include="icons\status-searching-4-14.png">
      <LogicalName>status-searching-4-14.png</LogicalName>
    </EmbeddedResource>
    <EmbeddedResource Include="icons\status-searching-4-14%402x.png">
      <LogicalName>status-searching-4-14@2x.png</LogicalName>
    </EmbeddedResource>
    <EmbeddedResource Include="icons\status-pushing-1-14.png">
      <LogicalName>status-pushing-1-14.png</LogicalName>
    </EmbeddedResource>
    <EmbeddedResource Include="icons\status-pushing-1-14%402x.png">
      <LogicalName>status-pushing-1-14@2x.png</LogicalName>
    </EmbeddedResource>
    <EmbeddedResource Include="icons\status-pushing-2-14.png">
      <LogicalName>status-pushing-2-14.png</LogicalName>
    </EmbeddedResource>
    <EmbeddedResource Include="icons\status-pushing-2-14%402x.png">
      <LogicalName>status-pushing-2-14@2x.png</LogicalName>
    </EmbeddedResource>
    <EmbeddedResource Include="icons\status-pushing-3-14.png">
      <LogicalName>status-pushing-3-14.png</LogicalName>
    </EmbeddedResource>
    <EmbeddedResource Include="icons\status-pushing-3-14%402x.png">
      <LogicalName>status-pushing-3-14@2x.png</LogicalName>
    </EmbeddedResource>
    <EmbeddedResource Include="icons\status-pushing-4-14.png">
      <LogicalName>status-pushing-4-14.png</LogicalName>
    </EmbeddedResource>
    <EmbeddedResource Include="icons\status-pushing-4-14%402x.png">
      <LogicalName>status-pushing-4-14@2x.png</LogicalName>
    </EmbeddedResource>
    <EmbeddedResource Include="icons\status-pushing-5-14.png">
      <LogicalName>status-pushing-5-14.png</LogicalName>
    </EmbeddedResource>
    <EmbeddedResource Include="icons\status-pushing-5-14%402x.png">
      <LogicalName>status-pushing-5-14@2x.png</LogicalName>
    </EmbeddedResource>
    <EmbeddedResource Include="icons\status-pushing-6-14.png">
      <LogicalName>status-pushing-6-14.png</LogicalName>
    </EmbeddedResource>
    <EmbeddedResource Include="icons\status-pushing-6-14%402x.png">
      <LogicalName>status-pushing-6-14@2x.png</LogicalName>
    </EmbeddedResource>
    <EmbeddedResource Include="icons\status-pulling-1-14.png">
      <LogicalName>status-pulling-1-14.png</LogicalName>
    </EmbeddedResource>
    <EmbeddedResource Include="icons\status-pulling-1-14%402x.png">
      <LogicalName>status-pulling-1-14@2x.png</LogicalName>
    </EmbeddedResource>
    <EmbeddedResource Include="icons\status-pulling-2-14.png">
      <LogicalName>status-pulling-2-14.png</LogicalName>
    </EmbeddedResource>
    <EmbeddedResource Include="icons\status-pulling-2-14%402x.png">
      <LogicalName>status-pulling-2-14@2x.png</LogicalName>
    </EmbeddedResource>
    <EmbeddedResource Include="icons\status-pulling-3-14.png">
      <LogicalName>status-pulling-3-14.png</LogicalName>
    </EmbeddedResource>
    <EmbeddedResource Include="icons\status-pulling-3-14%402x.png">
      <LogicalName>status-pulling-3-14@2x.png</LogicalName>
    </EmbeddedResource>
    <EmbeddedResource Include="icons\status-pulling-4-14.png">
      <LogicalName>status-pulling-4-14.png</LogicalName>
    </EmbeddedResource>
    <EmbeddedResource Include="icons\status-pulling-4-14%402x.png">
      <LogicalName>status-pulling-4-14@2x.png</LogicalName>
    </EmbeddedResource>
    <EmbeddedResource Include="icons\status-pulling-5-14.png">
      <LogicalName>status-pulling-5-14.png</LogicalName>
    </EmbeddedResource>
    <EmbeddedResource Include="icons\status-pulling-5-14%402x.png">
      <LogicalName>status-pulling-5-14@2x.png</LogicalName>
    </EmbeddedResource>
    <EmbeddedResource Include="icons\status-pulling-6-14.png">
      <LogicalName>status-pulling-6-14.png</LogicalName>
    </EmbeddedResource>
    <EmbeddedResource Include="icons\status-pulling-6-14%402x.png">
      <LogicalName>status-pulling-6-14@2x.png</LogicalName>
    </EmbeddedResource>
    <EmbeddedResource Include="icons\status-opening-1-14.png">
      <LogicalName>status-opening-1-14.png</LogicalName>
    </EmbeddedResource>
    <EmbeddedResource Include="icons\status-opening-1-14%402x.png">
      <LogicalName>status-opening-1-14@2x.png</LogicalName>
    </EmbeddedResource>
    <EmbeddedResource Include="icons\status-opening-2-14.png">
      <LogicalName>status-opening-2-14.png</LogicalName>
    </EmbeddedResource>
    <EmbeddedResource Include="icons\status-opening-2-14%402x.png">
      <LogicalName>status-opening-2-14@2x.png</LogicalName>
    </EmbeddedResource>
    <EmbeddedResource Include="icons\status-opening-3-14.png">
      <LogicalName>status-opening-3-14.png</LogicalName>
    </EmbeddedResource>
    <EmbeddedResource Include="icons\status-opening-3-14%402x.png">
      <LogicalName>status-opening-3-14@2x.png</LogicalName>
    </EmbeddedResource>
    <EmbeddedResource Include="icons\status-opening-4-14.png">
      <LogicalName>status-opening-4-14.png</LogicalName>
    </EmbeddedResource>
    <EmbeddedResource Include="icons\status-opening-4-14%402x.png">
      <LogicalName>status-opening-4-14@2x.png</LogicalName>
    </EmbeddedResource>
    <EmbeddedResource Include="icons\status-opening-5-14.png">
      <LogicalName>status-opening-5-14.png</LogicalName>
    </EmbeddedResource>
    <EmbeddedResource Include="icons\status-opening-5-14%402x.png">
      <LogicalName>status-opening-5-14@2x.png</LogicalName>
    </EmbeddedResource>
    <EmbeddedResource Include="icons\status-opening-6-14.png">
      <LogicalName>status-opening-6-14.png</LogicalName>
    </EmbeddedResource>
    <EmbeddedResource Include="icons\status-opening-6-14%402x.png">
      <LogicalName>status-opening-6-14@2x.png</LogicalName>
    </EmbeddedResource>
    <EmbeddedResource Include="icons\information-16.png">
      <LogicalName>information-16.png</LogicalName>
    </EmbeddedResource>
    <EmbeddedResource Include="icons\information-16%402x.png">
      <LogicalName>information-16@2x.png</LogicalName>
    </EmbeddedResource>
    <EmbeddedResource Include="icons\information-24.png">
      <LogicalName>information-24.png</LogicalName>
    </EmbeddedResource>
    <EmbeddedResource Include="icons\information-24%402x.png">
      <LogicalName>information-24@2x.png</LogicalName>
    </EmbeddedResource>
    <EmbeddedResource Include="icons\information-32.png">
      <LogicalName>information-32.png</LogicalName>
    </EmbeddedResource>
    <EmbeddedResource Include="icons\information-32%402x.png">
      <LogicalName>information-32@2x.png</LogicalName>
    </EmbeddedResource>
    <EmbeddedResource Include="icons\information-48.png">
      <LogicalName>information-48.png</LogicalName>
    </EmbeddedResource>
    <EmbeddedResource Include="icons\information-48%402x.png">
      <LogicalName>information-48@2x.png</LogicalName>
    </EmbeddedResource>
    <EmbeddedResource Include="icons\question-16.png">
      <LogicalName>question-16.png</LogicalName>
    </EmbeddedResource>
    <EmbeddedResource Include="icons\question-16%402x.png">
      <LogicalName>question-16@2x.png</LogicalName>
    </EmbeddedResource>
    <EmbeddedResource Include="icons\question-24.png">
      <LogicalName>question-24.png</LogicalName>
    </EmbeddedResource>
    <EmbeddedResource Include="icons\question-24%402x.png">
      <LogicalName>question-24@2x.png</LogicalName>
    </EmbeddedResource>
    <EmbeddedResource Include="icons\question-32.png">
      <LogicalName>question-32.png</LogicalName>
    </EmbeddedResource>
    <EmbeddedResource Include="icons\question-32%402x.png">
      <LogicalName>question-32@2x.png</LogicalName>
    </EmbeddedResource>
    <EmbeddedResource Include="icons\question-48.png">
      <LogicalName>question-48.png</LogicalName>
    </EmbeddedResource>
    <EmbeddedResource Include="icons\question-48%402x.png">
      <LogicalName>question-48@2x.png</LogicalName>
    </EmbeddedResource>
    <EmbeddedResource Include="icons\command-16.png">
      <LogicalName>command-16.png</LogicalName>
    </EmbeddedResource>
    <EmbeddedResource Include="icons\command-16%402x.png">
      <LogicalName>command-16@2x.png</LogicalName>
    </EmbeddedResource>
    <EmbeddedResource Include="MonoDevelop.Components.MainToolbar\icons\ico-build-disabled-32.png">
      <LogicalName>ico-build-disabled-32.png</LogicalName>
    </EmbeddedResource>
    <EmbeddedResource Include="MonoDevelop.Components.MainToolbar\icons\ico-build-disabled-32%402x.png">
      <LogicalName>ico-build-disabled-32@2x.png</LogicalName>
    </EmbeddedResource>
    <EmbeddedResource Include="MonoDevelop.Components.MainToolbar\icons\ico-build-normal-32.png">
      <LogicalName>ico-build-normal-32.png</LogicalName>
    </EmbeddedResource>
    <EmbeddedResource Include="MonoDevelop.Components.MainToolbar\icons\ico-build-normal-32%402x.png">
      <LogicalName>ico-build-normal-32@2x.png</LogicalName>
    </EmbeddedResource>
    <EmbeddedResource Include="icons\stop-16.png">
      <LogicalName>stop-16.png</LogicalName>
    </EmbeddedResource>
    <EmbeddedResource Include="icons\stop-16%402x.png">
      <LogicalName>stop-16@2x.png</LogicalName>
    </EmbeddedResource>
    <EmbeddedResource Include="icons\clear-16.png">
      <LogicalName>clear-16.png</LogicalName>
    </EmbeddedResource>
    <EmbeddedResource Include="icons\clear-16%402x.png">
      <LogicalName>clear-16@2x.png</LogicalName>
    </EmbeddedResource>
    <EmbeddedResource Include="icons\status-ready-14.png">
      <LogicalName>status-ready-14.png</LogicalName>
    </EmbeddedResource>
    <EmbeddedResource Include="icons\status-ready-14%402x.png">
      <LogicalName>status-ready-14@2x.png</LogicalName>
    </EmbeddedResource>
    <EmbeddedResource Include="icons\status-success-14.png">
      <LogicalName>status-success-14.png</LogicalName>
    </EmbeddedResource>
    <EmbeddedResource Include="icons\status-success-14%402x.png">
      <LogicalName>status-success-14@2x.png</LogicalName>
    </EmbeddedResource>
    <EmbeddedResource Include="icons\status-warning-14.png">
      <LogicalName>status-warning-14.png</LogicalName>
    </EmbeddedResource>
    <EmbeddedResource Include="icons\status-warning-14%402x.png">
      <LogicalName>status-warning-14@2x.png</LogicalName>
    </EmbeddedResource>
    <EmbeddedResource Include="icons\status-failure-14.png">
      <LogicalName>status-failure-14.png</LogicalName>
    </EmbeddedResource>
    <EmbeddedResource Include="icons\status-failure-14%402x.png">
      <LogicalName>status-failure-14@2x.png</LogicalName>
    </EmbeddedResource>
    <EmbeddedResource Include="MonoDevelop.Ide.WelcomePage\icons\link-chat.png">
      <LogicalName>link-chat.png</LogicalName>
    </EmbeddedResource>
    <EmbeddedResource Include="MonoDevelop.Ide.WelcomePage\icons\link-cloud.png">
      <LogicalName>link-cloud.png</LogicalName>
    </EmbeddedResource>
    <EmbeddedResource Include="MonoDevelop.Ide.WelcomePage\icons\link-heart.png">
      <LogicalName>link-heart.png</LogicalName>
    </EmbeddedResource>
    <EmbeddedResource Include="MonoDevelop.Ide.WelcomePage\icons\link-info.png">
      <LogicalName>link-info.png</LogicalName>
    </EmbeddedResource>
    <EmbeddedResource Include="MonoDevelop.Ide.WelcomePage\icons\new_solution.png">
      <LogicalName>new_solution.png</LogicalName>
    </EmbeddedResource>
    <EmbeddedResource Include="MonoDevelop.Ide.WelcomePage\icons\open_solution.png">
      <LogicalName>open_solution.png</LogicalName>
    </EmbeddedResource>
    <EmbeddedResource Include="icons\link-overlay-16.png">
      <LogicalName>link-overlay-16.png</LogicalName>
    </EmbeddedResource>
    <EmbeddedResource Include="icons\link-overlay-16%402x.png">
      <LogicalName>link-overlay-16@2x.png</LogicalName>
    </EmbeddedResource>
    <EmbeddedResource Include="icons\pad-error-list-16.png">
      <LogicalName>pad-error-list-16.png</LogicalName>
    </EmbeddedResource>
    <EmbeddedResource Include="icons\pad-error-list-16%402x.png">
      <LogicalName>pad-error-list-16@2x.png</LogicalName>
    </EmbeddedResource>
    <EmbeddedResource Include="icons\pad-error-list-errors-16.png">
      <LogicalName>pad-error-list-errors-16.png</LogicalName>
    </EmbeddedResource>
    <EmbeddedResource Include="icons\pad-error-list-errors-16%402x.png">
      <LogicalName>pad-error-list-errors-16@2x.png</LogicalName>
    </EmbeddedResource>
    <EmbeddedResource Include="icons\pad-error-list-warnings-16.png">
      <LogicalName>pad-error-list-warnings-16.png</LogicalName>
    </EmbeddedResource>
    <EmbeddedResource Include="icons\pad-error-list-warnings-16%402x.png">
      <LogicalName>pad-error-list-warnings-16@2x.png</LogicalName>
    </EmbeddedResource>
    <EmbeddedResource Include="MonoDevelop.Ide.WelcomePage\icons\starburst.png">
      <LogicalName>starburst.png</LogicalName>
    </EmbeddedResource>
    <EmbeddedResource Include="icons\status-connecting-1-14.png">
      <LogicalName>status-connecting-1-14.png</LogicalName>
    </EmbeddedResource>
    <EmbeddedResource Include="icons\status-connecting-1-14%402x.png">
      <LogicalName>status-connecting-1-14@2x.png</LogicalName>
    </EmbeddedResource>
    <EmbeddedResource Include="icons\status-connecting-2-14.png">
      <LogicalName>status-connecting-2-14.png</LogicalName>
    </EmbeddedResource>
    <EmbeddedResource Include="icons\status-connecting-2-14%402x.png">
      <LogicalName>status-connecting-2-14@2x.png</LogicalName>
    </EmbeddedResource>
    <EmbeddedResource Include="icons\status-connecting-3-14.png">
      <LogicalName>status-connecting-3-14.png</LogicalName>
    </EmbeddedResource>
    <EmbeddedResource Include="icons\status-connecting-3-14%402x.png">
      <LogicalName>status-connecting-3-14@2x.png</LogicalName>
    </EmbeddedResource>
    <EmbeddedResource Include="icons\status-connecting-4-14.png">
      <LogicalName>status-connecting-4-14.png</LogicalName>
    </EmbeddedResource>
    <EmbeddedResource Include="icons\status-connecting-4-14%402x.png">
      <LogicalName>status-connecting-4-14@2x.png</LogicalName>
    </EmbeddedResource>
    <EmbeddedResource Include="icons\status-connecting-5-14.png">
      <LogicalName>status-connecting-5-14.png</LogicalName>
    </EmbeddedResource>
    <EmbeddedResource Include="icons\status-connecting-5-14%402x.png">
      <LogicalName>status-connecting-5-14@2x.png</LogicalName>
    </EmbeddedResource>
    <EmbeddedResource Include="icons\status-connecting-6-14.png">
      <LogicalName>status-connecting-6-14.png</LogicalName>
    </EmbeddedResource>
    <EmbeddedResource Include="icons\status-connecting-6-14%402x.png">
      <LogicalName>status-connecting-6-14@2x.png</LogicalName>
    </EmbeddedResource>
    <EmbeddedResource Include="icons\element-variable-16.png">
      <LogicalName>element-variable-16.png</LogicalName>
    </EmbeddedResource>
    <EmbeddedResource Include="icons\element-variable-16%402x.png">
      <LogicalName>element-variable-16@2x.png</LogicalName>
    </EmbeddedResource>
    <EmbeddedResource Include="icons\element-exception-16.png">
      <LogicalName>element-exception-16.png</LogicalName>
    </EmbeddedResource>
    <EmbeddedResource Include="icons\element-exception-16%402x.png">
      <LogicalName>element-exception-16@2x.png</LogicalName>
    </EmbeddedResource>
    <EmbeddedResource Include="icons\element-fs-field-16.png">
      <LogicalName>element-fs-field-16.png</LogicalName>
    </EmbeddedResource>
    <EmbeddedResource Include="icons\element-fs-field-16%402x.png">
      <LogicalName>element-fs-field-16@2x.png</LogicalName>
    </EmbeddedResource>
    <EmbeddedResource Include="icons\element-module-16.png">
      <LogicalName>element-module-16.png</LogicalName>
    </EmbeddedResource>
    <EmbeddedResource Include="icons\element-module-16%402x.png">
      <LogicalName>element-module-16@2x.png</LogicalName>
    </EmbeddedResource>
    <EmbeddedResource Include="icons\element-other-declaration-16.png">
      <LogicalName>element-other-declaration-16.png</LogicalName>
    </EmbeddedResource>
    <EmbeddedResource Include="icons\element-other-declaration-16%402x.png">
      <LogicalName>element-other-declaration-16@2x.png</LogicalName>
    </EmbeddedResource>
    <EmbeddedResource Include="icons\element-type-16.png">
      <LogicalName>element-type-16.png</LogicalName>
    </EmbeddedResource>
    <EmbeddedResource Include="icons\element-type-16%402x.png">
      <LogicalName>element-type-16@2x.png</LogicalName>
    </EmbeddedResource>
    <EmbeddedResource Include="icons\file-source-16.png">
      <LogicalName>file-source-16.png</LogicalName>
    </EmbeddedResource>
    <EmbeddedResource Include="icons\file-source-16%402x.png">
      <LogicalName>file-source-16@2x.png</LogicalName>
    </EmbeddedResource>
    <EmbeddedResource Include="icons\file-source-32.png">
      <LogicalName>file-source-32.png</LogicalName>
    </EmbeddedResource>
    <EmbeddedResource Include="icons\file-source-32%402x.png">
      <LogicalName>file-source-32@2x.png</LogicalName>
    </EmbeddedResource>
    <EmbeddedResource Include="icons\file-header-16.png">
      <LogicalName>file-header-16.png</LogicalName>
    </EmbeddedResource>
    <EmbeddedResource Include="icons\file-header-16%402x.png">
      <LogicalName>file-header-16@2x.png</LogicalName>
    </EmbeddedResource>
    <EmbeddedResource Include="icons\file-header-32.png">
      <LogicalName>file-header-32.png</LogicalName>
    </EmbeddedResource>
    <EmbeddedResource Include="icons\file-header-32%402x.png">
      <LogicalName>file-header-32@2x.png</LogicalName>
    </EmbeddedResource>
    <EmbeddedResource Include="icons\file-unit-test-32.png">
      <LogicalName>file-unit-test-32.png</LogicalName>
    </EmbeddedResource>
    <EmbeddedResource Include="icons\file-unit-test-32%402x.png">
      <LogicalName>file-unit-test-32@2x.png</LogicalName>
    </EmbeddedResource>
    <EmbeddedResource Include="icons\file-web-16.png">
      <LogicalName>file-web-16.png</LogicalName>
    </EmbeddedResource>
    <EmbeddedResource Include="icons\file-web-16%402x.png">
      <LogicalName>file-web-16@2x.png</LogicalName>
    </EmbeddedResource>
    <EmbeddedResource Include="icons\file-web-32.png">
      <LogicalName>file-web-32.png</LogicalName>
    </EmbeddedResource>
    <EmbeddedResource Include="icons\file-web-32%402x.png">
      <LogicalName>file-web-32@2x.png</LogicalName>
    </EmbeddedResource>
    <EmbeddedResource Include="icons\file-gtk-32.png">
      <LogicalName>file-gtk-32.png</LogicalName>
    </EmbeddedResource>
    <EmbeddedResource Include="icons\file-gtk-32%402x.png">
      <LogicalName>file-gtk-32@2x.png</LogicalName>
    </EmbeddedResource>
    <EmbeddedResource Include="icons\status-waiting-1-14.png">
      <LogicalName>status-waiting-1-14.png</LogicalName>
    </EmbeddedResource>
    <EmbeddedResource Include="icons\status-waiting-1-14%402x.png">
      <LogicalName>status-waiting-1-14@2x.png</LogicalName>
    </EmbeddedResource>
    <EmbeddedResource Include="icons\status-waiting-2-14.png">
      <LogicalName>status-waiting-2-14.png</LogicalName>
    </EmbeddedResource>
    <EmbeddedResource Include="icons\status-waiting-2-14%402x.png">
      <LogicalName>status-waiting-2-14@2x.png</LogicalName>
    </EmbeddedResource>
    <EmbeddedResource Include="icons\status-waiting-3-14.png">
      <LogicalName>status-waiting-3-14.png</LogicalName>
    </EmbeddedResource>
    <EmbeddedResource Include="icons\status-waiting-3-14%402x.png">
      <LogicalName>status-waiting-3-14@2x.png</LogicalName>
    </EmbeddedResource>
    <EmbeddedResource Include="icons\status-waiting-4-14.png">
      <LogicalName>status-waiting-4-14.png</LogicalName>
    </EmbeddedResource>
    <EmbeddedResource Include="icons\status-waiting-4-14%402x.png">
      <LogicalName>status-waiting-4-14@2x.png</LogicalName>
    </EmbeddedResource>
    <EmbeddedResource Include="icons\status-waiting-5-14.png">
      <LogicalName>status-waiting-5-14.png</LogicalName>
    </EmbeddedResource>
    <EmbeddedResource Include="icons\status-waiting-5-14%402x.png">
      <LogicalName>status-waiting-5-14@2x.png</LogicalName>
    </EmbeddedResource>
    <EmbeddedResource Include="icons\folder-component-mac-16.png">
      <LogicalName>folder-component-mac-16.png</LogicalName>
    </EmbeddedResource>
    <EmbeddedResource Include="icons\folder-component-mac-16%402x.png">
      <LogicalName>folder-component-mac-16@2x.png</LogicalName>
    </EmbeddedResource>
    <EmbeddedResource Include="icons\folder-component-win-16.png">
      <LogicalName>folder-component-win-16.png</LogicalName>
    </EmbeddedResource>
    <EmbeddedResource Include="icons\folder-component-win-16%402x.png">
      <LogicalName>folder-component-win-16@2x.png</LogicalName>
    </EmbeddedResource>
    <EmbeddedResource Include="icons\folder-generic-mac-16.png">
      <LogicalName>folder-generic-mac-16.png</LogicalName>
    </EmbeddedResource>
    <EmbeddedResource Include="icons\folder-generic-mac-16%402x.png">
      <LogicalName>folder-generic-mac-16@2x.png</LogicalName>
    </EmbeddedResource>
    <EmbeddedResource Include="icons\folder-generic-win-16.png">
      <LogicalName>folder-generic-win-16.png</LogicalName>
    </EmbeddedResource>
    <EmbeddedResource Include="icons\folder-generic-win-16%402x.png">
      <LogicalName>folder-generic-win-16@2x.png</LogicalName>
    </EmbeddedResource>
    <EmbeddedResource Include="icons\folder-special-mac-16.png">
      <LogicalName>folder-special-mac-16.png</LogicalName>
    </EmbeddedResource>
    <EmbeddedResource Include="icons\folder-special-mac-16%402x.png">
      <LogicalName>folder-special-mac-16@2x.png</LogicalName>
    </EmbeddedResource>
    <EmbeddedResource Include="icons\folder-special-win-16.png">
      <LogicalName>folder-special-win-16.png</LogicalName>
    </EmbeddedResource>
    <EmbeddedResource Include="icons\folder-special-win-16%402x.png">
      <LogicalName>folder-special-win-16@2x.png</LogicalName>
    </EmbeddedResource>
    <EmbeddedResource Include="icons\folder-web-reference-mac-16.png">
      <LogicalName>folder-web-reference-mac-16.png</LogicalName>
    </EmbeddedResource>
    <EmbeddedResource Include="icons\folder-web-reference-mac-16%402x.png">
      <LogicalName>folder-web-reference-mac-16@2x.png</LogicalName>
    </EmbeddedResource>
    <EmbeddedResource Include="icons\folder-web-reference-win-16.png">
      <LogicalName>folder-web-reference-win-16.png</LogicalName>
    </EmbeddedResource>
    <EmbeddedResource Include="icons\folder-web-reference-win-16%402x.png">
      <LogicalName>folder-web-reference-win-16@2x.png</LogicalName>
    </EmbeddedResource>
    <EmbeddedResource Include="icons\pad-help-16.png">
      <LogicalName>pad-help-16.png</LogicalName>
    </EmbeddedResource>
    <EmbeddedResource Include="icons\pad-help-16%402x.png">
      <LogicalName>pad-help-16@2x.png</LogicalName>
    </EmbeddedResource>
    <EmbeddedResource Include="icons\preferences-16.png">
      <LogicalName>preferences-16.png</LogicalName>
    </EmbeddedResource>
    <EmbeddedResource Include="icons\preferences-16%402x.png">
      <LogicalName>preferences-16@2x.png</LogicalName>
    </EmbeddedResource>
    <EmbeddedResource Include="icons\sort-alphabetically-16.png">
      <LogicalName>sort-alphabetically-16.png</LogicalName>
    </EmbeddedResource>
    <EmbeddedResource Include="icons\sort-alphabetically-16%402x.png">
      <LogicalName>sort-alphabetically-16@2x.png</LogicalName>
    </EmbeddedResource>
    <EmbeddedResource Include="icons\group-by-category-16.png">
      <LogicalName>group-by-category-16.png</LogicalName>
    </EmbeddedResource>
    <EmbeddedResource Include="icons\group-by-category-16%402x.png">
      <LogicalName>group-by-category-16@2x.png</LogicalName>
    </EmbeddedResource>
    <EmbeddedResource Include="icons\add-16.png">
      <LogicalName>add-16.png</LogicalName>
    </EmbeddedResource>
    <EmbeddedResource Include="icons\add-16%402x.png">
      <LogicalName>add-16@2x.png</LogicalName>
    </EmbeddedResource>
    <EmbeddedResource Include="icons\warning-overlay-9.png">
      <LogicalName>warning-overlay-9.png</LogicalName>
    </EmbeddedResource>
    <EmbeddedResource Include="icons\warning-overlay-9%402x.png">
      <LogicalName>warning-overlay-9@2x.png</LogicalName>
    </EmbeddedResource>
    <EmbeddedResource Include="icons\warning-8.png">
      <LogicalName>warning-8.png</LogicalName>
    </EmbeddedResource>
    <EmbeddedResource Include="icons\warning-8%402x.png">
      <LogicalName>warning-8@2x.png</LogicalName>
    </EmbeddedResource>
    <EmbeddedResource Include="icons\warning-16.png">
      <LogicalName>warning-16.png</LogicalName>
    </EmbeddedResource>
    <EmbeddedResource Include="icons\warning-16%402x.png">
      <LogicalName>warning-16@2x.png</LogicalName>
    </EmbeddedResource>
    <EmbeddedResource Include="icons\warning-24.png">
      <LogicalName>warning-24.png</LogicalName>
    </EmbeddedResource>
    <EmbeddedResource Include="icons\warning-24%402x.png">
      <LogicalName>warning-24@2x.png</LogicalName>
    </EmbeddedResource>
    <EmbeddedResource Include="icons\warning-32.png">
      <LogicalName>warning-32.png</LogicalName>
    </EmbeddedResource>
    <EmbeddedResource Include="icons\warning-32%402x.png">
      <LogicalName>warning-32@2x.png</LogicalName>
    </EmbeddedResource>
    <EmbeddedResource Include="icons\warning-48.png">
      <LogicalName>warning-48.png</LogicalName>
    </EmbeddedResource>
    <EmbeddedResource Include="icons\warning-48%402x.png">
      <LogicalName>warning-48@2x.png</LogicalName>
    </EmbeddedResource>
    <EmbeddedResource Include="icons\error-16.png">
      <LogicalName>error-16.png</LogicalName>
    </EmbeddedResource>
    <EmbeddedResource Include="icons\error-16%402x.png">
      <LogicalName>error-16@2x.png</LogicalName>
    </EmbeddedResource>
    <EmbeddedResource Include="icons\error-24.png">
      <LogicalName>error-24.png</LogicalName>
    </EmbeddedResource>
    <EmbeddedResource Include="icons\error-24%402x.png">
      <LogicalName>error-24@2x.png</LogicalName>
    </EmbeddedResource>
    <EmbeddedResource Include="icons\error-32.png">
      <LogicalName>error-32.png</LogicalName>
    </EmbeddedResource>
    <EmbeddedResource Include="icons\error-32%402x.png">
      <LogicalName>error-32@2x.png</LogicalName>
    </EmbeddedResource>
    <EmbeddedResource Include="icons\error-48.png">
      <LogicalName>error-48.png</LogicalName>
    </EmbeddedResource>
    <EmbeddedResource Include="icons\error-48%402x.png">
      <LogicalName>error-48@2x.png</LogicalName>
    </EmbeddedResource>
    <EmbeddedResource Include="icons\done-16.png">
      <LogicalName>done-16.png</LogicalName>
    </EmbeddedResource>
    <EmbeddedResource Include="icons\done-16%402x.png">
      <LogicalName>done-16@2x.png</LogicalName>
    </EmbeddedResource>
    <EmbeddedResource Include="icons\edit-16.png">
      <LogicalName>edit-16.png</LogicalName>
    </EmbeddedResource>
    <EmbeddedResource Include="icons\edit-16%402x.png">
      <LogicalName>edit-16@2x.png</LogicalName>
    </EmbeddedResource>
    <EmbeddedResource Include="icons\star-16.png">
      <LogicalName>star-16.png</LogicalName>
    </EmbeddedResource>
    <EmbeddedResource Include="icons\star-16%402x.png">
      <LogicalName>star-16@2x.png</LogicalName>
    </EmbeddedResource>
    <EmbeddedResource Include="icons\star-hover-16.png">
      <LogicalName>star-hover-16.png</LogicalName>
    </EmbeddedResource>
    <EmbeddedResource Include="icons\star-hover-16%402x.png">
      <LogicalName>star-hover-16@2x.png</LogicalName>
    </EmbeddedResource>
    <EmbeddedResource Include="icons\star-overlay-16.png">
      <LogicalName>star-overlay-16.png</LogicalName>
    </EmbeddedResource>
    <EmbeddedResource Include="icons\star-overlay-16%402x.png">
      <LogicalName>star-overlay-16@2x.png</LogicalName>
    </EmbeddedResource>
    <EmbeddedResource Include="icons\star-overlay-hover-16.png">
      <LogicalName>star-overlay-hover-16.png</LogicalName>
    </EmbeddedResource>
    <EmbeddedResource Include="icons\star-overlay-hover-16%402x.png">
      <LogicalName>star-overlay-hover-16@2x.png</LogicalName>
    </EmbeddedResource>
    <EmbeddedResource Include="icons\unstar-16.png">
      <LogicalName>unstar-16.png</LogicalName>
    </EmbeddedResource>
    <EmbeddedResource Include="icons\unstar-16%402x.png">
      <LogicalName>unstar-16@2x.png</LogicalName>
    </EmbeddedResource>
    <EmbeddedResource Include="icons\unstar-hover-16.png">
      <LogicalName>unstar-hover-16.png</LogicalName>
    </EmbeddedResource>
    <EmbeddedResource Include="icons\unstar-hover-16%402x.png">
      <LogicalName>unstar-hover-16@2x.png</LogicalName>
    </EmbeddedResource>
    <EmbeddedResource Include="icons\unstar-overlay-16.png">
      <LogicalName>unstar-overlay-16.png</LogicalName>
    </EmbeddedResource>
    <EmbeddedResource Include="icons\unstar-overlay-16%402x.png">
      <LogicalName>unstar-overlay-16@2x.png</LogicalName>
    </EmbeddedResource>
    <EmbeddedResource Include="icons\unstar-overlay-hover-16.png">
      <LogicalName>unstar-overlay-hover-16.png</LogicalName>
    </EmbeddedResource>
    <EmbeddedResource Include="icons\unstar-overlay-hover-16%402x.png">
      <LogicalName>unstar-overlay-hover-16@2x.png</LogicalName>
    </EmbeddedResource>
    <EmbeddedResource Include="icons\remove-16.png">
      <LogicalName>remove-16.png</LogicalName>
    </EmbeddedResource>
    <EmbeddedResource Include="icons\remove-16%402x.png">
      <LogicalName>remove-16@2x.png</LogicalName>
    </EmbeddedResource>
    <EmbeddedResource Include="icons\properties-16.png">
      <LogicalName>properties-16.png</LogicalName>
    </EmbeddedResource>
    <EmbeddedResource Include="icons\properties-16%402x.png">
      <LogicalName>properties-16@2x.png</LogicalName>
    </EmbeddedResource>
    <EmbeddedResource Include="icons\prefs-load-save-16.png">
      <LogicalName>prefs-load-save-16.png</LogicalName>
    </EmbeddedResource>
    <EmbeddedResource Include="icons\prefs-load-save-16%402x.png">
      <LogicalName>prefs-load-save-16@2x.png</LogicalName>
    </EmbeddedResource>
    <EmbeddedResource Include="icons\prefs-code-formatting-16.png">
      <LogicalName>prefs-code-formatting-16.png</LogicalName>
    </EmbeddedResource>
    <EmbeddedResource Include="icons\prefs-code-formatting-16%402x.png">
      <LogicalName>prefs-code-formatting-16@2x.png</LogicalName>
    </EmbeddedResource>
    <EmbeddedResource Include="icons\prefs-language-16.png">
      <LogicalName>prefs-language-16.png</LogicalName>
    </EmbeddedResource>
    <EmbeddedResource Include="icons\prefs-language-16%402x.png">
      <LogicalName>prefs-language-16@2x.png</LogicalName>
    </EmbeddedResource>
    <EmbeddedResource Include="icons\prefs-key-bindings-16.png">
      <LogicalName>prefs-key-bindings-16.png</LogicalName>
    </EmbeddedResource>
    <EmbeddedResource Include="icons\prefs-key-bindings-16%402x.png">
      <LogicalName>prefs-key-bindings-16@2x.png</LogicalName>
    </EmbeddedResource>
    <EmbeddedResource Include="icons\prefs-fonts-16.png">
      <LogicalName>prefs-fonts-16.png</LogicalName>
    </EmbeddedResource>
    <EmbeddedResource Include="icons\prefs-fonts-16%402x.png">
      <LogicalName>prefs-fonts-16@2x.png</LogicalName>
    </EmbeddedResource>
    <EmbeddedResource Include="icons\prefs-author-information-16.png">
      <LogicalName>prefs-author-information-16.png</LogicalName>
    </EmbeddedResource>
    <EmbeddedResource Include="icons\prefs-author-information-16%402x.png">
      <LogicalName>prefs-author-information-16@2x.png</LogicalName>
    </EmbeddedResource>
    <EmbeddedResource Include="icons\prefs-sdk-locations-16.png">
      <LogicalName>prefs-sdk-locations-16.png</LogicalName>
    </EmbeddedResource>
    <EmbeddedResource Include="icons\prefs-sdk-locations-16%402x.png">
      <LogicalName>prefs-sdk-locations-16@2x.png</LogicalName>
    </EmbeddedResource>
    <EmbeddedResource Include="icons\prefs-external-tools-16.png">
      <LogicalName>prefs-external-tools-16.png</LogicalName>
    </EmbeddedResource>
    <EmbeddedResource Include="icons\prefs-external-tools-16%402x.png">
      <LogicalName>prefs-external-tools-16@2x.png</LogicalName>
    </EmbeddedResource>
    <EmbeddedResource Include="icons\prefs-build-16.png">
      <LogicalName>prefs-build-16.png</LogicalName>
    </EmbeddedResource>
    <EmbeddedResource Include="icons\prefs-build-16%402x.png">
      <LogicalName>prefs-build-16@2x.png</LogicalName>
    </EmbeddedResource>
    <EmbeddedResource Include="icons\prefs-play-16.png">
      <LogicalName>prefs-play-16.png</LogicalName>
    </EmbeddedResource>
    <EmbeddedResource Include="icons\prefs-play-16%402x.png">
      <LogicalName>prefs-play-16@2x.png</LogicalName>
    </EmbeddedResource>
    <EmbeddedResource Include="icons\prefs-updates-16.png">
      <LogicalName>prefs-updates-16.png</LogicalName>
    </EmbeddedResource>
    <EmbeddedResource Include="icons\prefs-updates-16%402x.png">
      <LogicalName>prefs-updates-16@2x.png</LogicalName>
    </EmbeddedResource>
    <EmbeddedResource Include="icons\prefs-task-list-16.png">
      <LogicalName>prefs-task-list-16.png</LogicalName>
    </EmbeddedResource>
    <EmbeddedResource Include="icons\prefs-task-list-16%402x.png">
      <LogicalName>prefs-task-list-16@2x.png</LogicalName>
    </EmbeddedResource>
    <EmbeddedResource Include="icons\prefs-generic-16.png">
      <LogicalName>prefs-generic-16.png</LogicalName>
    </EmbeddedResource>
    <EmbeddedResource Include="icons\prefs-generic-16%402x.png">
      <LogicalName>prefs-generic-16@2x.png</LogicalName>
    </EmbeddedResource>
    <EmbeddedResource Include="icons\prefs-csharp-16.png">
      <LogicalName>prefs-csharp-16.png</LogicalName>
    </EmbeddedResource>
    <EmbeddedResource Include="icons\prefs-csharp-16%402x.png">
      <LogicalName>prefs-csharp-16@2x.png</LogicalName>
    </EmbeddedResource>
    <EmbeddedResource Include="icons\prefs-standard-header-16.png">
      <LogicalName>prefs-standard-header-16.png</LogicalName>
    </EmbeddedResource>
    <EmbeddedResource Include="icons\prefs-standard-header-16%402x.png">
      <LogicalName>prefs-standard-header-16@2x.png</LogicalName>
    </EmbeddedResource>
    <EmbeddedResource Include="icons\prefs-dotnet-naming-policies-16.png">
      <LogicalName>prefs-dotnet-naming-policies-16.png</LogicalName>
    </EmbeddedResource>
    <EmbeddedResource Include="icons\prefs-dotnet-naming-policies-16%402x.png">
      <LogicalName>prefs-dotnet-naming-policies-16@2x.png</LogicalName>
    </EmbeddedResource>
    <EmbeddedResource Include="icons\prefs-code-templates-16.png">
      <LogicalName>prefs-code-templates-16.png</LogicalName>
    </EmbeddedResource>
    <EmbeddedResource Include="icons\prefs-code-templates-16%402x.png">
      <LogicalName>prefs-code-templates-16@2x.png</LogicalName>
    </EmbeddedResource>
    <EmbeddedResource Include="icons\prefs-name-conventions-16.png">
      <LogicalName>prefs-name-conventions-16.png</LogicalName>
    </EmbeddedResource>
    <EmbeddedResource Include="icons\prefs-name-conventions-16%402x.png">
      <LogicalName>prefs-name-conventions-16@2x.png</LogicalName>
    </EmbeddedResource>
    <EmbeddedResource Include="icons\copy-16.png">
      <LogicalName>copy-16.png</LogicalName>
    </EmbeddedResource>
    <EmbeddedResource Include="icons\copy-16%402x.png">
      <LogicalName>copy-16@2x.png</LogicalName>
    </EmbeddedResource>
    <EmbeddedResource Include="icons\find-16.png">
      <LogicalName>find-16.png</LogicalName>
    </EmbeddedResource>
    <EmbeddedResource Include="icons\find-16%402x.png">
      <LogicalName>find-16@2x.png</LogicalName>
    </EmbeddedResource>
    <EmbeddedResource Include="icons\find-and-replace-16.png">
      <LogicalName>find-and-replace-16.png</LogicalName>
    </EmbeddedResource>
    <EmbeddedResource Include="icons\find-and-replace-16%402x.png">
      <LogicalName>find-and-replace-16@2x.png</LogicalName>
    </EmbeddedResource>
    <EmbeddedResource Include="icons\go-back-16.png">
      <LogicalName>go-back-16.png</LogicalName>
    </EmbeddedResource>
    <EmbeddedResource Include="icons\go-back-16%402x.png">
      <LogicalName>go-back-16@2x.png</LogicalName>
    </EmbeddedResource>
    <EmbeddedResource Include="icons\go-down-16.png">
      <LogicalName>go-down-16.png</LogicalName>
    </EmbeddedResource>
    <EmbeddedResource Include="icons\go-down-16%402x.png">
      <LogicalName>go-down-16@2x.png</LogicalName>
    </EmbeddedResource>
    <EmbeddedResource Include="icons\go-forward-16.png">
      <LogicalName>go-forward-16.png</LogicalName>
    </EmbeddedResource>
    <EmbeddedResource Include="icons\go-forward-16%402x.png">
      <LogicalName>go-forward-16@2x.png</LogicalName>
    </EmbeddedResource>
    <EmbeddedResource Include="icons\go-up-16.png">
      <LogicalName>go-up-16.png</LogicalName>
    </EmbeddedResource>
    <EmbeddedResource Include="icons\go-up-16%402x.png">
      <LogicalName>go-up-16@2x.png</LogicalName>
    </EmbeddedResource>
    <EmbeddedResource Include="icons\undo-16.png">
      <LogicalName>undo-16.png</LogicalName>
    </EmbeddedResource>
    <EmbeddedResource Include="icons\undo-16%402x.png">
      <LogicalName>undo-16@2x.png</LogicalName>
    </EmbeddedResource>
    <EmbeddedResource Include="icons\home-16.png">
      <LogicalName>home-16.png</LogicalName>
    </EmbeddedResource>
    <EmbeddedResource Include="icons\home-16%402x.png">
      <LogicalName>home-16@2x.png</LogicalName>
    </EmbeddedResource>
    <EmbeddedResource Include="icons\jump-to-16.png">
      <LogicalName>jump-to-16.png</LogicalName>
    </EmbeddedResource>
    <EmbeddedResource Include="icons\jump-to-16%402x.png">
      <LogicalName>jump-to-16@2x.png</LogicalName>
    </EmbeddedResource>
    <EmbeddedResource Include="icons\media-play-16.png">
      <LogicalName>media-play-16.png</LogicalName>
    </EmbeddedResource>
    <EmbeddedResource Include="icons\media-play-16%402x.png">
      <LogicalName>media-play-16@2x.png</LogicalName>
    </EmbeddedResource>
    <EmbeddedResource Include="icons\missing-image-16.png">
      <LogicalName>missing-image-16.png</LogicalName>
    </EmbeddedResource>
    <EmbeddedResource Include="icons\missing-image-16%402x.png">
      <LogicalName>missing-image-16@2x.png</LogicalName>
    </EmbeddedResource>
    <EmbeddedResource Include="icons\open-16.png">
      <LogicalName>open-16.png</LogicalName>
    </EmbeddedResource>
    <EmbeddedResource Include="icons\refresh-16.png">
      <LogicalName>refresh-16.png</LogicalName>
    </EmbeddedResource>
    <EmbeddedResource Include="icons\refresh-16%402x.png">
      <LogicalName>refresh-16@2x.png</LogicalName>
    </EmbeddedResource>
    <EmbeddedResource Include="icons\save-16.png">
      <LogicalName>save-16.png</LogicalName>
    </EmbeddedResource>
    <EmbeddedResource Include="icons\save-all-16.png">
      <LogicalName>save-all-16.png</LogicalName>
    </EmbeddedResource>
    <EmbeddedResource Include="icons\zoom-in-16.png">
      <LogicalName>zoom-in-16.png</LogicalName>
    </EmbeddedResource>
    <EmbeddedResource Include="icons\zoom-in-16%402x.png">
      <LogicalName>zoom-in-16@2x.png</LogicalName>
    </EmbeddedResource>
    <EmbeddedResource Include="icons\zoom-out-16.png">
      <LogicalName>zoom-out-16.png</LogicalName>
    </EmbeddedResource>
    <EmbeddedResource Include="icons\zoom-out-16%402x.png">
      <LogicalName>zoom-out-16@2x.png</LogicalName>
    </EmbeddedResource>
    <EmbeddedResource Include="icons\spinner-14-1.png">
      <LogicalName>spinner-14-1.png</LogicalName>
    </EmbeddedResource>
    <EmbeddedResource Include="icons\spinner-14-1%402x.png">
      <LogicalName>spinner-14-1@2x.png</LogicalName>
    </EmbeddedResource>
    <EmbeddedResource Include="icons\spinner-14-2.png">
      <LogicalName>spinner-14-2.png</LogicalName>
    </EmbeddedResource>
    <EmbeddedResource Include="icons\spinner-14-2%402x.png">
      <LogicalName>spinner-14-2@2x.png</LogicalName>
    </EmbeddedResource>
    <EmbeddedResource Include="icons\spinner-14-3.png">
      <LogicalName>spinner-14-3.png</LogicalName>
    </EmbeddedResource>
    <EmbeddedResource Include="icons\spinner-14-3%402x.png">
      <LogicalName>spinner-14-3@2x.png</LogicalName>
    </EmbeddedResource>
    <EmbeddedResource Include="icons\spinner-14-4.png">
      <LogicalName>spinner-14-4.png</LogicalName>
    </EmbeddedResource>
    <EmbeddedResource Include="icons\spinner-14-4%402x.png">
      <LogicalName>spinner-14-4@2x.png</LogicalName>
    </EmbeddedResource>
    <EmbeddedResource Include="icons\spinner-14-5.png">
      <LogicalName>spinner-14-5.png</LogicalName>
    </EmbeddedResource>
    <EmbeddedResource Include="icons\spinner-14-5%402x.png">
      <LogicalName>spinner-14-5@2x.png</LogicalName>
    </EmbeddedResource>
    <EmbeddedResource Include="icons\spinner-18-1.png">
      <LogicalName>spinner-18-1.png</LogicalName>
    </EmbeddedResource>
    <EmbeddedResource Include="icons\spinner-18-1%402x.png">
      <LogicalName>spinner-18-1@2x.png</LogicalName>
    </EmbeddedResource>
    <EmbeddedResource Include="icons\spinner-18-2.png">
      <LogicalName>spinner-18-2.png</LogicalName>
    </EmbeddedResource>
    <EmbeddedResource Include="icons\spinner-18-2%402x.png">
      <LogicalName>spinner-18-2@2x.png</LogicalName>
    </EmbeddedResource>
    <EmbeddedResource Include="icons\spinner-18-3.png">
      <LogicalName>spinner-18-3.png</LogicalName>
    </EmbeddedResource>
    <EmbeddedResource Include="icons\spinner-18-3%402x.png">
      <LogicalName>spinner-18-3@2x.png</LogicalName>
    </EmbeddedResource>
    <EmbeddedResource Include="icons\spinner-18-4.png">
      <LogicalName>spinner-18-4.png</LogicalName>
    </EmbeddedResource>
    <EmbeddedResource Include="icons\spinner-18-4%402x.png">
      <LogicalName>spinner-18-4@2x.png</LogicalName>
    </EmbeddedResource>
    <EmbeddedResource Include="icons\spinner-18-5.png">
      <LogicalName>spinner-18-5.png</LogicalName>
    </EmbeddedResource>
    <EmbeddedResource Include="icons\spinner-18-5%402x.png">
      <LogicalName>spinner-18-5@2x.png</LogicalName>
    </EmbeddedResource>
    <EmbeddedResource Include="icons\catchpoint-16.png">
      <LogicalName>catchpoint-16.png</LogicalName>
    </EmbeddedResource>
    <EmbeddedResource Include="icons\catchpoint-16%402x.png">
      <LogicalName>catchpoint-16@2x.png</LogicalName>
    </EmbeddedResource>
    <EmbeddedResource Include="icons\catchpoint-disabled-16.png">
      <LogicalName>catchpoint-disabled-16.png</LogicalName>
    </EmbeddedResource>
    <EmbeddedResource Include="icons\catchpoint-disabled-16%402x.png">
      <LogicalName>catchpoint-disabled-16@2x.png</LogicalName>
    </EmbeddedResource>
    <EmbeddedResource Include="icons\project-status-information-16.png">
      <LogicalName>project-status-information-16.png</LogicalName>
    </EmbeddedResource>
    <EmbeddedResource Include="icons\project-status-information-16%402x.png">
      <LogicalName>project-status-information-16@2x.png</LogicalName>
    </EmbeddedResource>
    <EmbeddedResource Include="icons\project-status-warning-16.png">
      <LogicalName>project-status-warning-16.png</LogicalName>
    </EmbeddedResource>
    <EmbeddedResource Include="icons\project-status-warning-16%402x.png">
      <LogicalName>project-status-warning-16@2x.png</LogicalName>
    </EmbeddedResource>
    <EmbeddedResource Include="icons\project-status-error-16.png">
      <LogicalName>project-status-error-16.png</LogicalName>
    </EmbeddedResource>
    <EmbeddedResource Include="icons\project-status-error-16%402x.png">
      <LogicalName>project-status-error-16@2x.png</LogicalName>
    </EmbeddedResource>
<<<<<<< HEAD
=======
    <EmbeddedResource Include="icons\light\platform-android-16%402x.png">
      <LogicalName>platform-android-light-16@2x.png</LogicalName>
    </EmbeddedResource>
    <EmbeddedResource Include="icons\light\platform-cross-platform-16.png">
      <LogicalName>platform-cross-platform-light-16.png</LogicalName>
    </EmbeddedResource>
    <EmbeddedResource Include="icons\light\platform-cross-platform-16%402x.png">
      <LogicalName>platform-cross-platform-light-16@2x.png</LogicalName>
    </EmbeddedResource>
    <EmbeddedResource Include="icons\light\platform-ios-16.png">
      <LogicalName>platform-ios-light-16.png</LogicalName>
    </EmbeddedResource>
    <EmbeddedResource Include="icons\light\platform-ios-16%402x.png">
      <LogicalName>platform-ios-light-16@2x.png</LogicalName>
    </EmbeddedResource>
    <EmbeddedResource Include="icons\light\platform-mac-16.png">
      <LogicalName>platform-mac-light-16.png</LogicalName>
    </EmbeddedResource>
    <EmbeddedResource Include="icons\light\platform-mac-16%402x.png">
      <LogicalName>platform-mac-light-16@2x.png</LogicalName>
    </EmbeddedResource>
    <EmbeddedResource Include="icons\light\platform-other-16.png">
      <LogicalName>platform-other-light-16.png</LogicalName>
    </EmbeddedResource>
    <EmbeddedResource Include="icons\light\platform-other-16%402x.png">
      <LogicalName>platform-other-light-16@2x.png</LogicalName>
    </EmbeddedResource>
    <EmbeddedResource Include="icons\light\platform-android-16.png">
      <LogicalName>platform-android-light-16.png</LogicalName>
    </EmbeddedResource>
    <EmbeddedResource Include="templates\images\generic-project.png">
      <LogicalName>generic-project.png</LogicalName>
    </EmbeddedResource>
    <EmbeddedResource Include="templates\images\generic-project%402x.png">
      <LogicalName>generic-project@2x.png</LogicalName>
    </EmbeddedResource>
    <EmbeddedResource Include="templates\images\blank-solution.png">
      <LogicalName>blank-solution.png</LogicalName>
    </EmbeddedResource>
    <EmbeddedResource Include="templates\images\blank-solution%402x.png">
      <LogicalName>blank-solution@2x.png</LogicalName>
    </EmbeddedResource>
    <EmbeddedResource Include="templates\images\console-project.png">
      <LogicalName>console-project.png</LogicalName>
    </EmbeddedResource>
    <EmbeddedResource Include="templates\images\console-project%402x.png">
      <LogicalName>console-project@2x.png</LogicalName>
    </EmbeddedResource>
    <EmbeddedResource Include="templates\images\library-project.png">
      <LogicalName>library-project.png</LogicalName>
    </EmbeddedResource>
    <EmbeddedResource Include="templates\images\library-project%402x.png">
      <LogicalName>library-project@2x.png</LogicalName>
    </EmbeddedResource>
    <EmbeddedResource Include="templates\images\pcl-project.png">
      <LogicalName>pcl-project.png</LogicalName>
    </EmbeddedResource>
    <EmbeddedResource Include="templates\images\pcl-project%402x.png">
      <LogicalName>pcl-project@2x.png</LogicalName>
    </EmbeddedResource>
    <EmbeddedResource Include="templates\images\shared-project.png">
      <LogicalName>shared-project.png</LogicalName>
    </EmbeddedResource>
    <EmbeddedResource Include="templates\images\shared-project%402x.png">
      <LogicalName>shared-project@2x.png</LogicalName>
    </EmbeddedResource>
    <EmbeddedResource Include="templates\images\workspace.png">
      <LogicalName>workspace.png</LogicalName>
    </EmbeddedResource>
    <EmbeddedResource Include="templates\images\workspace%402x.png">
      <LogicalName>workspace@2x.png</LogicalName>
    </EmbeddedResource>
    <EmbeddedResource Include="templates\images\gtk2-project.png">
      <LogicalName>gtk2-project.png</LogicalName>
    </EmbeddedResource>
    <EmbeddedResource Include="templates\images\gtk2-project%402x.png">
      <LogicalName>gtk2-project@2x.png</LogicalName>
    </EmbeddedResource>
    <EmbeddedResource Include="icons\preview-active-16.png">
      <LogicalName>preview-active-16.png</LogicalName>
    </EmbeddedResource>
    <EmbeddedResource Include="icons\preview-active-16%402x.png">
      <LogicalName>preview-active-16@2x.png</LogicalName>
    </EmbeddedResource>
    <EmbeddedResource Include="icons\preview-hover-16.png">
      <LogicalName>preview-hover-16.png</LogicalName>
    </EmbeddedResource>
    <EmbeddedResource Include="icons\preview-hover-16%402x.png">
      <LogicalName>preview-hover-16@2x.png</LogicalName>
    </EmbeddedResource>
    <EmbeddedResource Include="icons\preview-normal-16.png">
      <LogicalName>preview-normal-16.png</LogicalName>
    </EmbeddedResource>
    <EmbeddedResource Include="icons\preview-normal-16%402x.png">
      <LogicalName>preview-normal-16@2x.png</LogicalName>
    </EmbeddedResource>
    <EmbeddedResource Include="icons\preview-selected-16.png">
      <LogicalName>preview-selected-16.png</LogicalName>
    </EmbeddedResource>
    <EmbeddedResource Include="icons\preview-selected-16%402x.png">
      <LogicalName>preview-selected-16@2x.png</LogicalName>
    </EmbeddedResource>
    <EmbeddedResource Include="icons\spinner-normal-1-16.png">
      <LogicalName>spinner-normal-1-16.png</LogicalName>
    </EmbeddedResource>
    <EmbeddedResource Include="icons\spinner-normal-1-16%402x.png">
      <LogicalName>spinner-normal-1-16@2x.png</LogicalName>
    </EmbeddedResource>
    <EmbeddedResource Include="icons\spinner-normal-2-16.png">
      <LogicalName>spinner-normal-2-16.png</LogicalName>
    </EmbeddedResource>
    <EmbeddedResource Include="icons\spinner-normal-2-16%402x.png">
      <LogicalName>spinner-normal-2-16@2x.png</LogicalName>
    </EmbeddedResource>
    <EmbeddedResource Include="icons\spinner-normal-3-16.png">
      <LogicalName>spinner-normal-3-16.png</LogicalName>
    </EmbeddedResource>
    <EmbeddedResource Include="icons\spinner-normal-3-16%402x.png">
      <LogicalName>spinner-normal-3-16@2x.png</LogicalName>
    </EmbeddedResource>
    <EmbeddedResource Include="icons\spinner-normal-4-16.png">
      <LogicalName>spinner-normal-4-16.png</LogicalName>
    </EmbeddedResource>
    <EmbeddedResource Include="icons\spinner-normal-4-16%402x.png">
      <LogicalName>spinner-normal-4-16@2x.png</LogicalName>
    </EmbeddedResource>
    <EmbeddedResource Include="icons\spinner-normal-5-16.png">
      <LogicalName>spinner-normal-5-16.png</LogicalName>
    </EmbeddedResource>
    <EmbeddedResource Include="icons\spinner-normal-5-16%402x.png">
      <LogicalName>spinner-normal-5-16@2x.png</LogicalName>
    </EmbeddedResource>
    <EmbeddedResource Include="icons\spinner-selected-1-16.png">
      <LogicalName>spinner-selected-1-16.png</LogicalName>
    </EmbeddedResource>
    <EmbeddedResource Include="icons\spinner-selected-1-16%402x.png">
      <LogicalName>spinner-selected-1-16@2x.png</LogicalName>
    </EmbeddedResource>
    <EmbeddedResource Include="icons\spinner-selected-2-16.png">
      <LogicalName>spinner-selected-2-16.png</LogicalName>
    </EmbeddedResource>
    <EmbeddedResource Include="icons\spinner-selected-2-16%402x.png">
      <LogicalName>spinner-selected-2-16@2x.png</LogicalName>
    </EmbeddedResource>
    <EmbeddedResource Include="icons\spinner-selected-3-16.png">
      <LogicalName>spinner-selected-3-16.png</LogicalName>
    </EmbeddedResource>
    <EmbeddedResource Include="icons\spinner-selected-3-16%402x.png">
      <LogicalName>spinner-selected-3-16@2x.png</LogicalName>
    </EmbeddedResource>
    <EmbeddedResource Include="icons\spinner-selected-4-16.png">
      <LogicalName>spinner-selected-4-16.png</LogicalName>
    </EmbeddedResource>
    <EmbeddedResource Include="icons\spinner-selected-4-16%402x.png">
      <LogicalName>spinner-selected-4-16@2x.png</LogicalName>
    </EmbeddedResource>
    <EmbeddedResource Include="icons\spinner-selected-5-16.png">
      <LogicalName>spinner-selected-5-16.png</LogicalName>
    </EmbeddedResource>
    <EmbeddedResource Include="icons\spinner-selected-5-16%402x.png">
      <LogicalName>spinner-selected-5-16@2x.png</LogicalName>
    </EmbeddedResource>
    <EmbeddedResource Include="icons\done-24.png">
      <LogicalName>done-24.png</LogicalName>
    </EmbeddedResource>
    <EmbeddedResource Include="icons\done-24%402x.png">
      <LogicalName>done-24@2x.png</LogicalName>
    </EmbeddedResource>
    <EmbeddedResource Include="icons\done-32.png">
      <LogicalName>done-32.png</LogicalName>
    </EmbeddedResource>
    <EmbeddedResource Include="icons\done-32%402x.png">
      <LogicalName>done-32@2x.png</LogicalName>
    </EmbeddedResource>
    <EmbeddedResource Include="icons\done-48.png">
      <LogicalName>done-48.png</LogicalName>
    </EmbeddedResource>
    <EmbeddedResource Include="icons\done-48%402x.png">
      <LogicalName>done-48@2x.png</LogicalName>
    </EmbeddedResource>
>>>>>>> d0db9f92
  </ItemGroup>
  <ItemGroup>
    <Compile Include="MonoDevelop.Ide.Commands\CustomStringTagProvider.cs" />
    <Compile Include="MonoDevelop.Ide.Commands\EditCommands.cs" />
    <Compile Include="MonoDevelop.Ide.Commands\FileCommands.cs" />
    <Compile Include="MonoDevelop.Ide.Commands\HelpCommands.cs" />
    <Compile Include="MonoDevelop.Ide.Commands\ProjectCommands.cs" />
    <Compile Include="MonoDevelop.Ide.Commands\SearchCommands.cs" />
    <Compile Include="MonoDevelop.Ide.Commands\ToolsCommands.cs" />
    <Compile Include="MonoDevelop.Ide.Commands\ViewCommands.cs" />
    <Compile Include="MonoDevelop.Ide.Commands\WindowCommands.cs" />
    <Compile Include="MonoDevelop.Ide.Gui\DisplayBindingService.cs" />
    <Compile Include="MonoDevelop.Ide.Gui\BackgroundProgressMonitor.cs" />
    <Compile Include="MonoDevelop.Ide.Gui\StatusProgressMonitor.cs" />
    <Compile Include="MonoDevelop.Ide.Tasks\TaskService.cs" />
    <Compile Include="MonoDevelop.Ide.Codons\ContextPadCodon.cs" />
    <Compile Include="MonoDevelop.Ide.Codons\WorkbenchContextCodon.cs" />
    <Compile Include="MonoDevelop.Ide.Codons\CombineOpenCondition.cs" />
    <Compile Include="MonoDevelop.Ide.Codons\LanguageActiveCondition.cs" />
    <Compile Include="MonoDevelop.Ide.Codons\ProjectActiveCondition.cs" />
    <Compile Include="MonoDevelop.Ide.ExternalTools\ExternalTool.cs" />
    <Compile Include="MonoDevelop.Ide.CodeTemplates\CodeTemplate.cs" />
    <Compile Include="MonoDevelop.Ide.CodeTemplates\CodeTemplateService.cs" />
    <Compile Include="MonoDevelop.Ide.Templates\FileDescriptionTemplate.cs" />
    <Compile Include="MonoDevelop.Ide.Templates\FileTemplate.cs" />
    <Compile Include="MonoDevelop.Ide.Templates\ICustomProjectCIEntry.cs" />
    <Compile Include="MonoDevelop.Ide.Templates\INewFileCreator.cs" />
    <Compile Include="MonoDevelop.Ide.Templates\ProjectDescriptor.cs" />
    <Compile Include="MonoDevelop.Ide.Templates\ProjectTemplate.cs" />
    <Compile Include="MonoDevelop.Ide.Templates\TextFileDescriptionTemplate.cs" />
    <Compile Include="MonoDevelop.Ide.Templates\CodeDomFileDescriptionTemplate.cs" />
    <Compile Include="MonoDevelop.Ide.Templates\SingleFileDescriptionTemplate.cs" />
    <Compile Include="MonoDevelop.Ide.Templates\SolutionDescriptor.cs" />
    <Compile Include="MonoDevelop.Ide.Templates\ResourceFileDescriptionTemplate.cs" />
    <Compile Include="MonoDevelop.Ide.Gui\AbstractBaseViewContent.cs" />
    <Compile Include="MonoDevelop.Ide.Gui\AbstractPadContent.cs" />
    <Compile Include="MonoDevelop.Ide.Gui\AbstractViewContent.cs" />
    <Compile Include="MonoDevelop.Ide.Gui\IBaseViewContent.cs" />
    <Compile Include="MonoDevelop.Ide.Gui\IPadContent.cs" />
    <Compile Include="MonoDevelop.Ide.Gui\IViewContent.cs" />
    <Compile Include="MonoDevelop.Ide.Gui\IWorkbenchWindow.cs" />
    <Compile Include="MonoDevelop.Ide.Gui\ViewCommandHandlers.cs" />
    <Compile Include="MonoDevelop.Ide.Gui.Content\IBookmarkBuffer.cs" />
    <Compile Include="MonoDevelop.Ide.Gui.Content\IClipboardHandler.cs" />
    <Compile Include="MonoDevelop.Ide.Gui.Content\IPrintable.cs" />
    <Compile Include="MonoDevelop.Ide.Gui.Dialogs\CommonAboutDialog.cs" />
    <Compile Include="MonoDevelop.Ide.Gui.Dialogs\DirtyFilesDialog.cs" />
    <Compile Include="MonoDevelop.Ide.Gui.Dialogs\NewLayoutDialog.cs" />
    <Compile Include="MonoDevelop.Ide.Gui.Dialogs\AboutMonoDevelopTabPage.cs" />
    <Compile Include="MonoDevelop.Ide.Gui.Dialogs\VersionInformationTabPage.cs" />
    <Compile Include="MonoDevelop.Ide.Gui.Dialogs\TipOfTheDay.cs" />
    <Compile Include="MonoDevelop.Ide.Gui.Dialogs\AddinLoadErrorDialog.cs" />
    <Compile Include="MonoDevelop.Ide.Gui.OptionPanels\BuildPanel.cs" />
    <Compile Include="MonoDevelop.Ide.Gui.OptionPanels\LoadSavePanel.cs" />
    <Compile Include="MonoDevelop.Ide.Gui.OptionPanels\AddInsOptionsPanel.cs" />
    <Compile Include="MonoDevelop.Ide.Gui.Pads\DefaultMonitorPad.cs" />
    <Compile Include="MonoDevelop.Ide.Gui.Pads\MonodocTreePad.cs" />
    <Compile Include="MonoDevelop.Ide.Gui.Pads.ProjectPad\SolutionFolderNodeBuilder.cs" />
    <Compile Include="MonoDevelop.Ide.Gui.Pads.ProjectPad\FolderNodeBuilder.cs" />
    <Compile Include="MonoDevelop.Ide.Gui.Pads.ProjectPad\ProjectFileNodeBuilder.cs" />
    <Compile Include="MonoDevelop.Ide.Gui.Pads.ProjectPad\ProjectFolder.cs" />
    <Compile Include="MonoDevelop.Ide.Gui.Pads.ProjectPad\ProjectFolderNodeBuilder.cs" />
    <Compile Include="MonoDevelop.Ide.Gui.Pads.ProjectPad\ProjectNodeBuilder.cs" />
    <Compile Include="MonoDevelop.Ide.Gui.Pads.ProjectPad\ProjectReferenceFolderNodeBuilder.cs" />
    <Compile Include="MonoDevelop.Ide.Gui.Pads.ProjectPad\ProjectReferenceNodeBuilder.cs" />
    <Compile Include="MonoDevelop.Ide.Gui.Pads.ProjectPad\ProjectSolutionPad.cs" />
    <Compile Include="MonoDevelop.Ide.Gui.Pads.ProjectPad\ShowAllFilesBuilderExtension.cs" />
    <Compile Include="MonoDevelop.Ide.Gui.Pads.ProjectPad\SystemFile.cs" />
    <Compile Include="MonoDevelop.Ide.Gui.Pads.ProjectPad\SystemFileNodeBuilder.cs" />
    <Compile Include="MonoDevelop.Ide.Gui.Pads\SolutionPad.cs" />
    <Compile Include="MonoDevelop.Ide.Gui.Pads\TreeViewPad.cs" />
    <Compile Include="MonoDevelop.Ide.Gui\DefaultWorkbench.cs" />
    <Compile Include="MonoDevelop.Ide.Gui\WorkbenchMemento.cs" />
    <Compile Include="MonoDevelop.Ide.Gui\SdiWorkspaceWindow.cs" />
    <Compile Include="MonoDevelop.Ide.Codons\DisplayBindingCodon.cs" />
    <Compile Include="MonoDevelop.Ide.Codons\FileTemplateTypeCodon.cs" />
    <Compile Include="MonoDevelop.Ide.Codons\ProjectTemplateCodon.cs" />
    <Compile Include="MonoDevelop.Ide.Codons\NodeBuilderCodon.cs" />
    <Compile Include="MonoDevelop.Ide.Codons\PadCodon.cs" />
    <Compile Include="MonoDevelop.Ide.Codons\PadOptionCodon.cs" />
    <Compile Include="MonoDevelop.Ide.Codons\SolutionPadCodon.cs" />
    <Compile Include="MonoDevelop.Ide.Templates\ISolutionItemDescriptor.cs" />
    <Compile Include="MonoDevelop.Ide.Templates\SolutionItemDescriptor.cs" />
    <Compile Include="MonoDevelop.Ide.Gui\ConfigurationComboBox.cs" />
    <Compile Include="MonoDevelop.Ide.Gui\IPadContainer.cs" />
    <Compile Include="MonoDevelop.Ide.Gui\Document.cs" />
    <Compile Include="MonoDevelop.Ide.Gui\Pad.cs" />
    <Compile Include="MonoDevelop.Ide.Gui\Workbench.cs" />
    <Compile Include="MonoDevelop.Ide.Gui\StartupInfo.cs" />
    <Compile Include="MonoDevelop.Ide.Gui\ProgressMonitors.cs" />
    <Compile Include="MonoDevelop.Ide\Services.cs" />
    <Compile Include="MonoDevelop.Ide.Gui.OptionPanels\TasksOptionsPanel.cs" />
    <Compile Include="MonoDevelop.Ide.Gui\FileViewer.cs" />
    <Compile Include="MonoDevelop.Ide.Gui.Pads\TaskListPad.cs" />
    <Compile Include="MonoDevelop.Ide.Templates\CodeTranslationFileDescriptionTemplate.cs" />
    <Compile Include="MonoDevelop.Ide.Gui.Dialogs\SelectEncodingsDialog.cs" />
    <Compile Include="MonoDevelop.Ide.Gui.Dialogs\FileSelectorDialog.cs" />
    <Compile Include="MonoDevelop.Ide.Tasks\TaskPriority.cs" />
    <Compile Include="MonoDevelop.Ide.Gui.Pads\ErrorListPad.cs" />
    <Compile Include="gtk-gui\generated.cs" />
    <Compile Include="MonoDevelop.Ide.Tasks\ITaskListView.cs" />
    <Compile Include="MonoDevelop.Ide.Codons\TaskListViewCodon.cs" />
    <Compile Include="MonoDevelop.Ide.Tasks\CommentTasksView.cs" />
    <Compile Include="MonoDevelop.Ide.Tasks\UserTasksView.cs" />
    <Compile Include="MonoDevelop.Ide.Gui\LayoutComboBox.cs" />
    <Compile Include="MonoDevelop.Ide.Gui.Pads.ProjectPad\UnknownEntryNodeBuilder.cs" />
    <Compile Include="MonoDevelop.Ide.Commands\NavigationCommands.cs" />
    <Compile Include="MonoDevelop.Ide.Templates\ISolutionItemFeature.cs" />
    <Compile Include="MonoDevelop.Ide.StandardHeader\StandardHeaderService.cs" />
    <Compile Include="MonoDevelop.Ide.Gui\InternalLog.cs" />
    <Compile Include="MonoDevelop.Ide.Gui.OptionPanels\KeyBindingsPanel.cs" />
    <Compile Include="gtk-gui\MonoDevelop.Ide.Gui.OptionPanels.KeyBindingsPanel.cs" />
    <Compile Include="MonoDevelop.Ide.Commands\TextEditorCommands.cs" />
    <Compile Include="MonoDevelop.Ide.Commands\FileTabCommands.cs" />
    <Compile Include="gtk-gui\MonoDevelop.Ide.Gui.OptionPanels.BuildPanelWidget.cs" />
    <Compile Include="gtk-gui\MonoDevelop.Ide.Gui.OptionPanels.LoadSavePanelWidget.cs" />
    <Compile Include="gtk-gui\MonoDevelop.Ide.Gui.Dialogs.NewLayoutDialog.cs" />
    <Compile Include="gtk-gui\MonoDevelop.Ide.SelectEncodingsDialog.cs" />
    <Compile Include="gtk-gui\MonoDevelop.Ide.Gui.OptionPanels.TasksPanelWidget.cs" />
    <Compile Include="gtk-gui\MonoDevelop.Ide.Gui.Dialogs.TipOfTheDayWindow.cs" />
    <Compile Include="gtk-gui\MonoDevelop.Ide.Gui.OptionPanels.AddInsPanelWidget.cs" />
    <Compile Include="gtk-gui\MonoDevelop.Ide.Gui.Dialogs.AddinLoadErrorDialog.cs" />
    <Compile Include="MonoDevelop.Ide.Codons\FileFilterCodon.cs" />
    <Compile Include="MonoDevelop.Ide.ExternalTools\ExternalToolService.cs" />
    <Compile Include="MonoDevelop.Ide.Templates\FileTemplateReference.cs" />
    <Compile Include="MonoDevelop.Ide.Codons\FileTemplateConditionTypeCodon.cs" />
    <Compile Include="MonoDevelop.Ide.Templates\ClrVersionFileTemplateCondition.cs" />
    <Compile Include="MonoDevelop.Ide.Templates\FileTemplateCondition.cs" />
    <Compile Include="MonoDevelop.Ide.Templates\PartialTypeFileTemplateCondition.cs" />
    <Compile Include="MonoDevelop.Ide.Templates\ParentProjectFileTemplateCondition.cs" />
    <Compile Include="MonoDevelop.Ide.Gui\ToolbarComboBox.cs" />
    <Compile Include="MonoDevelop.Ide.Gui.Content\ISplittable.cs" />
    <Compile Include="MonoDevelop.Ide.Gui.Content\IFoldable.cs" />
    <Compile Include="MonoDevelop.Ide.ExternalTools\ExternalToolPanel.cs" />
    <Compile Include="gtk-gui\MonoDevelop.Ide.ExternalTools.ExternalToolPanelWidget.cs" />
    <Compile Include="MonoDevelop.Ide.Gui\MonoDevelopStatusBar.cs" />
    <Compile Include="MonoDevelop.Ide.Gui\DocumentSwitcher.cs">
      <DependentUpon>GuiSyncContext.cs</DependentUpon>
    </Compile>
    <Compile Include="MonoDevelop.Ide.Gui.OptionPanels\IDEStyleOptionsPanel.cs" />
    <Compile Include="gtk-gui\MonoDevelop.Ide.Gui.OptionPanels.IDEStyleOptionsPanelWidget.cs" />
    <Compile Include="MonoDevelop.Ide.Gui.Content\IZoomable.cs" />
    <Compile Include="MonoDevelop.Ide.Gui.Pads.ProjectPad\SolutionNodeBuilder.cs" />
    <Compile Include="MonoDevelop.Ide.Gui.Pads.ProjectPad\WorkspaceNodeBuilder.cs" />
    <Compile Include="MonoDevelop.Ide.Gui.Content\DocumentStateTracker.cs" />
    <Compile Include="MonoDevelop.Ide.Gui.Content\IPathedDocument.cs" />
    <Compile Include="MonoDevelop.Ide.Codons\CategoryNode.cs" />
    <Compile Include="MonoDevelop.Ide.Gui.Components\ExtensibleTreeView.cs" />
    <Compile Include="MonoDevelop.Ide.Gui.Components\ITreeBuilder.cs" />
    <Compile Include="MonoDevelop.Ide.Gui.Components\ITreeBuilderContext.cs" />
    <Compile Include="MonoDevelop.Ide.Gui.Components\ITreeNavigator.cs" />
    <Compile Include="MonoDevelop.Ide.Gui.Components\ITreeOptions.cs" />
    <Compile Include="MonoDevelop.Ide.Gui.Components\NodeAttributes.cs" />
    <Compile Include="MonoDevelop.Ide.Gui.Components\NodeBuilder.cs" />
    <Compile Include="MonoDevelop.Ide.Gui.Components\NodeBuilderExtension.cs" />
    <Compile Include="MonoDevelop.Ide.Gui.Components\NodeCommandHandler.cs" />
    <Compile Include="MonoDevelop.Ide.Gui.Components\NodeState.cs" />
    <Compile Include="MonoDevelop.Ide.Gui.Components\DragOperation.cs" />
    <Compile Include="MonoDevelop.Ide.Gui.Components\TreePadOption.cs" />
    <Compile Include="MonoDevelop.Ide.Gui.Components\TypeNodeBuilder.cs" />
    <Compile Include="MonoDevelop.Ide.Gui.Components\TreeViewItem.cs" />
    <Compile Include="MonoDevelop.Ide.Gui.Components\TreeNodeNavigator.cs" />
    <Compile Include="MonoDevelop.Ide.Gui.Components\TreeBuilder.cs" />
    <Compile Include="MonoDevelop.Ide.Gui.Components\TreeOptions.cs" />
    <Compile Include="MonoDevelop.Ide.Gui.Components\TransactedTreeBuilder.cs" />
    <Compile Include="MonoDevelop.Ide.Gui.Content\INavigable.cs" />
    <Compile Include="MonoDevelop.Ide.Gui.Content\IOpenNamedElementHandler.cs" />
    <Compile Include="MonoDevelop.Ide.Gui.Content\ISmartIndenter.cs" />
    <Compile Include="AssemblyInfo.cs" />
    <Compile Include="MonoDevelop.Ide.Gui.Content\ITextEditorResolver.cs" />
    <Compile Include="MonoDevelop.Ide.Gui.OptionPanels\AuthorInformationPanel.cs" />
    <Compile Include="MonoDevelop.Ide.Gui.OptionPanels\GlobalAuthorInformationPanel.cs" />
    <Compile Include="MonoDevelop.Ide.StandardHeader\StandardHeaderPolicyPanel.cs" />
    <Compile Include="gtk-gui\MonoDevelop.Ide.Gui.OptionPanels.AuthorInformationPanelWidget.cs" />
    <Compile Include="gtk-gui\MonoDevelop.Ide.Gui.OptionPanels.GlobalAuthorInformationPanelWidget.cs" />
    <Compile Include="gtk-gui\MonoDevelop.Ide.StandardHeader.StandardHeaderPolicyPanelWidget.cs" />
    <Compile Include="MonoDevelop.Ide.Gui.OptionPanels\TextStylePolicyPanel.cs" />
    <Compile Include="gtk-gui\MonoDevelop.Ide.Gui.OptionPanels.TextStylePolicyPanelWidget.cs" />
    <Compile Include="MonoDevelop.Ide.Gui.Content\TextStylePolicy.cs" />
    <Compile Include="MonoDevelop.Ide.Gui\PadFontChanger.cs" />
    <Compile Include="MonoDevelop.Ide.Gui.Components\PadTreeView.cs" />
    <Compile Include="MonoDevelop.Ide.Codons\PadContextMenuExtensionNode.cs" />
    <Compile Include="MonoDevelop.Ide.Gui.Pads.ProjectPad\FileOperationsBuilderExtension.cs" />
    <Compile Include="MonoDevelop.Ide.Templates\DirectoryTemplate.cs" />
    <Compile Include="MonoDevelop.Ide.Gui.Content\IUndoHandler.cs" />
    <Compile Include="MonoDevelop.Ide.CodeFormatting\CodeFormatterService.cs" />
    <Compile Include="MonoDevelop.Ide.CodeTemplates\CodeTemplatePanel.cs" />
    <Compile Include="gtk-gui\MonoDevelop.Ide.CodeTemplates.CodeTemplatePanelWidget.cs" />
    <Compile Include="MonoDevelop.Ide.CodeTemplates\EditTemplateDialog.cs" />
    <Compile Include="gtk-gui\MonoDevelop.Ide.CodeTemplates.EditTemplateDialog.cs" />
    <Compile Include="MonoDevelop.Ide.CodeTemplates\CodeTemplateVariable.cs" />
    <Compile Include="MonoDevelop.Ide.CodeTemplates\ExpansionObject.cs" />
    <Compile Include="MonoDevelop.Ide.CodeTemplates\CodeTemplateCompletionData.cs" />
    <Compile Include="MonoDevelop.Ide.CodeTemplates\CodeTemplateListDataProvider.cs" />
    <Compile Include="MonoDevelop.Ide.Gui.OptionPanels\MonoRuntimePanel.cs" />
    <Compile Include="gtk-gui\MonoDevelop.Ide.Gui.OptionPanels.MonoRuntimePanelWidget.cs" />
    <Compile Include="MonoDevelop.Ide.FindInFiles\SearchResult.cs" />
    <Compile Include="MonoDevelop.Ide.FindInFiles\SearchResultPad.cs" />
    <Compile Include="MonoDevelop.Ide.FindInFiles\FindInFilesDialog.cs" />
    <Compile Include="gtk-gui\MonoDevelop.Ide.FindInFiles.FindInFilesDialog.cs" />
    <Compile Include="MonoDevelop.Ide.FindInFiles\Commands.cs" />
    <Compile Include="MonoDevelop.Ide.FindInFiles\Scope.cs" />
    <Compile Include="MonoDevelop.Ide.FindInFiles\FileProvider.cs" />
    <Compile Include="MonoDevelop.Ide.FindInFiles\FilterOptions.cs" />
    <Compile Include="MonoDevelop.Ide.FindInFiles\FindReplace.cs" />
    <Compile Include="MonoDevelop.Ide.FindInFiles\SearchResultWidget.cs" />
    <Compile Include="MonoDevelop.Ide.FindInFiles\ISearchProgressMonitor.cs" />
    <Compile Include="MonoDevelop.Ide.FindInFiles\SearchProgressMonitor.cs" />
    <Compile Include="MonoDevelop.Ide.Gui\IAttachableViewContent.cs" />
    <Compile Include="MonoDevelop.Ide.Gui\AbstractAttachableViewContent.cs" />
    <Compile Include="MonoDevelop.Ide.CodeFormatting\CodeFormattingCommands.cs" />
    <Compile Include="MonoDevelop.Ide.Execution\ParameterizedExecutionHandler.cs" />
    <Compile Include="MonoDevelop.Ide.Execution\ExecutionModeCommandService.cs" />
    <Compile Include="MonoDevelop.Ide.Execution\CustomArgsCustomizer.cs" />
    <Compile Include="MonoDevelop.Ide.Execution\CommandExecutionContext.cs" />
    <Compile Include="MonoDevelop.Ide.Execution\IExecutionConfigurationEditor.cs" />
    <Compile Include="MonoDevelop.Ide.Gui.Components\ExecutionModeComboBox.cs" />
    <Compile Include="gtk-gui\MonoDevelop.Ide.Gui.Components.ExecutionModeComboBox.cs" />
    <Compile Include="MonoDevelop.Ide.Execution\IExecutionCommandCustomizer.cs" />
    <Compile Include="MonoDevelop.Ide.Execution\CustomExecutionMode.cs" />
    <Compile Include="MonoDevelop.Ide.Execution\MonoExecutionParameters.cs" />
    <Compile Include="MonoDevelop.Ide.Execution\MonoExecutionCustomizer.cs" />
    <Compile Include="MonoDevelop.Ide.Gui.Dialogs\SelectFileFormatDialog.cs" />
    <Compile Include="gtk-gui\MonoDevelop.Ide.Gui.Dialogs.SelectFileFormatDialog.cs" />
    <Compile Include="MonoDevelop.Ide.Gui.OptionPanels\MaintenanceOptionsPanel.cs" />
    <Compile Include="gtk-gui\MonoDevelop.Ide.Gui.OptionPanels.MaintenanceOptionsPanelWidget.cs" />
    <Compile Include="MonoDevelop.Ide.Tasks\TaskStore.cs" />
    <Compile Include="MonoDevelop.Ide.Gui.OptionPanels\AssemblyFoldersPanel.cs" />
    <Compile Include="gtk-gui\MonoDevelop.Ide.Gui.OptionPanels.AssemblyFoldersPanelWidget.cs" />
    <Compile Include="MonoDevelop.Ide.Gui.Content\ISupportsProjectReload.cs" />
    <Compile Include="MonoDevelop.Ide.Gui.OptionPanels\BuildMessagePanel.cs" />
    <Compile Include="gtk-gui\MonoDevelop.Ide.Gui.OptionPanels.BuildMessagePanelWidget.cs" />
    <Compile Include="MonoDevelop.Ide.Gui\HiddenWorkbenchWindow.cs" />
    <Compile Include="MonoDevelop.Ide.Gui\HiddenTextEditorViewContent.cs" />
    <Compile Include="MonoDevelop.Ide.Gui\WorkbenchWindow.cs" />
    <Compile Include="MonoDevelop.Ide.CodeTemplates\CodeTemplateCodon.cs" />
    <Compile Include="MonoDevelop.Ide.Gui.Content\ILocationList.cs" />
    <Compile Include="MonoDevelop.Ide.Gui.Dialogs\OpenFileDialog.cs" />
    <Compile Include="MonoDevelop.Ide.Extensions\IOpenFileDialogHandler.cs" />
    <Compile Include="MonoDevelop.Ide.Extensions\IAddFileDialogHandler.cs" />
    <Compile Include="MonoDevelop.Ide.Extensions\TextEditorExtensionNode.cs" />
    <Compile Include="MonoDevelop.Ide.Gui\DockItemToolbarLoader.cs">
      <DependentUpon>DisplayBindingService.cs</DependentUpon>
    </Compile>
    <Compile Include="MonoDevelop.Ide.Gui.Components\LogView.cs" />
    <Compile Include="MonoDevelop.Ide.Gui\WorkbenchContext.cs" />
    <Compile Include="MonoDevelop.Ide.Extensions\LayoutExtensionNode.cs" />
    <Compile Include="MonoDevelop.Ide.Extensions\CustomToolExtensionNode.cs" />
    <Compile Include="MonoDevelop.Ide.CustomTools\CustomTool.cs" />
    <Compile Include="MonoDevelop.Ide.CustomTools\CustomToolService.cs" />
    <Compile Include="MonoDevelop.Components\FileSelector.cs" />
    <Compile Include="MonoDevelop.Components\BaseFileEntry.cs" />
    <Compile Include="MonoDevelop.Components\FileEntry.cs" />
    <Compile Include="MonoDevelop.Components\FolderDialog.cs" />
    <Compile Include="MonoDevelop.Components\FolderEntry.cs" />
    <Compile Include="MonoDevelop.Components\TabLabel.cs" />
    <Compile Include="MonoDevelop.Components\CellRendererComboBox.cs" />
    <Compile Include="MonoDevelop.Components\TreeViewCellContainer.cs" />
    <Compile Include="MonoDevelop.Components\TreeViewState.cs" />
    <Compile Include="MonoDevelop.Components\MenuButton.cs" />
    <Compile Include="MonoDevelop.Components\FixedWidthWrapLabel.cs" />
    <Compile Include="MonoDevelop.Components\TooltipWindow.cs" />
    <Compile Include="MonoDevelop.Components\ConsoleView.cs" />
    <Compile Include="MonoDevelop.Components\FolderListSelector.cs" />
    <Compile Include="MonoDevelop.Components\InfoBar.cs" />
    <Compile Include="MonoDevelop.Components\GtkUtil.cs" />
    <Compile Include="MonoDevelop.Components\MiniButton.cs" />
    <Compile Include="MonoDevelop.Components\SearchEntry.cs" />
    <Compile Include="MonoDevelop.Components\HoverImageButton.cs" />
    <Compile Include="MonoDevelop.Components\PathBar.cs" />
    <Compile Include="MonoDevelop.Components\SelectFileDialog.cs" />
    <Compile Include="MonoDevelop.Components\SelectFolderDialog.cs" />
    <Compile Include="MonoDevelop.Components\RoundedFrame.cs" />
    <Compile Include="MonoDevelop.Components\CairoExtensions.cs" />
    <Compile Include="MonoDevelop.Components.Chart\Axis.cs" />
    <Compile Include="MonoDevelop.Components.Chart\AxisDimension.cs" />
    <Compile Include="MonoDevelop.Components.Chart\AxisPosition.cs" />
    <Compile Include="MonoDevelop.Components.Chart\BasicChart.cs" />
    <Compile Include="MonoDevelop.Components.Chart\ChartCursor.cs" />
    <Compile Include="MonoDevelop.Components.Chart\DateTimeAxis.cs" />
    <Compile Include="MonoDevelop.Components.Chart\IntegerAxis.cs" />
    <Compile Include="MonoDevelop.Components.Chart\Serie.cs" />
    <Compile Include="MonoDevelop.Components.Chart\TickEnumerator.cs" />
    <Compile Include="MonoDevelop.Components.Commands\ActionCommand.cs" />
    <Compile Include="MonoDevelop.Components.Commands\ActionType.cs" />
    <Compile Include="MonoDevelop.Components.Commands\Command.cs" />
    <Compile Include="MonoDevelop.Components.Commands\CommandArrayInfo.cs" />
    <Compile Include="MonoDevelop.Components.Commands\CommandCheckMenuItem.cs" />
    <Compile Include="MonoDevelop.Components.Commands\CommandEntry.cs" />
    <Compile Include="MonoDevelop.Components.Commands\CommandEntrySet.cs" />
    <Compile Include="MonoDevelop.Components.Commands\CommandErrorHandler.cs" />
    <Compile Include="MonoDevelop.Components.Commands\CommandFrame.cs" />
    <Compile Include="MonoDevelop.Components.Commands\CommandHandler.cs" />
    <Compile Include="MonoDevelop.Components.Commands\CommandHandlerAttribute.cs" />
    <Compile Include="MonoDevelop.Components.Commands\CommandInfo.cs" />
    <Compile Include="MonoDevelop.Components.Commands\CommandInfoSet.cs" />
    <Compile Include="MonoDevelop.Components.Commands\CommandManager.cs" />
    <Compile Include="MonoDevelop.Components.Commands\CommandMenu.cs" />
    <Compile Include="MonoDevelop.Components.Commands\CommandMenuBar.cs" />
    <Compile Include="MonoDevelop.Components.Commands\CommandMenuItem.cs" />
    <Compile Include="MonoDevelop.Components.Commands\CommandSystemCommands.cs" />
    <Compile Include="MonoDevelop.Components.Commands\CommandToggleToolButton.cs" />
    <Compile Include="MonoDevelop.Components.Commands\CommandToolbar.cs" />
    <Compile Include="MonoDevelop.Components.Commands\CommandToolButton.cs" />
    <Compile Include="MonoDevelop.Components.Commands\CustomCommand.cs" />
    <Compile Include="MonoDevelop.Components.Commands\CustomMenuItem.cs" />
    <Compile Include="MonoDevelop.Components.Commands\ICommandMenuItem.cs" />
    <Compile Include="MonoDevelop.Components.Commands\ICommandRouter.cs" />
    <Compile Include="MonoDevelop.Components.Commands\ICommandUserItem.cs" />
    <Compile Include="MonoDevelop.Components.Commands\LinkCommandEntry.cs" />
    <Compile Include="MonoDevelop.Components.Commands\MenuToolButton.cs" />
    <Compile Include="MonoDevelop.Components.Commands\ICommandDelegatorRouter.cs" />
    <Compile Include="MonoDevelop.Components.Commands\CommandRouterContainer.cs" />
    <Compile Include="MonoDevelop.Components.Commands\ICommandTargetVisitor.cs" />
    <Compile Include="MonoDevelop.Components.Commands\KeyBindingManager.cs" />
    <Compile Include="MonoDevelop.Components.Commands\KeyBindingService.cs" />
    <Compile Include="MonoDevelop.Components.Commands\CustomItem.cs" />
    <Compile Include="MonoDevelop.Components.Commands\CommandSelectedEventArgs.cs" />
    <Compile Include="MonoDevelop.Components.Commands\IMultiCastCommandRouter.cs" />
    <Compile Include="MonoDevelop.Components.Commands\ICommandUpdateHandler.cs" />
    <Compile Include="MonoDevelop.Components.Commands\CustomCommandUpdaterAttribute.cs" />
    <Compile Include="MonoDevelop.Components.Commands\KeyBindingScheme.cs" />
    <Compile Include="MonoDevelop.Components.Commands\KeyBindingSet.cs" />
    <Compile Include="MonoDevelop.Components.Commands\ICommandBar.cs" />
    <Compile Include="MonoDevelop.Components.Commands.ExtensionNodes\CommandCategoryCodon.cs" />
    <Compile Include="MonoDevelop.Components.Commands.ExtensionNodes\CommandCodon.cs" />
    <Compile Include="MonoDevelop.Components.Commands.ExtensionNodes\CommandItemCodon.cs" />
    <Compile Include="MonoDevelop.Components.Commands.ExtensionNodes\ItemSetCodon.cs" />
    <Compile Include="MonoDevelop.Components.Commands.ExtensionNodes\LinkItemCodon.cs" />
    <Compile Include="MonoDevelop.Components.Commands.ExtensionNodes\SeparatorItemCodon.cs" />
    <Compile Include="MonoDevelop.Components.Commands.ExtensionNodes\LocalCommandItemCodon.cs" />
    <Compile Include="MonoDevelop.Components.Commands.ExtensionNodes\SchemeExtensionNode.cs" />
    <Compile Include="MonoDevelop.Components.DockToolbars\ArrowWindow.cs" />
    <Compile Include="MonoDevelop.Components.DockToolbars\DockedPosition.cs" />
    <Compile Include="MonoDevelop.Components.DockToolbars\DockGrip.cs" />
    <Compile Include="MonoDevelop.Components.DockToolbars\DockToolbar.cs" />
    <Compile Include="MonoDevelop.Components.DockToolbars\DockToolbarFrame.cs" />
    <Compile Include="MonoDevelop.Components.DockToolbars\DockToolbarFrameLayout.cs" />
    <Compile Include="MonoDevelop.Components.DockToolbars\DockToolbarFrameStatus.cs" />
    <Compile Include="MonoDevelop.Components.DockToolbars\DockToolbarPanel.cs" />
    <Compile Include="MonoDevelop.Components.DockToolbars\DockToolbarPosition.cs" />
    <Compile Include="MonoDevelop.Components.DockToolbars\DockToolbarStatus.cs" />
    <Compile Include="MonoDevelop.Components.DockToolbars\FixedPanel.cs" />
    <Compile Include="MonoDevelop.Components.DockToolbars\FloatingDock.cs" />
    <Compile Include="MonoDevelop.Components.DockToolbars\FloatingPosition.cs" />
    <Compile Include="MonoDevelop.Components.DockToolbars\IDockBar.cs" />
    <Compile Include="MonoDevelop.Components.DockToolbars\PlaceholderWindow.cs" />
    <Compile Include="MonoDevelop.Components.Extensions\PlatformDialog.cs" />
    <Compile Include="MonoDevelop.Components.Extensions\ISelectFileDialog.cs" />
    <Compile Include="MonoDevelop.Components.PropertyGrid\DefaultPropertyTab.cs" />
    <Compile Include="MonoDevelop.Components.PropertyGrid\EditorManager.cs" />
    <Compile Include="MonoDevelop.Components.PropertyGrid\EventPropertyTab.cs" />
    <Compile Include="MonoDevelop.Components.PropertyGrid\PropertyEditorCell.cs" />
    <Compile Include="MonoDevelop.Components.PropertyGrid\PropertyEditorTypeAttribute.cs" />
    <Compile Include="MonoDevelop.Components.PropertyGrid\PropertyGrid.cs" />
    <Compile Include="MonoDevelop.Components.PropertyGrid\PropertyValueChangedEventArgs.cs" />
    <Compile Include="MonoDevelop.Components.PropertyGrid\PropertyValueChangedEventHandler.cs" />
    <Compile Include="MonoDevelop.Components.PropertyGrid\SurrogateUITypeEditorAttribute.cs" />
    <Compile Include="MonoDevelop.Components.PropertyGrid.Editors\CharPropertyEditor.cs" />
    <Compile Include="MonoDevelop.Components.PropertyGrid.Editors\CollectionEditor.cs" />
    <Compile Include="MonoDevelop.Components.PropertyGrid.Editors\ColorEditorCell.cs" />
    <Compile Include="MonoDevelop.Components.PropertyGrid.Editors\DateTimeEditor.cs" />
    <Compile Include="MonoDevelop.Components.PropertyGrid.Editors\DefaultEditor.cs" />
    <Compile Include="MonoDevelop.Components.PropertyGrid.Editors\EnumerationEditorCell.cs" />
    <Compile Include="MonoDevelop.Components.PropertyGrid.Editors\EventEditor.cs" />
    <Compile Include="MonoDevelop.Components.PropertyGrid.Editors\ExpandableObjectEditor.cs" />
    <Compile Include="MonoDevelop.Components.PropertyGrid.Editors\FlagsEditorCell.cs" />
    <Compile Include="MonoDevelop.Components.PropertyGrid.Editors\FlagsSelectorDialog.cs" />
    <Compile Include="MonoDevelop.Components.PropertyGrid.Editors\FloatRange.cs" />
    <Compile Include="MonoDevelop.Components.PropertyGrid.Editors\IntRange.cs" />
    <Compile Include="MonoDevelop.Components.PropertyGrid.Editors\TextEditorDialog.cs" />
    <Compile Include="MonoDevelop.Components.PropertyGrid.Editors\TimeSpanEditor.cs" />
    <Compile Include="MonoDevelop.Components.PropertyGrid.Editors\BooleanEditorCell.cs" />
    <Compile Include="MonoDevelop.Components.Theming\GtkColors.cs" />
    <Compile Include="MonoDevelop.Components.Theming\GtkTheme.cs" />
    <Compile Include="MonoDevelop.Components.Theming\Theme.cs" />
    <Compile Include="MonoDevelop.Components.Theming\ThemeContext.cs" />
    <Compile Include="MonoDevelop.Components.Theming\ThemeEngine.cs" />
    <Compile Include="gtk-gui\MonoDevelop.Components.FolderListSelector.cs" />
    <Compile Include="MonoDevelop.Components.Docking\AutoHideBox.cs" />
    <Compile Include="MonoDevelop.Components.Docking\DockBar.cs" />
    <Compile Include="MonoDevelop.Components.Docking\DockBarItem.cs" />
    <Compile Include="MonoDevelop.Components.Docking\DockContainer.cs" />
    <Compile Include="MonoDevelop.Components.Docking\DockFrame.cs" />
    <Compile Include="MonoDevelop.Components.Docking\DockFrameTopLevel.cs" />
    <Compile Include="MonoDevelop.Components.Docking\DockGroup.cs" />
    <Compile Include="MonoDevelop.Components.Docking\DockGroupItem.cs" />
    <Compile Include="MonoDevelop.Components.Docking\DockGroupType.cs" />
    <Compile Include="MonoDevelop.Components.Docking\DockItem.cs" />
    <Compile Include="MonoDevelop.Components.Docking\DockItemBehavior.cs" />
    <Compile Include="MonoDevelop.Components.Docking\DockItemContainer.cs" />
    <Compile Include="MonoDevelop.Components.Docking\DockItemStatus.cs" />
    <Compile Include="MonoDevelop.Components.Docking\DockItemToolbar.cs" />
    <Compile Include="MonoDevelop.Components.Docking\DockLayout.cs" />
    <Compile Include="MonoDevelop.Components.Docking\DockObject.cs" />
    <Compile Include="MonoDevelop.Components.Docking\DockPosition.cs" />
    <Compile Include="MonoDevelop.Components.Docking\PlaceholderWindow.cs" />
    <Compile Include="MonoDevelop.Components.Docking\TabStrip.cs" />
    <Compile Include="MonoDevelop.Components\MenuButtonEntry.cs" />
    <Compile Include="MonoDevelop.Ide.Gui.Dialogs\IOptionsPanel.cs" />
    <Compile Include="MonoDevelop.Ide.Gui.Dialogs\MultiMessageDialog.cs" />
    <Compile Include="MonoDevelop.Ide.Gui.Dialogs\MultiTaskProgressDialog.cs" />
    <Compile Include="MonoDevelop.Ide.Gui.Dialogs\OptionsDialog.cs" />
    <Compile Include="MonoDevelop.Ide.Gui.Dialogs\OptionsPanel.cs" />
    <Compile Include="MonoDevelop.Ide.Gui.Dialogs\ProgressDialog.cs" />
    <Compile Include="MonoDevelop.Ide.Gui.Dialogs\SetupApp.cs" />
    <Compile Include="MonoDevelop.Ide.ProgressMonitoring\BaseProgressMonitor.cs" />
    <Compile Include="MonoDevelop.Ide.ProgressMonitoring\MessageDialogProgressMonitor.cs" />
    <Compile Include="MonoDevelop.Ide.ProgressMonitoring\MultiTaskDialogProgressMonitor.cs" />
    <Compile Include="MonoDevelop.Ide.WebBrowser\IWebBrowser.cs" />
    <Compile Include="MonoDevelop.Ide.WebBrowser\LocationChangedEventArgs.cs" />
    <Compile Include="MonoDevelop.Ide.WebBrowser\TitleChangedEventArgs.cs" />
    <Compile Include="MonoDevelop.Ide.WebBrowser\StatusMessageChangedEventArgs.cs" />
    <Compile Include="MonoDevelop.Ide.WebBrowser\LoadingProgressChangedEventArgs.cs" />
    <Compile Include="MonoDevelop.Ide.WebBrowser\LocationChangingEventArgs.cs" />
    <Compile Include="MonoDevelop.Ide.WebBrowser\IWebBrowserLoader.cs" />
    <Compile Include="MonoDevelop.Ide.CodeCompletion\CompletionListWindow.cs" />
    <Compile Include="MonoDevelop.Ide.CodeCompletion\ICompletionWidget.cs" />
    <Compile Include="MonoDevelop.Ide.CodeCompletion\ListWindow.cs" />
    <Compile Include="MonoDevelop.Ide.CodeCompletion\ParameterInformationWindowManager.cs" />
    <Compile Include="MonoDevelop.Ide.CodeCompletion\ParameterInformationWindow.cs" />
    <Compile Include="MonoDevelop.Ide.CodeCompletion\CompletionData.cs" />
    <Compile Include="MonoDevelop.Ide.CodeCompletion\CompletionDataList.cs" />
    <Compile Include="MonoDevelop.Ide.CodeCompletion\MutableCompletionDataList.cs" />
    <Compile Include="MonoDevelop.Ide.CodeCompletion\CompletionWindowManager.cs" />
    <Compile Include="MonoDevelop.Ide.CodeCompletion\ListWidget.cs" />
    <Compile Include="MonoDevelop.Ide.CodeCompletion\CodeCompletionContext.cs" />
    <Compile Include="MonoDevelop.Ide.CodeCompletion\CodeCompletionContextEventArgs.cs" />
    <Compile Include="gtk-gui\MonoDevelop.Ide.Gui.Dialogs.MultiMessageDialog.cs" />
    <Compile Include="gtk-gui\MonoDevelop.Ide.Gui.Dialogs.MultiTaskProgressDialog.cs" />
    <Compile Include="gtk-gui\MonoDevelop.Ide.Gui.Dialogs.ProgressDialog.cs" />
    <Compile Include="MonoDevelop.Ide\DesktopService.cs" />
    <Compile Include="MonoDevelop.Ide\DispatchService.cs" />
    <Compile Include="MonoDevelop.Ide\Ide.cs" />
    <Compile Include="MonoDevelop.Ide\IdePreferences.cs" />
    <Compile Include="MonoDevelop.Ide\RootWorkspace.cs" />
    <Compile Include="MonoDevelop.Ide.Desktop\DefaultPlatformService.cs" />
    <Compile Include="MonoDevelop.Ide.Desktop\DesktopApplication.cs" />
    <Compile Include="MonoDevelop.Ide.Desktop\RecentFileStorage.cs" />
    <Compile Include="MonoDevelop.Ide.Desktop\RecentItem.cs" />
    <Compile Include="MonoDevelop.Ide.Desktop\RecentOpen.cs" />
    <Compile Include="MonoDevelop.Ide\GLibLogging.cs" />
    <Compile Include="MonoDevelop.Ide\ImageService.cs" />
    <Compile Include="MonoDevelop.Ide.Desktop\PlatformService.cs" />
    <Compile Include="MonoDevelop.Ide\MessageService.cs" />
    <Compile Include="MonoDevelop.Ide\WebBrowserService.cs" />
    <Compile Include="MonoDevelop.Ide.Gui\AsyncDispatchAttribute.cs" />
    <Compile Include="MonoDevelop.Ide.Gui\FreeDispatchAttribute.cs" />
    <Compile Include="MonoDevelop.Ide.Gui\GuiSyncContext.cs" />
    <Compile Include="MonoDevelop.Ide.Gui\GuiSyncObject.cs" />
    <Compile Include="MonoDevelop.Ide.Gui\IMementoCapable.cs" />
    <Compile Include="MonoDevelop.Ide.Gui\StockIcons.cs" />
    <Compile Include="MonoDevelop.Ide.Gui\SyncContext.cs" />
    <Compile Include="MonoDevelop.Ide.Gui\SyncContextAttribute.cs" />
    <Compile Include="MonoDevelop.Ide.Gui\SyncObject.cs" />
    <Compile Include="MonoDevelop.Ide.Gui.Components\ProjectFileEntry.cs" />
    <Compile Include="MonoDevelop.Ide.Gui.Dialogs\ItemOptionsDialog.cs" />
    <Compile Include="MonoDevelop.Ide.Gui.Dialogs\ItemOptionsPanel.cs" />
    <Compile Include="MonoDevelop.Ide.Gui.Dialogs\MimeTypePolicyOptionsPanel.cs" />
    <Compile Include="MonoDevelop.Ide.Gui.Dialogs\MimeTypePolicyOptionsSection.cs" />
    <Compile Include="MonoDevelop.Ide.Gui.Dialogs\MultiConfigItemOptionsDialog.cs" />
    <Compile Include="MonoDevelop.Ide.Gui.Dialogs\MultiConfigItemOptionsPanel.cs" />
    <Compile Include="MonoDevelop.Ide.Projects\ProjectOptionsDialog.cs" />
    <Compile Include="MonoDevelop.Ide.Projects\RenameConfigDialog.cs" />
    <Compile Include="MonoDevelop.Ide.Projects\NewFileDialog.cs" />
    <Compile Include="MonoDevelop.Ide.Projects\AddFileDialog.cs" />
    <Compile Include="MonoDevelop.Ide.Projects\AddMimeTypeDialog.cs" />
    <Compile Include="MonoDevelop.Ide.Projects\AssemblyReferencePanel.cs" />
    <Compile Include="MonoDevelop.Ide.Projects\CombineEntryFeatureSelector.cs" />
    <Compile Include="MonoDevelop.Ide.Projects\CombineOptionsDialog.cs" />
    <Compile Include="MonoDevelop.Ide.Projects\ConfirmProjectDeleteDialog.cs" />
    <Compile Include="MonoDevelop.Ide.Projects\DefaultPolicyOptionsDialog.cs" />
    <Compile Include="MonoDevelop.Ide.Projects\DeleteConfigDialog.cs" />
    <Compile Include="MonoDevelop.Ide.Projects\FeatureSelectorDialog.cs" />
    <Compile Include="MonoDevelop.Ide.Projects\NewConfigurationDialog.cs" />
    <Compile Include="MonoDevelop.Ide.Projects\ProjectFileSelectorDialog.cs" />
    <Compile Include="MonoDevelop.Ide\ProjectOperations.cs" />
    <Compile Include="MonoDevelop.Ide.Projects\IncludeNewFilesDialog.cs" />
    <Compile Include="MonoDevelop.Ide.Execution\CustomExecutionModeDialog.cs" />
    <Compile Include="MonoDevelop.Ide.Execution\CustomExecutionModeManagerDialog.cs" />
    <Compile Include="MonoDevelop.Ide.Execution\CustomExecutionModeWidget.cs" />
    <Compile Include="MonoDevelop.Ide.Execution\MonoExecutionParametersPreview.cs" />
    <Compile Include="MonoDevelop.Ide.Execution\MonoExecutionParametersWidget.cs" />
    <Compile Include="MonoDevelop.Ide.Projects\ProjectReferencePanel.cs" />
    <Compile Include="MonoDevelop.Ide.Projects\SelectReferenceDialog.cs" />
    <Compile Include="gtk-gui\MonoDevelop.Ide.Projects.OptionPanels.BaseDirectoryPanelWidget.cs" />
    <Compile Include="gtk-gui\MonoDevelop.Ide.Projects.OptionPanels.CodeFormattingPanelWidget.cs" />
    <Compile Include="gtk-gui\MonoDevelop.Ide.Projects.OptionPanels.CombineBuildOptionsWidget.cs" />
    <Compile Include="gtk-gui\MonoDevelop.Ide.Projects.OptionPanels.CombineConfigurationPanelWidget.cs" />
    <Compile Include="gtk-gui\MonoDevelop.Ide.Projects.OptionPanels.CombineInformationWidget.cs" />
    <Compile Include="gtk-gui\MonoDevelop.Ide.Projects.OptionPanels.CommonAssemblySigningPreferences.cs" />
    <Compile Include="gtk-gui\MonoDevelop.Ide.Projects.OptionPanels.CustomCommandPanelWidget.cs" />
    <Compile Include="gtk-gui\MonoDevelop.Ide.Projects.OptionPanels.CustomCommandWidget.cs" />
    <Compile Include="gtk-gui\MonoDevelop.Ide.Projects.OptionPanels.GeneralProjectOptionsWidget.cs" />
    <Compile Include="gtk-gui\MonoDevelop.Ide.Projects.OptionPanels.NamespaceSynchronisationPanelWidget.cs" />
    <Compile Include="gtk-gui\MonoDevelop.Ide.Projects.OptionPanels.OutputOptionsPanelWidget.cs" />
    <Compile Include="gtk-gui\MonoDevelop.Ide.Projects.OptionPanels.RunOptionsPanelWidget.cs" />
    <Compile Include="gtk-gui\MonoDevelop.Ide.Projects.OptionPanels.RuntimeOptionsPanelWidget.cs" />
    <Compile Include="gtk-gui\MonoDevelop.Ide.Projects.OptionPanels.CombineEntryConfigurationsPanelWidget.cs" />
    <Compile Include="gtk-gui\MonoDevelop.Ide.Projects.OptionPanels.StartupOptionsPanelWidget.cs" />
    <Compile Include="MonoDevelop.Ide.Projects.OptionPanels\BaseDirectoryPanel.cs" />
    <Compile Include="MonoDevelop.Ide.Projects.OptionPanels\BaseDirectoryPanelWidget.cs" />
    <Compile Include="MonoDevelop.Ide.Projects.OptionPanels\CodeFormattingPanel.cs" />
    <Compile Include="MonoDevelop.Ide.Projects.OptionPanels\CombineBuildOptions.cs" />
    <Compile Include="MonoDevelop.Ide.Projects.OptionPanels\CombineConfigurationPanel.cs" />
    <Compile Include="MonoDevelop.Ide.Projects.OptionPanels\CombineInformationPanel.cs" />
    <Compile Include="MonoDevelop.Ide.Projects.OptionPanels\CommonAssemblySigningPreferences.cs" />
    <Compile Include="MonoDevelop.Ide.Projects.OptionPanels\CustomCommandPanel.cs" />
    <Compile Include="MonoDevelop.Ide.Projects.OptionPanels\CustomCommandPanelWidget.cs" />
    <Compile Include="MonoDevelop.Ide.Projects.OptionPanels\CustomCommandWidget.cs" />
    <Compile Include="MonoDevelop.Ide.Projects.OptionPanels\GeneralProjectOptions.cs" />
    <Compile Include="MonoDevelop.Ide.Projects.OptionPanels\NamespaceSynchronisationPanel.cs" />
    <Compile Include="MonoDevelop.Ide.Projects.OptionPanels\OutputOptionsPanel.cs" />
    <Compile Include="MonoDevelop.Ide.Projects.OptionPanels\RunOptionsPanel.cs" />
    <Compile Include="MonoDevelop.Ide.Projects.OptionPanels\RuntimeOptionsPanel.cs" />
    <Compile Include="MonoDevelop.Ide.Projects.OptionPanels\SolutionItemConfigurationsPanel.cs" />
    <Compile Include="MonoDevelop.Ide.Projects.OptionPanels\StartupOptionsPanel.cs" />
    <Compile Include="gtk-gui\MonoDevelop.Ide.Projects.CombineEntryFeatureSelector.cs" />
    <Compile Include="gtk-gui\MonoDevelop.Ide.Projects.AddMimeTypeDialog.cs" />
    <Compile Include="gtk-gui\MonoDevelop.Ide.Projects.ConfirmProjectDeleteDialog.cs" />
    <Compile Include="gtk-gui\MonoDevelop.Ide.Projects.DeleteConfigDialog.cs" />
    <Compile Include="gtk-gui\MonoDevelop.Ide.Projects.FeatureSelectorDialog.cs" />
    <Compile Include="gtk-gui\MonoDevelop.Ide.Projects.IncludeNewFilesDialog.cs" />
    <Compile Include="gtk-gui\MonoDevelop.Ide.Projects.NewConfigurationDialog.cs" />
    <Compile Include="gtk-gui\MonoDevelop.Ide.Projects.NewFileDialog.cs" />
    <Compile Include="MonoDevelop.Ide.Gui.Dialogs\PolicyOptionsPanel.cs" />
    <Compile Include="gtk-gui\MonoDevelop.Ide.Projects.ProjectFileSelectorDialog.cs" />
    <Compile Include="gtk-gui\MonoDevelop.Ide.Projects.RenameConfigDialog.cs" />
    <Compile Include="gtk-gui\MonoDevelop.Ide.Projects.SelectReferenceDialog.cs" />
    <Compile Include="gtk-gui\MonoDevelop.Ide.Execution.CustomExecutionModeDialog.cs" />
    <Compile Include="gtk-gui\MonoDevelop.Ide.Execution.CustomExecutionModeManagerDialog.cs" />
    <Compile Include="gtk-gui\MonoDevelop.Ide.Execution.CustomExecutionModeWidget.cs" />
    <Compile Include="gtk-gui\MonoDevelop.Ide.Execution.MonoExecutionParametersPreview.cs" />
    <Compile Include="gtk-gui\MonoDevelop.Ide.Execution.MonoExecutionParametersWidget.cs" />
    <Compile Include="MonoDevelop.Ide.Gui.Components\EnvVarList.cs" />
    <Compile Include="MonoDevelop.Ide\HelpOperations.cs" />
    <Compile Include="MonoDevelop.Ide\ExitEventHandler.cs" />
    <Compile Include="MonoDevelop.Ide\AddEntryEventHandler.cs" />
    <Compile Include="MonoDevelop.Ide\IdeStartup.cs" />
    <Compile Include="MonoDevelop.Ide.Extensions\MimeTypeNode.cs" />
    <Compile Include="MonoDevelop.Ide.Extensions\MimeTypeOptionsPanelNode.cs" />
    <Compile Include="MonoDevelop.Ide.Extensions\OptionsDialogSection.cs" />
    <Compile Include="MonoDevelop.Ide.Extensions\OptionsPanelNode.cs" />
    <Compile Include="MonoDevelop.Ide.Extensions\StockIconCodon.cs" />
    <Compile Include="MonoDevelop.Ide.Gui.Components\StringTagSelectorButton.cs" />
    <Compile Include="gtk-gui\MonoDevelop.Ide.Gui.Components.StringTagSelectorButton.cs" />
    <Compile Include="MonoDevelop.Ide.Gui.Pads.ProjectPad\SolutionFolderFileNodeBuilder.cs" />
    <Compile Include="MonoDevelop.Components\CompactScrolledWindow.cs" />
    <Compile Include="MonoDevelop.Ide.CodeCompletion\MemberCompletionData.cs" />
    <Compile Include="MonoDevelop.Ide.Navigation\DocumentNavigationPoint.cs" />
    <Compile Include="MonoDevelop.Ide.Navigation\NavigationHistoryService.cs" />
    <Compile Include="MonoDevelop.Ide.Navigation\TextFileNavigationPoint.cs" />
    <Compile Include="MonoDevelop.Ide.Navigation\NavigationHistoryItem.cs" />
    <Compile Include="MonoDevelop.Ide.Navigation\NavigationPoint.cs" />
    <Compile Include="MonoDevelop.Ide.Navigation\HistoryList.cs" />
    <Compile Include="MonoDevelop.Components.AutoTest\AutoTestService.cs" />
    <Compile Include="MonoDevelop.Components.AutoTest\AutoTestSession.cs" />
    <Compile Include="MonoDevelop.Components.AutoTest\AutoTestClientSession.cs" />
    <Compile Include="MonoDevelop.Components\DropDownBoxListWindow.cs" />
    <Compile Include="MonoDevelop.Ide.CodeCompletion\CompletionMatcher.cs" />
    <Compile Include="MonoDevelop.Components\Tabstrip.cs" />
    <Compile Include="MonoDevelop.Ide.Fonts\FontChooserPanelWidget.cs" />
    <Compile Include="gtk-gui\MonoDevelop.Ide.Fonts.FontChooserPanelWidget.cs" />
    <Compile Include="MonoDevelop.Ide.Fonts\FontChooserPanel.cs" />
    <Compile Include="MonoDevelop.Ide.Fonts\FontService.cs" />
    <Compile Include="MonoDevelop.Ide.Fonts\FontDescriptionCodon.cs" />
    <Compile Include="MonoDevelop.Components.Extensions\AlertDialog.cs" />
    <Compile Include="MonoDevelop.Ide.Gui.Dialogs\GtkAlertDialog.cs" />
    <Compile Include="MonoDevelop.Components.Extensions\TextQuestionDialog.cs" />
    <Compile Include="MonoDevelop.Components.Extensions\ErrorDialog.cs" />
    <Compile Include="MonoDevelop.Ide.Gui.Dialogs\GtkErrorDialog.cs" />
    <Compile Include="MonoDevelop.Ide.CodeFormatting\ICodeFormatter.cs" />
    <Compile Include="MonoDevelop.Ide.CodeFormatting\IAdvancedCodeFormatter.cs" />
    <Compile Include="MonoDevelop.Ide.CodeFormatting\DefaultCodeFormatter.cs" />
    <Compile Include="MonoDevelop.Ide.CodeFormatting\CodeFormatterExtensionNode.cs" />
    <Compile Include="MonoDevelop.Ide.CodeFormatting\CodeFormatter.cs" />
    <Compile Include="MonoDevelop.Ide.Gui\GtkSynchronizationContext.cs" />
    <Compile Include="MonoDevelop.Ide.Projects\NewPolicySetDialog.cs" />
    <Compile Include="gtk-gui\MonoDevelop.Ide.Projects.NewPolicySetDialog.cs" />
    <Compile Include="MonoDevelop.Components\HeaderBox.cs" />
    <Compile Include="MonoDevelop.Ide.Extensions\StartupHandlerExtensionAttribute.cs" />
    <Compile Include="MonoDevelop.Ide.FindInFiles\ReferencesFinder.cs" />
    <Compile Include="MonoDevelop.Components\SectionList.cs" />
    <Compile Include="MonoDevelop.Ide.Projects\TemplatePickerWidget.cs" />
    <Compile Include="MonoDevelop.Ide.Projects\NewProjectOptionsWidget.cs" />
    <Compile Include="MonoDevelop.Ide.Extensions\FileTypeCondition.cs" />
    <Compile Include="MonoDevelop.Ide.Gui\IDisplayBinding.cs" />
    <Compile Include="MonoDevelop.Ide.Projects\ExportProjectPolicyDialog.cs" />
    <Compile Include="gtk-gui\MonoDevelop.Ide.Projects.ExportProjectPolicyDialog.cs" />
    <Compile Include="MonoDevelop.Ide.Projects\ApplyPolicyDialog.cs" />
    <Compile Include="gtk-gui\MonoDevelop.Ide.Projects.ApplyPolicyDialog.cs" />
    <Compile Include="MonoDevelop.Ide.Gui.Components\ProjectSelectorWidget.cs" />
    <Compile Include="gtk-gui\MonoDevelop.Ide.Gui.Components.ProjectSelectorWidget.cs" />
    <Compile Include="MonoDevelop.Ide.Projects\ProjectSelectorDialog.cs" />
    <Compile Include="gtk-gui\MonoDevelop.Ide.Projects.ProjectSelectorDialog.cs" />
    <Compile Include="MonoDevelop.Ide.Projects\ImportProjectPolicyDialog.cs" />
    <Compile Include="gtk-gui\MonoDevelop.Ide.Projects.ImportProjectPolicyDialog.cs" />
    <Compile Include="MonoDevelop.Ide.ProgressMonitoring\ProgressBarMonitor.cs" />
    <Compile Include="gtk-gui\MonoDevelop.Ide.ProgressMonitoring.ProgressBarMonitor.cs" />
    <Compile Include="MonoDevelop.Ide.Projects\AddExternalFileDialog.cs" />
    <Compile Include="gtk-gui\MonoDevelop.Ide.Projects.AddExternalFileDialog.cs" />
    <Compile Include="MonoDevelop.Ide.Gui.Components\PriorityList.cs" />
    <Compile Include="gtk-gui\MonoDevelop.Ide.Gui.Components.PriorityList.cs" />
    <Compile Include="MonoDevelop.Components.PropertyGrid.Editors\FilePathEditor.cs" />
    <Compile Include="MonoDevelop.Ide.Tasks\CommentTag.cs" />
    <Compile Include="MonoDevelop.Ide.Tasks\CommentTasksChangedEventHandler.cs" />
    <Compile Include="MonoDevelop.Ide.FindInFiles\MemberReference.cs" />
    <Compile Include="MonoDevelop.Ide.Templates\XmlCodeDomReader.cs" />
    <Compile Include="MonoDevelop.Ide.Gui.Pads.ClassPad\ClassData.cs" />
    <Compile Include="MonoDevelop.Ide.Gui.Pads.ClassPad\ClassNodeBuilder.cs" />
    <Compile Include="MonoDevelop.Ide.Gui.Pads.ClassPad\ClassBrowserPad.cs" />
    <Compile Include="MonoDevelop.Ide.Gui.Pads.ClassPad\ClassBrowserPadWidget.cs" />
    <Compile Include="MonoDevelop.Ide.Gui.Pads.ClassPad\CombineNodeBuilder.cs" />
    <Compile Include="MonoDevelop.Ide.Gui.Pads.ClassPad\EventNodeBuilder.cs" />
    <Compile Include="MonoDevelop.Ide.Gui.Pads.ClassPad\FieldNodeBuilder.cs" />
    <Compile Include="MonoDevelop.Ide.Gui.Pads.ClassPad\MemberNodeBuilder.cs" />
    <Compile Include="MonoDevelop.Ide.Gui.Pads.ClassPad\MemberNodeCommandHandler.cs" />
    <Compile Include="MonoDevelop.Ide.Gui.Pads.ClassPad\MethodNodeBuilder.cs" />
    <Compile Include="MonoDevelop.Ide.Gui.Pads.ClassPad\NamespaceData.cs" />
    <Compile Include="MonoDevelop.Ide.Gui.Pads.ClassPad\NamespaceNodeBuilder.cs" />
    <Compile Include="MonoDevelop.Ide.Gui.Pads.ClassPad\ProjectNodeBuilder.cs" />
    <Compile Include="MonoDevelop.Ide.Gui.Pads.ClassPad\PropertyNodeBuilder.cs" />
    <Compile Include="MonoDevelop.Ide.Gui.Pads.ClassPad\SolutionNodeBuilder.cs" />
    <Compile Include="MonoDevelop.Ide.Gui.Pads.ClassPad\ReferenceNodeBuilder.cs" />
    <Compile Include="MonoDevelop.Ide.Gui.Dialogs\FeedbackDialog.cs" />
    <Compile Include="MonoDevelop.Ide\FeedbackService.cs" />
    <Compile Include="MonoDevelop.Ide.Updater\UpdateService.cs" />
    <Compile Include="MonoDevelop.Ide.Updater\IUpdateHandler.cs" />
    <Compile Include="MonoDevelop.Ide.Updater\AddinsUpdateHandler.cs" />
    <Compile Include="MonoDevelop.Ide.Updater\UpdateCheckHandler.cs" />
    <Compile Include="MonoDevelop.Ide.Gui.OptionPanels\SdkLocationPanel.cs" />
    <Compile Include="MonoDevelop.Ide.Projects\PackageReferencePanel.cs" />
    <Compile Include="MonoDevelop.Ide.WelcomePage\WelcomePageCommands.cs" />
    <Compile Include="MonoDevelop.Ide.WelcomePage\WelcomePageOptionPanel.cs" />
    <Compile Include="MonoDevelop.Ide.WelcomePage\WelcomePageWidget.cs" />
    <Compile Include="MonoDevelop.Ide.WelcomePage\WelcomePageOptions.cs" />
    <Compile Include="MonoDevelop.Ide.WelcomePage\WelcomePageLinkButton.cs" />
    <Compile Include="MonoDevelop.Ide.WelcomePage\WelcomePageNewsFeed.cs" />
    <Compile Include="MonoDevelop.Ide.WelcomePage\WelcomePageRecentProjectsList.cs" />
    <Compile Include="MonoDevelop.Ide.WelcomePage\WelcomePageLinksList.cs" />
    <Compile Include="MonoDevelop.Ide.Gui\ProjectLoadProgressMonitor.cs" />
    <Compile Include="MonoDevelop.Components\FileFilterSet.cs" />
    <Compile Include="MonoDevelop.Ide\IdeVersionInfo.cs" />
    <Compile Include="MonoDevelop.Components\ContextMenuTreeView.cs" />
    <Compile Include="MonoDevelop.Ide.Gui.OptionPanels\LogAgentOptionsPanel.cs" />
    <Compile Include="MonoDevelop.Ide\LogReportingStartup.cs" />
    <Compile Include="MonoDevelop.Ide.Projects\ExportSolutionDialog.cs" />
    <Compile Include="gtk-gui\MonoDevelop.Ide.Projects.ExportSolutionDialog.cs" />
    <Compile Include="MonoDevelop.Components.Commands\CustomCommandTargetAttribute.cs" />
    <Compile Include="MonoDevelop.Ide.Extensions\ServiceUrlExtensionNode.cs" />
    <Compile Include="MonoDevelop.Ide\ProjectCreatedEventArgs.cs" />
    <Compile Include="MonoDevelop.Ide.FindInFiles\MemberCollector.cs" />
    <Compile Include="MonoDevelop.Ide.FindInFiles\SearchCollector.cs" />
    <Compile Include="MonoDevelop.Ide.TypeSystem\TypeSystemService.cs" />
    <Compile Include="MonoDevelop.Ide.TypeSystem\Ambience.cs" />
    <Compile Include="MonoDevelop.Ide.TypeSystem\StockIcons.cs" />
    <Compile Include="MonoDevelop.Ide.TypeSystem\FoldingRegion.cs" />
    <Compile Include="MonoDevelop.Ide.TypeSystem\ParsedDocument.cs" />
    <Compile Include="MonoDevelop.Ide.TypeSystem\Comment.cs" />
    <Compile Include="MonoDevelop.Ide.TypeSystem\Tag.cs" />
    <Compile Include="MonoDevelop.Ide.TypeSystem\MarkupUtilities.cs" />
    <Compile Include="MonoDevelop.Ide.TypeSystem\CodeGenerator.cs" />
    <Compile Include="MonoDevelop.Ide.TypeSystem\TypeSystemParserNode.cs" />
    <Compile Include="MonoDevelop.Ide.TypeSystem\MonoDocDocumentationProvider.cs" />
    <Compile Include="MonoDevelop.Ide.Projects.OptionPanels\PortableRuntimeOptionsPanel.cs" />
    <Compile Include="gtk-gui\MonoDevelop.Ide.Projects.OptionPanels.PortableRuntimeOptionsPanelWidget.cs" />
    <Compile Include="MonoDevelop.Ide.Gui\Styles.cs" />
    <Compile Include="MonoDevelop.Ide.Gui\DocumentToolbar.cs" />
    <Compile Include="MonoDevelop.Components.MainToolbar\MainToolbar.cs" />
    <Compile Include="MonoDevelop.Components.MainToolbar\StatusArea.cs" />
    <Compile Include="MonoDevelop.Components.MainToolbar\RoundButton.cs" />
    <Compile Include="MonoDevelop.Components.MainToolbar\ButtonBar.cs" />
    <Compile Include="MonoDevelop.Components.MainToolbar\ProjectSearchCategory.cs" />
    <Compile Include="MonoDevelop.Components.MainToolbar\SearchCategory.cs" />
    <Compile Include="MonoDevelop.Components.MainToolbar\ISearchDataSource.cs" />
    <Compile Include="MonoDevelop.Components.MainToolbar\FileSearchCategory.cs" />
    <Compile Include="MonoDevelop.Components.PropertyGrid\PropertyGridTable.cs" />
    <Compile Include="MonoDevelop.Components\CompactDialog.cs" />
    <Compile Include="MonoDevelop.Components.Docking\DockVisualStyle.cs" />
    <Compile Include="MonoDevelop.Components.MainToolbar\StyledProgressBar.cs" />
    <Compile Include="MonoDevelop.Components.MainToolbar\SearchPopupWindow.cs" />
    <Compile Include="MonoDevelop.Components\PopoverWindow.cs" />
    <Compile Include="MonoDevelop.Components\TooltipPopoverWindow.cs" />
    <Compile Include="MonoDevelop.Ide.Gui.Components\AnimatedIcon.cs" />
    <Compile Include="MonoDevelop.Ide\DefaultWebCertificateProvider.cs" />
    <Compile Include="MonoDevelop.Ide.Extensions\MimeTypeExtensionNode.cs" />
    <Compile Include="MonoDevelop.Ide.Gui\DocumentView.cs" />
    <Compile Include="MonoDevelop.Components\VPanedThin.cs" />
    <Compile Include="MonoDevelop.Components\HPanedThin.cs" />
    <Compile Include="MonoDevelop.Components.MainToolbar\CommandSearchCategory.cs" />
    <Compile Include="MonoDevelop.Components\ExtendedLabel.cs" />
    <Compile Include="MonoDevelop.Ide.CodeCompletion\TooltipInformation.cs" />
    <Compile Include="MonoDevelop.Ide.CodeCompletion\TooltipInformationWindow.cs" />
    <Compile Include="MonoDevelop.Ide.TypeSystem\TypeSystemParser.cs" />
    <Compile Include="MonoDevelop.Ide.WelcomePage\WelcomePageSection.cs" />
    <Compile Include="MonoDevelop.Ide.WelcomePage\Style.cs" />
    <Compile Include="MonoDevelop.Ide.WelcomePage\WelcomePageFeedItem.cs" />
    <Compile Include="MonoDevelop.Ide.WelcomePage\WelcomePageListButton.cs" />
    <Compile Include="MonoDevelop.Ide.WelcomePage\WelcomePageButtonBar.cs" />
    <Compile Include="MonoDevelop.Ide.WelcomePage\WelcomePageBarButton.cs" />
    <Compile Include="MonoDevelop.Components\MouseTracker.cs" />
    <Compile Include="MonoDevelop.Components.MainToolbar\SearchPopupSearchPattern.cs" />
    <Compile Include="MonoDevelop.Components\PopoverWindowTheme.cs" />
    <Compile Include="MonoDevelop.Ide.WelcomePage\WelcomePageYoutubeFeed.cs" />
    <Compile Include="MonoDevelop.Ide\EditReferencesEventArgs.cs" />
    <Compile Include="MonoDevelop.Components.MainToolbar\StatusAreaTheme.cs" />
    <Compile Include="MonoDevelop.Components\PopoverWidget.cs" />
    <Compile Include="MonoDevelop.Ide.TextEditing\TextEditorService.cs" />
    <Compile Include="MonoDevelop.Ide.TextEditing\FileLineExtension.cs" />
    <Compile Include="MonoDevelop.Ide.TextEditing\TopLevelWidgetExtension.cs" />
    <Compile Include="MonoDevelop.Ide.TextEditing\VerticalAlignment.cs" />
    <Compile Include="MonoDevelop.Ide.TextEditing\HorizontalAlignment.cs" />
    <Compile Include="MonoDevelop.Ide.TextEditing\TextFileEventArgs.cs" />
    <Compile Include="MonoDevelop.Ide.TextEditing\LineCountEventArgs.cs" />
    <Compile Include="MonoDevelop.Ide.TextEditing\FileExtension.cs" />
    <Compile Include="MonoDevelop.Ide.TextEditing\FileExtensionEventArgs.cs" />
    <Compile Include="MonoDevelop.Components.MainToolbar\StatusAreaBuildTheme.cs" />
    <Compile Include="MonoDevelop.Components\ThreadedRenderer.cs" />
    <Compile Include="MonoDevelop.Components.MainToolbar\ConfigurationMerger.cs" />
    <Compile Include="MonoDevelop.Components.MainToolbar\NavigateToCommand.cs" />
    <Compile Include="MonoDevelop.Components.MainToolbar\ResultsDataSource.cs" />
    <Compile Include="MonoDevelop.Components.MainToolbar\SearchResult.cs" />
    <Compile Include="MonoDevelop.Components\ImageButton.cs" />
    <Compile Include="MonoDevelop.Ide.WelcomePage\DefaultWelcomePage.cs" />
    <Compile Include="MonoDevelop.Ide.WelcomePage\WelcomePageService.cs" />
    <Compile Include="MonoDevelop.Ide.WelcomePage\WelcomePageFrame.cs" />
    <Compile Include="MonoDevelop.Ide.WelcomePage\WelcomePageRow.cs" />
    <Compile Include="MonoDevelop.Ide.WelcomePage\WelcomePageColumn.cs" />
    <Compile Include="MonoDevelop.Ide.WelcomePage\IWelcomePageProvider.cs" />
    <Compile Include="MonoDevelop.Ide.WelcomePage\WelcomePageTipOfTheDaySection.cs" />
    <Compile Include="MonoDevelop.Components.Docking\DockItemTitleTab.cs" />
    <Compile Include="MonoDevelop.Ide.WelcomePage\WelcomePageFirstRun.cs" />
    <Compile Include="MonoDevelop.Ide.Gui\StatusBar.cs" />
    <Compile Include="MonoDevelop.Ide.Gui\StatusBarContextBase.cs" />
    <Compile Include="MonoDevelop.Ide.Gui\StatusBarContext.cs" />
    <Compile Include="MonoDevelop.Ide.Gui\StatusBarIcon.cs" />
    <Compile Include="MonoDevelop.Ide.Gui\StatusBarContextImpl.cs" />
    <Compile Include="MonoDevelop.Components.MainToolbar\MainStatusBarContextImpl.cs" />
    <Compile Include="MonoDevelop.Components.Commands\ICommandDelegator.cs" />
    <Compile Include="MonoDevelop.Ide.CustomTools\ResXFileCodeGenerator.cs" />
    <Compile Include="MonoDevelop.Ide.CustomTools\ThreadAsyncOperation.cs" />
    <Compile Include="MonoDevelop.Components\CellRendererImage.cs" />
    <Compile Include="MonoDevelop.Components\ImageView.cs" />
    <Compile Include="MonoDevelop.Ide.Projects\IdeFileSystemExtensionExtension.cs" />
    <Compile Include="AddinInfo.cs" />
    <Compile Include="MonoDevelop.Ide.CodeCompletion\CompletionCharacters.cs" />
    <Compile Include="MonoDevelop.Ide.CodeCompletion\CompletionCharacterCodon.cs" />
    <Compile Include="MonoDevelop.Ide.Gui.Pads.ProjectPad\ImplicitFrameworkAssemblyReferenceNodeBuilder.cs" />
    <Compile Include="MonoDevelop.Ide.Gui.Pads.ProjectPad\PortableFrameworkSubsetNodeBuilder.cs" />
    <Compile Include="MonoDevelop.Components.MainToolbar\SearchInSolutionSearchCategory.cs" />
    <Compile Include="MonoDevelop.Ide.Projects.OptionPanels\CombineMSBuildOptions.cs" />
    <Compile Include="MonoDevelop.Ide.Gui\PadCollection.cs" />
    <Compile Include="MonoDevelop.Ide.Extensions\IdeCustomizer.cs" />
    <Compile Include="MonoDevelop.Components\ExtendedTitleBarWindow.cs" />
    <Compile Include="MonoDevelop.Components.Extensions\IExtendedTitleBarWindowBackend.cs" />
    <Compile Include="MonoDevelop.Components\DropDownBox.cs" />
    <Compile Include="MonoDevelop.Components.Extensions\IExtendedTitleBarDialogBackend.cs" />
    <Compile Include="MonoDevelop.Components\ExtendedTitleBarDialog.cs" />
    <Compile Include="MonoDevelop.Ide.Templates\ProjectTemplatePackageReference.cs" />
    <Compile Include="MonoDevelop.Ide.Templates\PackageRepositoryNode.cs" />
    <Compile Include="MonoDevelop.Ide.Templates\WorkspaceItemCreatedInformation.cs" />
    <Compile Include="MonoDevelop.Ide.Templates\PackageReferencesForCreatedProject.cs" />
    <Compile Include="MonoDevelop.Ide.Templates\ProjectTemplatePackageInstaller.cs" />
    <Compile Include="MonoDevelop.Ide.TypeSystem\MonoDevelopTextLoader.cs" />
    <Compile Include="MonoDevelop.Ide.TypeSystem\MonoDevelopSourceTextContainer.cs" />
    <Compile Include="MonoDevelop.Ide.CustomTools\PublicResXFileCodeGenerator.cs" />
    <Compile Include="MonoDevelop.Components\ImageLoader.cs" />
    <Compile Include="MonoDevelop.Ide.CodeCompletion\ParameterHintingData.cs" />
    <Compile Include="MonoDevelop.Ide.TypeSystem\MonoDevelopWorkspace.cs" />
    <Compile Include="MonoDevelop.Ide.Editor\IDocumentLine.cs" />
    <Compile Include="MonoDevelop.Ide.CodeTemplates\IListDataProvider.cs" />
    <Compile Include="MonoDevelop.Ide.Editor\ITextEditorOptions.cs" />
    <Compile Include="MonoDevelop.Ide.Editor\WordFindStrategy.cs" />
    <Compile Include="MonoDevelop.Ide.Editor\InsertionPoint.cs" />
    <Compile Include="MonoDevelop.Ide.Editor\TextLink.cs">
      <DependentUpon>TextLinkModeEventArgs.cs</DependentUpon>
    </Compile>
    <Compile Include="MonoDevelop.Components\WindowTransparencyDecorator.cs" />
    <Compile Include="MonoDevelop.Components\GtkWorkarounds.cs" />
    <Compile Include="MonoDevelop.Components\PangoUtil.cs" />
    <Compile Include="MonoDevelop.Components\HslColor.cs" />
    <Compile Include="MonoDevelop.Components\HelperMethods.cs" />
    <Compile Include="MonoDevelop.Ide.Editor\SelectionMode.cs" />
    <Compile Include="MonoDevelop.Components\GtkGestures.cs" />
    <Compile Include="MonoDevelop.Ide.Editor\FileSettingsStore.cs" />
    <Compile Include="MonoDevelop.Ide.Editor\InsertionCursorEventArgs.cs" />
    <Compile Include="MonoDevelop.Ide.Editor\IFoldSegment.cs" />
    <Compile Include="MonoDevelop.Ide.TextEditing\TextLineMarkerExtension.cs" />
    <Compile Include="MonoDevelop.Ide.Editor\ITextLineMarker.cs" />
    <Compile Include="MonoDevelop.Ide.Editor\TooltipProvider.cs" />
    <Compile Include="MonoDevelop.Ide.Editor\ITextSegmentMarker.cs" />
    <Compile Include="MonoDevelop.Ide.Editor\DocumentRegion.cs" />
    <Compile Include="MonoDevelop.Ide.Editor\TextMarkerMouseEventArgs.cs" />
    <Compile Include="MonoDevelop.Ide.Editor\DefaultSourceEditorOptions.cs" />
    <Compile Include="MonoDevelop.Ide.Editor\TextEditor.cs" />
    <Compile Include="MonoDevelop.Ide.Editor\ITextDocument.cs" />
    <Compile Include="MonoDevelop.Ide.Editor\TextEditorDisplayBinding.cs" />
    <Compile Include="MonoDevelop.Ide.Editor.Extension\AbstractUsagesExtension.cs" />
    <Compile Include="MonoDevelop.Ide.Editor\TextEditorViewContent.cs" />
    <Compile Include="MonoDevelop.Ide.Editor.Extension\IndentationTracker.cs" />
    <Compile Include="MonoDevelop.Ide.Editor.Extension\SelectionSurroundingProvider.cs" />
    <Compile Include="MonoDevelop.Ide.Editor.Extension\TextPasteHandler.cs" />
    <Compile Include="MonoDevelop.Ide.Editor\DocumentLocation.cs" />
    <Compile Include="MonoDevelop.Ide.Editor.Highlighting\SyntaxModeService.cs" />
    <Compile Include="MonoDevelop.Ide.Editor.Highlighting\AmbientColor.cs" />
    <Compile Include="MonoDevelop.Ide.Editor.Highlighting\ColorScheme.cs" />
    <Compile Include="MonoDevelop.Ide.Editor.Highlighting\ColorDescriptionAttribute.cs" />
    <Compile Include="MonoDevelop.Ide.Editor.Highlighting\TemplateCodon.cs" />
    <Compile Include="MonoDevelop.Ide.Editor.Highlighting\IStreamProvider.cs" />
    <Compile Include="MonoDevelop.Ide.Editor.Highlighting\TemplateExtensionNodeLoader.cs" />
    <Compile Include="MonoDevelop.Ide.Editor\TextLinkModeEventArgs.cs" />
    <Compile Include="MonoDevelop.Ide.Editor\InsertionModeOptions.cs" />
    <Compile Include="MonoDevelop.Ide.Editor\TextLinkModeOptions.cs" />
    <Compile Include="MonoDevelop.Ide.Editor.Extension\CompletionTextEditorExtension.cs" />
    <Compile Include="MonoDevelop.Components.DockNotebook\DockNotebook.cs" />
    <Compile Include="MonoDevelop.Components.DockNotebook\PlaceholderWindow.cs" />
    <Compile Include="MonoDevelop.Components.DockNotebook\TabStrip.cs" />
    <Compile Include="MonoDevelop.Components.DockNotebook\TabEventArgs.cs" />
    <Compile Include="MonoDevelop.Components.DockNotebook\DockNotebookTab.cs" />
    <Compile Include="MonoDevelop.Components.DockNotebook\DockNotebookContainer.cs" />
    <Compile Include="MonoDevelop.Components\CheckBoxContextMenuItem.cs" />
    <Compile Include="MonoDevelop.Components\ContextMenu.cs" />
    <Compile Include="MonoDevelop.Components\ContextMenuItem.cs" />
    <Compile Include="MonoDevelop.Components\ContextMenuItemCollection.cs" />
    <Compile Include="MonoDevelop.Components\RadioButtonContextMenuItem.cs" />
    <Compile Include="MonoDevelop.Components\RadioButtonContextMenuItemGroup.cs" />
    <Compile Include="MonoDevelop.Components\SeparatorContextMenuItem.cs" />
    <Compile Include="MonoDevelop.Components\ContextMenuExtensionsMac.cs" />
    <Compile Include="MonoDevelop.Components\ContextMenuExtensionsGtk.cs" />
    <Compile Include="MonoDevelop.Ide.Gui\Split.cs" />
    <Compile Include="MonoDevelop.Components.DockNotebook\DockWindow.cs" />
    <Compile Include="MonoDevelop.Ide.CustomTools\MSBuildCustomTool.cs" />
    <Compile Include="MonoDevelop.Components\Mac\GtkMacInterop.cs" />
    <Compile Include="MonoDevelop.Components\Control.cs" />
<<<<<<< HEAD
    <Compile Include="MonoDevelop.Ide.Editor.Extension\TextEditorExtension.cs" />
    <Compile Include="MonoDevelop.Ide.Editor\IUnitTestMarker.cs" />
    <Compile Include="MonoDevelop.Ide.Editor.Highlighting\ChunkStyle.cs" />
    <Compile Include="MonoDevelop.Ide.Editor\TextMarkerFactory.cs" />
    <Compile Include="MonoDevelop.Ide.Editor\InternalExtensionAPI\ITextEditorImpl.cs" />
    <Compile Include="MonoDevelop.Ide.Editor\InternalExtensionAPI\ITextMarkerFactory.cs" />
    <Compile Include="MonoDevelop.Ide.Editor\InternalExtensionAPI\IEditorActionHost.cs" />
    <Compile Include="MonoDevelop.Ide.Editor\EditActions.cs" />
    <Compile Include="MonoDevelop.Ide.Editor\DocumentContext.cs" />
    <Compile Include="MonoDevelop.Ide.Editor\InternalExtensionAPI\ITextEditorFactory.cs" />
    <Compile Include="MonoDevelop.Ide.Editor\FoldSegmentFactory.cs" />
    <Compile Include="MonoDevelop.Ide.Editor\IReadonlyTextDocument.cs" />
    <Compile Include="MonoDevelop.Ide.Editor.Extension\Usage.cs" />
    <Compile Include="MonoDevelop.Ide.Editor\TextEditorFactory.cs" />
    <Compile Include="MonoDevelop.Ide.Editor\AutoSave.cs" />
=======
    <Compile Include="MonoDevelop.Ide.Templates\SolutionTemplate.cs" />
    <Compile Include="MonoDevelop.Ide.Templates\TemplateCategory.cs" />
    <Compile Include="MonoDevelop.Ide.Templates\TemplateWizard.cs" />
    <Compile Include="MonoDevelop.Ide.Templates\WizardPage.cs" />
    <Compile Include="MonoDevelop.Ide.Projects\INewProjectController.cs" />
    <Compile Include="MonoDevelop.Ide.Projects\NewProjectController.cs" />
    <Compile Include="MonoDevelop.Ide.Projects\GtkNewProjectDialogBackend.cs" />
    <Compile Include="MonoDevelop.Ide.Projects\INewProjectDialogBackend.cs" />
    <Compile Include="MonoDevelop.Ide.Projects\GtkNewProjectDialogBackend.UI.cs">
      <DependentUpon>GtkNewProjectDialogBackend.cs</DependentUpon>
    </Compile>
    <Compile Include="MonoDevelop.Ide.Projects\GtkProjectFolderPreviewWidget.cs" />
    <Compile Include="gtk-gui\MonoDevelop.Ide.Projects.GtkProjectFolderPreviewWidget.cs" />
    <Compile Include="MonoDevelop.Ide.Projects\GtkProjectConfigurationWidget.cs" />
    <Compile Include="gtk-gui\MonoDevelop.Ide.Projects.GtkProjectConfigurationWidget.cs" />
    <Compile Include="MonoDevelop.Ide.Templates\TemplatingService.cs" />
    <Compile Include="MonoDevelop.Ide.Codons\TemplateCategoryCodon.cs" />
    <Compile Include="MonoDevelop.Ide.Templates\ProjectTemplateCategorizer.cs" />
    <Compile Include="MonoDevelop.Ide.Templates\DefaultSolutionTemplate.cs" />
    <Compile Include="MonoDevelop.Ide.Templates\IProjectTemplatingProvider.cs" />
    <Compile Include="MonoDevelop.Ide.Templates\ProjectTemplatingProvider.cs" />
    <Compile Include="MonoDevelop.Ide.Templates\TemplateCategoryPath.cs" />
    <Compile Include="MonoDevelop.Ide.Templates\ProcessedTemplateResult.cs" />
    <Compile Include="MonoDevelop.Ide.Templates\DefaultProcessedTemplateResult.cs" />
    <Compile Include="MonoDevelop.Ide.Projects\FinalProjectConfigurationPage.cs" />
    <Compile Include="MonoDevelop.Ide.Projects\GtkTemplateCategoryCellRenderer.cs" />
    <Compile Include="MonoDevelop.Ide.Projects\GtkTemplateCellRenderer.cs" />
    <Compile Include="MonoDevelop.Ide.Templates\TemplateWizardProvider.cs" />
    <Compile Include="MonoDevelop.Ide.Templates\TemplateCondition.cs" />
    <Compile Include="MonoDevelop.Ide.Templates\TemplateParameter.cs" />
    <Compile Include="MonoDevelop.Ide.Templates\IVersionControlProjectTemplateHandler.cs" />
    <Compile Include="MonoDevelop.Ide.Templates\TemplateImageProvider.cs" />
    <Compile Include="MonoDevelop.Ide.Codons\ImageCodon.cs" />
>>>>>>> d0db9f92
    <Compile Include="MonoDevelop.Components\Mac\MDLinkMenuItem.cs" />
    <Compile Include="MonoDevelop.Components\Mac\MDMenu.cs" />
    <Compile Include="MonoDevelop.Components\Mac\MDMenuItem.cs" />
    <Compile Include="MonoDevelop.Components\Mac\MDServicesMenuItem.cs" />
    <Compile Include="MonoDevelop.Components\Mac\MDSubMenuItem.cs" />
    <Compile Include="MonoDevelop.Components\Mac\Messaging.cs" />
    <Compile Include="MonoDevelop.Components\Mac\ObjcHelper.cs" />
    <Compile Include="MonoDevelop.Components\Mac\Util.cs" />
    <Compile Include="MonoDevelop.Components\Mac\NSViewContainer.cs" />
    <Compile Include="MonoDevelop.Components\Mac\GtkEmbed.cs" />
    <Compile Include="MonoDevelop.Components\Mac\WidgetWithNativeWindow.cs" />
<<<<<<< HEAD
    <Compile Include="MonoDevelop.Ide.Editor.Extension\IQuickTaskProvider.cs" />
    <Compile Include="MonoDevelop.Ide.Editor.Extension\QuickTask.cs" />
    <Compile Include="MonoDevelop.Ide.Editor.Highlighting\SemanticHighlighting.cs" />
    <Compile Include="MonoDevelop.Ide.Editor.Highlighting\ColoredSegment.cs" />
    <Compile Include="MonoDevelop.Ide.Editor\SegmentTree.cs" />
    <Compile Include="MonoDevelop.Ide.Editor.Util\Diff.cs" />
    <Compile Include="MonoDevelop.Ide.Editor.Util\SimpleBracketMatcher.cs" />
    <Compile Include="MonoDevelop.Ide.Editor.Util\SimpleReadonlyDocument.cs" />
    <Compile Include="MonoDevelop.Ide.Editor\Commands\DynamicAbbrevHandler.cs" />
    <Compile Include="MonoDevelop.Ide.Editor.Extension\ModifierKeys.cs" />
    <Compile Include="MonoDevelop.Ide.Editor.Extension\SpecialKey.cs" />
    <Compile Include="MonoDevelop.Ide.Editor.Extension\KeyDescriptor.cs" />
    <Compile Include="MonoDevelop.Ide.Editor\MessageBubbles\MessageBubbleCommands.cs" />
    <Compile Include="MonoDevelop.Ide.Editor\LineEventArgs.cs" />
    <Compile Include="MonoDevelop.Ide.TypeSystem\Error.cs" />
    <Compile Include="MonoDevelop.Ide.TypeSystem\MetadataReferenceCache.cs" />
    <Compile Include="MonoDevelop.Ide.TypeSystem\IFoldingParser.cs" />
    <Compile Include="MonoDevelop.Ide.TypeSystem\TypeSystemService_WorkspaceHandling.cs" />
    <Compile Include="MonoDevelop.Ide.Editor\Projection\ProjectedSegment.cs" />
    <Compile Include="MonoDevelop.Ide.Editor\Projection\Projection.cs" />
    <Compile Include="MonoDevelop.Ide.Editor\Projection\ProjectedSemanticHighlighting.cs" />
    <Compile Include="MonoDevelop.Ide.Editor\Projection\ProjectedTooltipProvider.cs" />
    <Compile Include="MonoDevelop.Ide.Editor\Projection\ProjectedCompletionExtension.cs" />
    <Compile Include="MonoDevelop.Ide.Editor\Projection\ProjectedDocumentContext.cs" />
    <Compile Include="MonoDevelop.Ide.CodeCompletion\CompletionCategory.cs" />
    <Compile Include="MonoDevelop.Ide.CodeCompletion\DisplayFlags.cs" />
    <Compile Include="MonoDevelop.Ide.CodeCompletion\ParameterHintingResult.cs" />
    <Compile Include="MonoDevelop.Ide.Tasks\TaskListEntry.cs" />
    <Compile Include="MonoDevelop.Ide.TypeSystem\AmbienceTooltipProvider.cs" />
    <Compile Include="MonoDevelop.Components.PropertyGrid.Editors\PropertyTextEditor.cs" />
    <Compile Include="MonoDevelop.Ide.Tasks\ProjectCommentTags.cs" />
    <Compile Include="MonoDevelop.Ide.Editor\CustomEditorOptions.cs" />
=======
    <Compile Include="MonoDevelop.Ide.Projects\NewProjectConfiguration.cs" />
    <Compile Include="MonoDevelop.Components\EventBoxTooltip.cs" />
    <Compile Include="MonoDevelop.Ide.Templates\ProjectTemplateCreateInformation.cs" />
    <Compile Include="MonoDevelop.Ide.Templates\FileTemplateParser.cs" />
    <Compile Include="MonoDevelop.Ide.Execution\TargetedExecutionHandler.cs" />
>>>>>>> d0db9f92
  </ItemGroup>
  <ItemGroup>
    <None Include="Makefile.am" />
    <Data Include="options\DefaultEditingLayout.xml" />
    <Data Include="options\MonoDevelopProperties.xml" />
    <Data Include="options\MonoDevelop-templates.xml" />
    <Data Include="options\MonoDevelop-tools.xml" />
    <Data Include="options\TipsOfTheDay.xml" />
    <None Include="MonoDevelop.Ide.dll.config">
      <CopyToOutputDirectory>PreserveNewest</CopyToOutputDirectory>
    </None>
    <None Include="packages.config" />
  </ItemGroup>
  <Import Project="$(MSBuildBinPath)\Microsoft.CSharp.targets" />
  <Target Name="AfterBuild">
    <Copy SourceFiles="@(Data)" DestinationFolder="..\..\..\build\data\%(Data.RelativeDir)" />
  </Target>
  <ItemGroup>
    <Folder Include="MonoDevelop.Ide.CodeFormatting\" />
    <Folder Include="MonoDevelop.Ide.Execution\" />
    <Folder Include="MonoDevelop.Ide.Extensions\" />
    <Folder Include="MonoDevelop.Ide.CustomTools\" />
    <Folder Include="MonoDevelop.Components.Extensions\" />
    <Folder Include="MonoDevelop.Components.Theming\" />
    <Folder Include="MonoDevelop.Components.Docking\" />
    <Folder Include="MonoDevelop.Ide.Gui\" />
    <Folder Include="MonoDevelop.Ide.Desktop\" />
    <Folder Include="MonoDevelop.Ide.Projects\" />
    <Folder Include="MonoDevelop.Ide\" />
    <Folder Include="MonoDevelop.Ide.Gui.Dialogs\" />
    <Folder Include="MonoDevelop.Ide.Projects.OptionPanels\" />
    <Folder Include="MonoDevelop.Ide.Navigation\" />
    <Folder Include="MonoDevelop.Components.AutoTest\" />
    <Folder Include="MonoDevelop.Ide.Fonts\" />
    <Folder Include="MonoDevelop.Ide.Codons\" />
    <Folder Include="ExtensionModel\" />
    <Folder Include="icons\" />
    <Folder Include="MonoDevelop.Ide.WelcomePage\" />
    <Folder Include="branding\" />
    <Folder Include="MonoDevelop.Components.MainToolbar\" />
    <Folder Include="MonoDevelop.Components.MainToolbar\Theme\" />
    <Folder Include="MonoDevelop.Ide.WelcomePage\icons\" />
    <Folder Include="MonoDevelop.Ide.TextEditing\" />
    <Folder Include="MonoDevelop.Ide.Editor.Util\" />
    <Folder Include="MonoDevelop.Ide.Editor\Commands\" />
    <Folder Include="MonoDevelop.Ide.Editor\MessageBubbles\" />
    <Folder Include="MonoDevelop.Ide.Editor\Projection\" />
  </ItemGroup>
  <ItemGroup>
    <Content Include="gtkrc.win32">
      <CopyToOutputDirectory>PreserveNewest</CopyToOutputDirectory>
    </Content>
    <Content Include="gtkrc.mac">
      <CopyToOutputDirectory>PreserveNewest</CopyToOutputDirectory>
    </Content>
    <Content Include="gtkrc.mac-yosemite">
      <CopyToOutputDirectory>PreserveNewest</CopyToOutputDirectory>
    </Content>
    <Content Include="gtkrc">
      <CopyToOutputDirectory>PreserveNewest</CopyToOutputDirectory>
    </Content>
    <Content Include="gtkrc.win32-vista">
      <CopyToOutputDirectory>PreserveNewest</CopyToOutputDirectory>
    </Content>
  </ItemGroup>
</Project><|MERGE_RESOLUTION|>--- conflicted
+++ resolved
@@ -2030,8 +2030,6 @@
     <EmbeddedResource Include="icons\project-status-error-16%402x.png">
       <LogicalName>project-status-error-16@2x.png</LogicalName>
     </EmbeddedResource>
-<<<<<<< HEAD
-=======
     <EmbeddedResource Include="icons\light\platform-android-16%402x.png">
       <LogicalName>platform-android-light-16@2x.png</LogicalName>
     </EmbeddedResource>
@@ -2212,7 +2210,6 @@
     <EmbeddedResource Include="icons\done-48%402x.png">
       <LogicalName>done-48@2x.png</LogicalName>
     </EmbeddedResource>
->>>>>>> d0db9f92
   </ItemGroup>
   <ItemGroup>
     <Compile Include="MonoDevelop.Ide.Commands\CustomStringTagProvider.cs" />
@@ -3047,7 +3044,6 @@
     <Compile Include="MonoDevelop.Ide.CustomTools\MSBuildCustomTool.cs" />
     <Compile Include="MonoDevelop.Components\Mac\GtkMacInterop.cs" />
     <Compile Include="MonoDevelop.Components\Control.cs" />
-<<<<<<< HEAD
     <Compile Include="MonoDevelop.Ide.Editor.Extension\TextEditorExtension.cs" />
     <Compile Include="MonoDevelop.Ide.Editor\IUnitTestMarker.cs" />
     <Compile Include="MonoDevelop.Ide.Editor.Highlighting\ChunkStyle.cs" />
@@ -3063,7 +3059,6 @@
     <Compile Include="MonoDevelop.Ide.Editor.Extension\Usage.cs" />
     <Compile Include="MonoDevelop.Ide.Editor\TextEditorFactory.cs" />
     <Compile Include="MonoDevelop.Ide.Editor\AutoSave.cs" />
-=======
     <Compile Include="MonoDevelop.Ide.Templates\SolutionTemplate.cs" />
     <Compile Include="MonoDevelop.Ide.Templates\TemplateCategory.cs" />
     <Compile Include="MonoDevelop.Ide.Templates\TemplateWizard.cs" />
@@ -3097,7 +3092,6 @@
     <Compile Include="MonoDevelop.Ide.Templates\IVersionControlProjectTemplateHandler.cs" />
     <Compile Include="MonoDevelop.Ide.Templates\TemplateImageProvider.cs" />
     <Compile Include="MonoDevelop.Ide.Codons\ImageCodon.cs" />
->>>>>>> d0db9f92
     <Compile Include="MonoDevelop.Components\Mac\MDLinkMenuItem.cs" />
     <Compile Include="MonoDevelop.Components\Mac\MDMenu.cs" />
     <Compile Include="MonoDevelop.Components\Mac\MDMenuItem.cs" />
@@ -3109,7 +3103,6 @@
     <Compile Include="MonoDevelop.Components\Mac\NSViewContainer.cs" />
     <Compile Include="MonoDevelop.Components\Mac\GtkEmbed.cs" />
     <Compile Include="MonoDevelop.Components\Mac\WidgetWithNativeWindow.cs" />
-<<<<<<< HEAD
     <Compile Include="MonoDevelop.Ide.Editor.Extension\IQuickTaskProvider.cs" />
     <Compile Include="MonoDevelop.Ide.Editor.Extension\QuickTask.cs" />
     <Compile Include="MonoDevelop.Ide.Editor.Highlighting\SemanticHighlighting.cs" />
@@ -3142,13 +3135,11 @@
     <Compile Include="MonoDevelop.Components.PropertyGrid.Editors\PropertyTextEditor.cs" />
     <Compile Include="MonoDevelop.Ide.Tasks\ProjectCommentTags.cs" />
     <Compile Include="MonoDevelop.Ide.Editor\CustomEditorOptions.cs" />
-=======
     <Compile Include="MonoDevelop.Ide.Projects\NewProjectConfiguration.cs" />
     <Compile Include="MonoDevelop.Components\EventBoxTooltip.cs" />
     <Compile Include="MonoDevelop.Ide.Templates\ProjectTemplateCreateInformation.cs" />
     <Compile Include="MonoDevelop.Ide.Templates\FileTemplateParser.cs" />
     <Compile Include="MonoDevelop.Ide.Execution\TargetedExecutionHandler.cs" />
->>>>>>> d0db9f92
   </ItemGroup>
   <ItemGroup>
     <None Include="Makefile.am" />
