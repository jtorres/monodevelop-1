<?xml version="1.0" encoding="utf-8"?>
<Project DefaultTargets="Build" xmlns="http://schemas.microsoft.com/developer/msbuild/2003" ToolsVersion="4.0">
  <PropertyGroup>
    <Configuration Condition=" '$(Configuration)' == '' ">Debug</Configuration>
    <Platform Condition=" '$(Platform)' == '' ">AnyCPU</Platform>
    <ProductVersion>8.0.30703</ProductVersion>
    <SchemaVersion>2.0</SchemaVersion>
    <ProjectGuid>{27096E7F-C91C-4AC6-B289-6897A701DF21}</ProjectGuid>
    <OutputType>Library</OutputType>
    <AssemblyName>MonoDevelop.Ide</AssemblyName>
    <RootNamespace>MonoDevelop.Ide</RootNamespace>
    <TargetFrameworkVersion>v4.5</TargetFrameworkVersion>
  </PropertyGroup>
  <PropertyGroup Condition=" '$(Configuration)|$(Platform)' == 'Debug|AnyCPU' ">
    <DebugSymbols>True</DebugSymbols>
    <DebugType>full</DebugType>
    <Optimize>False</Optimize>
    <OutputPath>..\..\..\build\bin</OutputPath>
    <ErrorReport>prompt</ErrorReport>
    <WarningLevel>3</WarningLevel>
    <Execution>
      <Execution clr-version="Net_2_0" />
    </Execution>
    <AllowUnsafeBlocks>True</AllowUnsafeBlocks>
    <DefineConstants>DEBUG</DefineConstants>
    <NoWarn>1591;1573</NoWarn>
    <DocumentationFile>..\..\..\build\bin\MonoDevelop.Ide.xml</DocumentationFile>
  </PropertyGroup>
  <PropertyGroup Condition=" '$(Configuration)|$(Platform)' == 'Release|AnyCPU' ">
    <DebugType>pdbonly</DebugType>
    <Optimize>True</Optimize>
    <OutputPath>..\..\..\build\AddIns\</OutputPath>
    <ErrorReport>prompt</ErrorReport>
    <WarningLevel>4</WarningLevel>
    <Execution>
      <Execution clr-version="Net_2_0" />
    </Execution>
    <AllowUnsafeBlocks>True</AllowUnsafeBlocks>
    <DebugSymbols>true</DebugSymbols>
    <NoWarn>1591;1573</NoWarn>
    <DocumentationFile>..\..\..\build\AddIns\MonoDevelop.Ide.xml</DocumentationFile>
  </PropertyGroup>
  <PropertyGroup Condition=" '$(Configuration)|$(Platform)' == 'DebugMac|AnyCPU' ">
    <DebugSymbols>true</DebugSymbols>
    <DebugType>full</DebugType>
    <Optimize>false</Optimize>
    <OutputPath>..\..\..\build\bin</OutputPath>
    <DefineConstants>DEBUG,MAC</DefineConstants>
    <ErrorReport>prompt</ErrorReport>
    <WarningLevel>3</WarningLevel>
    <DocumentationFile>..\..\..\build\bin\MonoDevelop.Ide.xml</DocumentationFile>
    <AllowUnsafeBlocks>true</AllowUnsafeBlocks>
    <Execution>
      <Execution clr-version="Net_2_0" />
    </Execution>
    <NoWarn>1591;1573</NoWarn>
  </PropertyGroup>
  <PropertyGroup Condition=" '$(Configuration)|$(Platform)' == 'ReleaseMac|AnyCPU' ">
    <DebugSymbols>true</DebugSymbols>
    <DebugType>pdbonly</DebugType>
    <Optimize>true</Optimize>
    <OutputPath>..\..\..\build\AddIns\</OutputPath>
    <DefineConstants>MAC</DefineConstants>
    <ErrorReport>prompt</ErrorReport>
    <WarningLevel>4</WarningLevel>
    <DocumentationFile>..\..\..\build\AddIns\MonoDevelop.Ide.xml</DocumentationFile>
    <AllowUnsafeBlocks>true</AllowUnsafeBlocks>
    <Execution>
      <Execution clr-version="Net_2_0" />
    </Execution>
    <NoWarn>1591;1573</NoWarn>
  </PropertyGroup>
  <ItemGroup>
    <Reference Include="System" />
    <Reference Include="System.Drawing" />
    <Reference Include="System.Xml" />
    <Reference Include="System.Data" />
    <Reference Include="System.Web.Services" />
    <Reference Include="Mono.Posix" />
    <Reference Include="System.Runtime.Remoting" />
    <Reference Include="monodoc, Version=1.0.0.0, Culture=neutral, PublicKeyToken=0738eb9f132ed756" />
    <Reference Include="gdk-sharp, Version=2.12.0.0, Culture=neutral, PublicKeyToken=35e10195dab3c99f">
      <SpecificVersion>False</SpecificVersion>
    </Reference>
    <Reference Include="atk-sharp, Version=2.12.0.0, Culture=neutral, PublicKeyToken=35e10195dab3c99f">
      <SpecificVersion>False</SpecificVersion>
    </Reference>
    <Reference Include="pango-sharp, Version=2.12.0.0, Culture=neutral, PublicKeyToken=35e10195dab3c99f">
      <SpecificVersion>False</SpecificVersion>
    </Reference>
    <Reference Include="glib-sharp, Version=2.12.0.0, Culture=neutral, PublicKeyToken=35e10195dab3c99f">
      <SpecificVersion>False</SpecificVersion>
    </Reference>
    <Reference Include="gtk-sharp, Version=2.12.0.0, Culture=neutral, PublicKeyToken=35e10195dab3c99f">
      <SpecificVersion>False</SpecificVersion>
    </Reference>
    <Reference Include="System.Core" />
    <Reference Include="ICSharpCode.SharpZipLib" />
    <Reference Include="Mono.Cairo" />
    <Reference Include="System.Web" />
    <Reference Include="System.Xml.Linq" />
    <Reference Include="System.Design" />
    <Reference Include="System.Windows.Forms" />
    <Reference Include="Xamarin.Mac" Condition=" '$(Configuration)' == 'DebugMac' Or '$(Configuration)' == 'ReleaseMac' ">
      <HintPath>..\..\..\external\Xamarin.Mac.dll</HintPath>
    </Reference>
  </ItemGroup>
  <ItemGroup>
    <ProjectReference Include="..\MonoDevelop.Core\MonoDevelop.Core.csproj">
      <Project>{7525BB88-6142-4A26-93B9-A30C6983390A}</Project>
      <Name>MonoDevelop.Core</Name>
      <Private>False</Private>
    </ProjectReference>
    <ProjectReference Include="..\Mono.Texteditor\Mono.TextEditor.csproj">
      <Project>{A2329308-3751-4DBD-9A75-5F7B8B024625}</Project>
      <Name>Mono.TextEditor</Name>
      <Private>False</Private>
    </ProjectReference>
    <ProjectReference Include="..\MonoDevelop.Projects.Formats.MSBuild\MonoDevelop.Projects.Formats.MSBuild.csproj">
      <Project>{A437F1A3-78DF-4F00-8053-D32A8B1EB679}</Project>
      <Name>MonoDevelop.Projects.Formats.MSBuild</Name>
      <Private>False</Private>
    </ProjectReference>
    <ProjectReference Include="..\..\..\external\nrefactory\ICSharpCode.NRefactory\ICSharpCode.NRefactory.csproj">
      <Project>{3B2A5653-EC97-4001-BB9B-D90F1AF2C371}</Project>
      <Name>ICSharpCode.NRefactory</Name>
      <Private>False</Private>
    </ProjectReference>
    <ProjectReference Include="..\..\..\external\nrefactory\ICSharpCode.NRefactory.CSharp\ICSharpCode.NRefactory.CSharp.csproj">
      <Project>{53DCA265-3C3C-42F9-B647-F72BA678122B}</Project>
      <Name>ICSharpCode.NRefactory.CSharp</Name>
      <Private>False</Private>
    </ProjectReference>
    <ProjectReference Include="..\..\..\external\xwt\Xwt\Xwt.csproj">
      <Project>{92494904-35FA-4DC9-BDE9-3A3E87AC49D3}</Project>
      <Name>Xwt</Name>
    </ProjectReference>
    <ProjectReference Include="..\..\..\external\xwt\Xwt.Gtk\Xwt.Gtk.csproj">
      <Project>{C3887A93-B2BD-4097-8E2F-3A063EFF32FD}</Project>
      <Name>Xwt.Gtk</Name>
    </ProjectReference>
    <ProjectReference Include="..\..\..\external\mono-addins\Mono.Addins\Mono.Addins.csproj">
      <Project>{91DD5A2D-9FE3-4C3C-9253-876141874DAD}</Project>
      <Name>Mono.Addins</Name>
      <Private>False</Private>
    </ProjectReference>
    <ProjectReference Include="..\..\..\external\mono-addins\Mono.Addins.Setup\Mono.Addins.Setup.csproj">
      <Project>{A85C9721-C054-4BD8-A1F3-0227615F0A36}</Project>
      <Name>Mono.Addins.Setup</Name>
      <Private>False</Private>
    </ProjectReference>
    <ProjectReference Include="..\..\..\external\mono-addins\Mono.Addins.Gui\Mono.Addins.Gui.csproj">
      <Project>{FEC19BDA-4904-4005-8C09-68E82E8BEF6A}</Project>
      <Name>Mono.Addins.Gui</Name>
      <Private>False</Private>
    </ProjectReference>
    <ProjectReference Include="..\..\..\external\cecil\Mono.Cecil.csproj">
      <Project>{D68133BD-1E63-496E-9EDE-4FBDBF77B486}</Project>
      <Name>Mono.Cecil</Name>
    </ProjectReference>
    <ProjectReference Include="..\..\..\external\debugger-libs\Mono.Debugging\Mono.Debugging.csproj">
      <Project>{90C99ADB-7D4B-4EB4-98C2-40BD1B14C7D2}</Project>
      <Name>Mono.Debugging</Name>
    </ProjectReference>
    <ProjectReference Include="..\..\..\external\nrefactory\ICSharpCode.NRefactory.IKVM\ICSharpCode.NRefactory.IKVM.csproj">
      <Project>{A727169F-D94F-443F-B305-B057D7F3B420}</Project>
      <Name>ICSharpCode.NRefactory.IKVM</Name>
    </ProjectReference>
    <ProjectReference Include="..\..\..\external\ikvm\reflect\IKVM.Reflection.csproj">
      <Project>{4CB170EF-DFE6-4A56-9E1B-A85449E827A7}</Project>
      <Name>IKVM.Reflection</Name>
    </ProjectReference>
  </ItemGroup>
  <ItemGroup>
    <EmbeddedResource Include="templates\AppConfigFile.xft.xml">
      <LogicalName>AppConfigFile.xft.xml</LogicalName>
    </EmbeddedResource>
    <EmbeddedResource Include="templates\BlankCombine.xpt.xml">
      <LogicalName>BlankCombine.xpt.xml</LogicalName>
    </EmbeddedResource>
    <EmbeddedResource Include="templates\EmptyClass.xft.xml">
      <LogicalName>EmptyClass.xft.xml</LogicalName>
    </EmbeddedResource>
    <EmbeddedResource Include="templates\EmptyEnum.xft.xml">
      <LogicalName>EmptyEnum.xft.xml</LogicalName>
    </EmbeddedResource>
    <EmbeddedResource Include="templates\EmptyHTMLFile.xft.xml">
      <LogicalName>EmptyHTMLFile.xft.xml</LogicalName>
    </EmbeddedResource>
    <EmbeddedResource Include="templates\EmptyInterface.xft.xml">
      <LogicalName>EmptyInterface.xft.xml</LogicalName>
    </EmbeddedResource>
    <EmbeddedResource Include="templates\EmptyResourceFile.xft.xml">
      <LogicalName>EmptyResourceFile.xft.xml</LogicalName>
    </EmbeddedResource>
    <EmbeddedResource Include="templates\EmptyStruct.xft.xml">
      <LogicalName>EmptyStruct.xft.xml</LogicalName>
    </EmbeddedResource>
    <EmbeddedResource Include="templates\EmptyTextFile.xft.xml">
      <LogicalName>EmptyTextFile.xft.xml</LogicalName>
    </EmbeddedResource>
    <EmbeddedResource Include="templates\EmptyXMLFile.xft.xml">
      <LogicalName>EmptyXMLFile.xft.xml</LogicalName>
    </EmbeddedResource>
    <EmbeddedResource Include="icons\assembly-reference-overlay-16.png">
      <LogicalName>assembly-reference-overlay-16.png</LogicalName>
    </EmbeddedResource>
    <EmbeddedResource Include="icons\assembly-reference-overlay-16%402x.png">
      <LogicalName>assembly-reference-overlay-16@2x.png</LogicalName>
    </EmbeddedResource>
    <EmbeddedResource Include="icons\invalid-reference-overlay-16.png">
      <LogicalName>invalid-reference-overlay-16.png</LogicalName>
    </EmbeddedResource>
    <EmbeddedResource Include="icons\invalid-reference-overlay-16%402x.png">
      <LogicalName>invalid-reference-overlay-16@2x.png</LogicalName>
    </EmbeddedResource>
    <EmbeddedResource Include="icons\project-reference-overlay-16.png">
      <LogicalName>project-reference-overlay-16.png</LogicalName>
    </EmbeddedResource>
    <EmbeddedResource Include="icons\project-reference-overlay-16%402x.png">
      <LogicalName>project-reference-overlay-16@2x.png</LogicalName>
    </EmbeddedResource>
    <EmbeddedResource Include="icons\parser-16.png">
      <LogicalName>parser-16.png</LogicalName>
    </EmbeddedResource>
    <EmbeddedResource Include="icons\parser-16%402x.png">
      <LogicalName>parser-16@2x.png</LogicalName>
    </EmbeddedResource>
    <EmbeddedResource Include="templates\GenericProject.xpt.xml">
      <LogicalName>GenericProject.xpt.xml</LogicalName>
    </EmbeddedResource>
    <EmbeddedResource Include="gtk-gui\gui.stetic">
      <LogicalName>gui.stetic</LogicalName>
    </EmbeddedResource>
    <EmbeddedResource Include="icons\pin-down-16.png">
      <LogicalName>pin-down-16.png</LogicalName>
    </EmbeddedResource>
    <EmbeddedResource Include="icons\pin-down-16%402x.png">
      <LogicalName>pin-down-16@2x.png</LogicalName>
    </EmbeddedResource>
    <EmbeddedResource Include="icons\pin-up-16.png">
      <LogicalName>pin-up-16.png</LogicalName>
    </EmbeddedResource>
    <EmbeddedResource Include="icons\pin-up-16%402x.png">
      <LogicalName>pin-up-16@2x.png</LogicalName>
    </EmbeddedResource>
    <EmbeddedResource Include="options\KeyBindingSchemeEmacs.xml">
      <LogicalName>KeyBindingSchemeEmacs.xml</LogicalName>
    </EmbeddedResource>
    <EmbeddedResource Include="options\KeyBindingSchemeVisualStudio.xml">
      <LogicalName>KeyBindingSchemeVisualStudio.xml</LogicalName>
    </EmbeddedResource>
    <EmbeddedResource Include="templates\Workspace.xpt.xml">
      <LogicalName>Workspace.xpt.xml</LogicalName>
    </EmbeddedResource>
    <EmbeddedResource Include="options\KeyBindingSchemeMonoDevelop1.xml">
      <LogicalName>KeyBindingSchemeMonoDevelop1.xml</LogicalName>
    </EmbeddedResource>
    <EmbeddedResource Include="icons\navigate-next-16.png">
      <LogicalName>navigate-next-16.png</LogicalName>
    </EmbeddedResource>
    <EmbeddedResource Include="icons\navigate-previous-16.png">
      <LogicalName>navigate-previous-16.png</LogicalName>
    </EmbeddedResource>
    <EmbeddedResource Include="options\KeyBindingSchemeMonoDevelop2.xml">
      <LogicalName>KeyBindingSchemeMonoDevelop2.xml</LogicalName>
    </EmbeddedResource>
    <EmbeddedResource Include="MonoDevelop.Ide.StandardHeader\MITX11LicencePolicy.xml">
      <LogicalName>MITX11LicencePolicy.xml</LogicalName>
    </EmbeddedResource>
    <EmbeddedResource Include="MonoDevelop.Ide.StandardHeader\Apache2LicencePolicy.xml">
      <LogicalName>Apache2LicencePolicy.xml</LogicalName>
    </EmbeddedResource>
    <EmbeddedResource Include="MonoDevelop.Ide.StandardHeader\GPL2LicencePolicy.xml">
      <LogicalName>GPL2LicencePolicy.xml</LogicalName>
    </EmbeddedResource>
    <EmbeddedResource Include="MonoDevelop.Ide.StandardHeader\GPL3LicencePolicy.xml">
      <LogicalName>GPL3LicencePolicy.xml</LogicalName>
    </EmbeddedResource>
    <EmbeddedResource Include="MonoDevelop.Ide.StandardHeader\LGPL2-1LicencePolicy.xml">
      <LogicalName>LGPL2-1LicencePolicy.xml</LogicalName>
    </EmbeddedResource>
    <EmbeddedResource Include="MonoDevelop.Ide.StandardHeader\NewBSDLicencePolicy.xml">
      <LogicalName>NewBSDLicencePolicy.xml</LogicalName>
    </EmbeddedResource>
    <EmbeddedResource Include="MonoDevelop.Ide.CodeTemplates\MonoDevelop-templates.xml">
      <LogicalName>MonoDevelop-templates.xml</LogicalName>
    </EmbeddedResource>
    <EmbeddedResource Include="MonoDevelop.Ide.CodeFormatting\MonoTextStylePolicy.xml">
      <LogicalName>MonoTextStylePolicy.xml</LogicalName>
    </EmbeddedResource>
    <EmbeddedResource Include="MonoDevelop.Ide.CodeFormatting\VisualStudioTextStylePolicy.xml">
      <LogicalName>VisualStudioTextStylePolicy.xml</LogicalName>
    </EmbeddedResource>
    <EmbeddedResource Include="MonoDevelop.Ide.StandardHeader\LGPL3LicencePolicy.xml">
      <LogicalName>LGPL3LicencePolicy.xml</LogicalName>
    </EmbeddedResource>
    <EmbeddedResource Include="MonoDevelop.Ide.CodeFormatting\InvariantTextStylePolicy.xml">
      <LogicalName>InvariantTextStylePolicy.xml</LogicalName>
    </EmbeddedResource>
    <EmbeddedResource Include="icons\add-namespace-16.png">
      <LogicalName>add-namespace-16.png</LogicalName>
    </EmbeddedResource>
    <EmbeddedResource Include="icons\assembly-project-16.png">
      <LogicalName>assembly-project-16.png</LogicalName>
    </EmbeddedResource>
    <EmbeddedResource Include="icons\assembly-project-16%402x.png">
      <LogicalName>assembly-project-16@2x.png</LogicalName>
    </EmbeddedResource>
    <EmbeddedResource Include="icons\breakpoint-16.png">
      <LogicalName>breakpoint-16.png</LogicalName>
    </EmbeddedResource>
    <EmbeddedResource Include="icons\breakpoint-16%402x.png">
      <LogicalName>breakpoint-16@2x.png</LogicalName>
    </EmbeddedResource>
    <EmbeddedResource Include="icons\breakpoint-disable-all-16.png">
      <LogicalName>breakpoint-disable-all-16.png</LogicalName>
    </EmbeddedResource>
    <EmbeddedResource Include="icons\breakpoint-disable-all-16%402x.png">
      <LogicalName>breakpoint-disable-all-16@2x.png</LogicalName>
    </EmbeddedResource>
    <EmbeddedResource Include="icons\breakpoint-disabled-16.png">
      <LogicalName>breakpoint-disabled-16.png</LogicalName>
    </EmbeddedResource>
    <EmbeddedResource Include="icons\breakpoint-disabled-16%402x.png">
      <LogicalName>breakpoint-disabled-16@2x.png</LogicalName>
    </EmbeddedResource>
    <EmbeddedResource Include="icons\breakpoint-invalid-16.png">
      <LogicalName>breakpoint-invalid-16.png</LogicalName>
    </EmbeddedResource>
    <EmbeddedResource Include="icons\breakpoint-invalid-16%402x.png">
      <LogicalName>breakpoint-invalid-16@2x.png</LogicalName>
    </EmbeddedResource>
    <EmbeddedResource Include="icons\breakpoint-new-16.png">
      <LogicalName>breakpoint-new-16.png</LogicalName>
    </EmbeddedResource>
    <EmbeddedResource Include="icons\breakpoint-new-16%402x.png">
      <LogicalName>breakpoint-new-16@2x.png</LogicalName>
    </EmbeddedResource>
    <EmbeddedResource Include="icons\breakpoint-on-off-16.png">
      <LogicalName>breakpoint-on-off-16.png</LogicalName>
    </EmbeddedResource>
    <EmbeddedResource Include="icons\breakpoint-on-off-16%402x.png">
      <LogicalName>breakpoint-on-off-16@2x.png</LogicalName>
    </EmbeddedResource>
    <EmbeddedResource Include="icons\build-project-16.png">
      <LogicalName>build-project-16.png</LogicalName>
    </EmbeddedResource>
    <EmbeddedResource Include="icons\build-solution-16.png">
      <LogicalName>build-solution-16.png</LogicalName>
    </EmbeddedResource>
    <EmbeddedResource Include="icons\element-template-16.png">
      <LogicalName>element-template-16.png</LogicalName>
    </EmbeddedResource>
    <EmbeddedResource Include="icons\element-template-16%402x.png">
      <LogicalName>element-template-16@2x.png</LogicalName>
    </EmbeddedResource>
    <EmbeddedResource Include="icons\element-template-surroundwith-16.png">
      <LogicalName>element-template-surroundwith-16.png</LogicalName>
    </EmbeddedResource>
    <EmbeddedResource Include="icons\element-template-surroundwith-16%402x.png">
      <LogicalName>element-template-surroundwith-16@2x.png</LogicalName>
    </EmbeddedResource>
    <EmbeddedResource Include="icons\comment-16.png">
      <LogicalName>comment-16.png</LogicalName>
    </EmbeddedResource>
    <EmbeddedResource Include="icons\comment-16%402x.png">
      <LogicalName>comment-16@2x.png</LogicalName>
    </EmbeddedResource>
    <EmbeddedResource Include="icons\edit-find-next-16.png">
      <LogicalName>edit-find-next-16.png</LogicalName>
    </EmbeddedResource>
    <EmbeddedResource Include="icons\edit-select-all-16.png">
      <LogicalName>edit-select-all-16.png</LogicalName>
    </EmbeddedResource>
    <EmbeddedResource Include="icons\element-class-16.png">
      <LogicalName>element-class-16.png</LogicalName>
    </EmbeddedResource>
    <EmbeddedResource Include="icons\element-class-16%402x.png">
      <LogicalName>element-class-16@2x.png</LogicalName>
    </EmbeddedResource>
    <EmbeddedResource Include="icons\element-delegate-16.png">
      <LogicalName>element-delegate-16.png</LogicalName>
    </EmbeddedResource>
    <EmbeddedResource Include="icons\element-delegate-16%402x.png">
      <LogicalName>element-delegate-16@2x.png</LogicalName>
    </EmbeddedResource>
    <EmbeddedResource Include="icons\element-enumeration-16.png">
      <LogicalName>element-enumeration-16.png</LogicalName>
    </EmbeddedResource>
    <EmbeddedResource Include="icons\element-enumeration-16%402x.png">
      <LogicalName>element-enumeration-16@2x.png</LogicalName>
    </EmbeddedResource>
    <EmbeddedResource Include="icons\element-event-16.png">
      <LogicalName>element-event-16.png</LogicalName>
    </EmbeddedResource>
    <EmbeddedResource Include="icons\element-event-16%402x.png">
      <LogicalName>element-event-16@2x.png</LogicalName>
    </EmbeddedResource>
    <EmbeddedResource Include="icons\element-extensionmethod-16.png">
      <LogicalName>element-extensionmethod-16.png</LogicalName>
    </EmbeddedResource>
    <EmbeddedResource Include="icons\element-extensionmethod-16%402x.png">
      <LogicalName>element-extensionmethod-16@2x.png</LogicalName>
    </EmbeddedResource>
    <EmbeddedResource Include="icons\element-field-16.png">
      <LogicalName>element-field-16.png</LogicalName>
    </EmbeddedResource>
    <EmbeddedResource Include="icons\element-field-16%402x.png">
      <LogicalName>element-field-16@2x.png</LogicalName>
    </EmbeddedResource>
    <EmbeddedResource Include="icons\element-interface-16.png">
      <LogicalName>element-interface-16.png</LogicalName>
    </EmbeddedResource>
    <EmbeddedResource Include="icons\element-interface-16%402x.png">
      <LogicalName>element-interface-16@2x.png</LogicalName>
    </EmbeddedResource>
    <EmbeddedResource Include="icons\element-constant-16.png">
      <LogicalName>element-constant-16.png</LogicalName>
    </EmbeddedResource>
    <EmbeddedResource Include="icons\element-constant-16%402x.png">
      <LogicalName>element-constant-16@2x.png</LogicalName>
    </EmbeddedResource>
    <EmbeddedResource Include="icons\element-method-16.png">
      <LogicalName>element-method-16.png</LogicalName>
    </EmbeddedResource>
    <EmbeddedResource Include="icons\element-method-16%402x.png">
      <LogicalName>element-method-16@2x.png</LogicalName>
    </EmbeddedResource>
    <EmbeddedResource Include="icons\element-method-new-16.png">
      <LogicalName>element-method-new-16.png</LogicalName>
    </EmbeddedResource>
    <EmbeddedResource Include="icons\element-method-new-16%402x.png">
      <LogicalName>element-method-new-16@2x.png</LogicalName>
    </EmbeddedResource>
    <EmbeddedResource Include="icons\element-namespace-16.png">
      <LogicalName>element-namespace-16.png</LogicalName>
    </EmbeddedResource>
    <EmbeddedResource Include="icons\element-namespace-16%402x.png">
      <LogicalName>element-namespace-16@2x.png</LogicalName>
    </EmbeddedResource>
    <EmbeddedResource Include="icons\element-property-16.png">
      <LogicalName>element-property-16.png</LogicalName>
    </EmbeddedResource>
    <EmbeddedResource Include="icons\element-property-16%402x.png">
      <LogicalName>element-property-16@2x.png</LogicalName>
    </EmbeddedResource>
    <EmbeddedResource Include="icons\element-structure-16.png">
      <LogicalName>element-structure-16.png</LogicalName>
    </EmbeddedResource>
    <EmbeddedResource Include="icons\element-structure-16%402x.png">
      <LogicalName>element-structure-16@2x.png</LogicalName>
    </EmbeddedResource>
    <EmbeddedResource Include="icons\file-class-32.png">
      <LogicalName>file-class-32.png</LogicalName>
    </EmbeddedResource>
    <EmbeddedResource Include="icons\file-class-32%402x.png">
      <LogicalName>file-class-32@2x.png</LogicalName>
    </EmbeddedResource>
    <EmbeddedResource Include="icons\file-enumeration-32.png">
      <LogicalName>file-enumeration-32.png</LogicalName>
    </EmbeddedResource>
    <EmbeddedResource Include="icons\file-enumeration-32%402x.png">
      <LogicalName>file-enumeration-32@2x.png</LogicalName>
    </EmbeddedResource>
    <EmbeddedResource Include="icons\file-interface-32.png">
      <LogicalName>file-interface-32.png</LogicalName>
    </EmbeddedResource>
    <EmbeddedResource Include="icons\file-interface-32%402x.png">
      <LogicalName>file-interface-32@2x.png</LogicalName>
    </EmbeddedResource>
    <EmbeddedResource Include="icons\file-struct-32.png">
      <LogicalName>file-struct-32.png</LogicalName>
    </EmbeddedResource>
    <EmbeddedResource Include="icons\file-struct-32%402x.png">
      <LogicalName>file-struct-32@2x.png</LogicalName>
    </EmbeddedResource>
    <EmbeddedResource Include="icons\file-xml-16.png">
      <LogicalName>file-xml-16.png</LogicalName>
    </EmbeddedResource>
    <EmbeddedResource Include="icons\file-xml-16%402x.png">
      <LogicalName>file-xml-16@2x.png</LogicalName>
    </EmbeddedResource>
    <EmbeddedResource Include="icons\file-xml-32.png">
      <LogicalName>file-xml-32.png</LogicalName>
    </EmbeddedResource>
    <EmbeddedResource Include="icons\file-xml-32%402x.png">
      <LogicalName>file-xml-32@2x.png</LogicalName>
    </EmbeddedResource>
    <EmbeddedResource Include="icons\file-script-16.png">
      <LogicalName>file-script-16.png</LogicalName>
    </EmbeddedResource>
    <EmbeddedResource Include="icons\file-script-16%402x.png">
      <LogicalName>file-script-16@2x.png</LogicalName>
    </EmbeddedResource>
    <EmbeddedResource Include="icons\file-script-32.png">
      <LogicalName>file-script-32.png</LogicalName>
    </EmbeddedResource>
    <EmbeddedResource Include="icons\file-script-32%402x.png">
      <LogicalName>file-script-32@2x.png</LogicalName>
    </EmbeddedResource>
    <EmbeddedResource Include="icons\folder-new-16.png">
      <LogicalName>folder-new-16.png</LogicalName>
    </EmbeddedResource>
    <EmbeddedResource Include="icons\element-keyword-16.png">
      <LogicalName>element-keyword-16.png</LogicalName>
    </EmbeddedResource>
    <EmbeddedResource Include="icons\element-keyword-16%402x.png">
      <LogicalName>element-keyword-16@2x.png</LogicalName>
    </EmbeddedResource>
    <EmbeddedResource Include="icons\monodevelop-16.png">
      <LogicalName>monodevelop-16.png</LogicalName>
    </EmbeddedResource>
    <EmbeddedResource Include="icons\monodevelop-22.png">
      <LogicalName>monodevelop-22.png</LogicalName>
    </EmbeddedResource>
    <EmbeddedResource Include="icons\monodevelop-32.png">
      <LogicalName>monodevelop-32.png</LogicalName>
    </EmbeddedResource>
    <EmbeddedResource Include="icons\monodevelop-48.png">
      <LogicalName>monodevelop-48.png</LogicalName>
    </EmbeddedResource>
    <EmbeddedResource Include="icons\package-16.png">
      <LogicalName>package-16.png</LogicalName>
    </EmbeddedResource>
    <EmbeddedResource Include="icons\package-16%402x.png">
      <LogicalName>package-16@2x.png</LogicalName>
    </EmbeddedResource>
    <EmbeddedResource Include="icons\package-24.png">
      <LogicalName>package-24.png</LogicalName>
    </EmbeddedResource>
    <EmbeddedResource Include="icons\package-24%402x.png">
      <LogicalName>package-24@2x.png</LogicalName>
    </EmbeddedResource>
    <EmbeddedResource Include="icons\package-32.png">
      <LogicalName>package-32.png</LogicalName>
    </EmbeddedResource>
    <EmbeddedResource Include="icons\package-32%402x.png">
      <LogicalName>package-32@2x.png</LogicalName>
    </EmbeddedResource>
    <EmbeddedResource Include="icons\package-48.png">
      <LogicalName>package-48.png</LogicalName>
    </EmbeddedResource>
    <EmbeddedResource Include="icons\package-48%402x.png">
      <LogicalName>package-48@2x.png</LogicalName>
    </EmbeddedResource>
    <EmbeddedResource Include="icons\pad-task-list-16.png">
      <LogicalName>pad-task-list-16.png</LogicalName>
    </EmbeddedResource>
    <EmbeddedResource Include="icons\pad-task-list-16%402x.png">
      <LogicalName>pad-task-list-16@2x.png</LogicalName>
    </EmbeddedResource>
    <EmbeddedResource Include="icons\project-16.png">
      <LogicalName>project-16.png</LogicalName>
    </EmbeddedResource>
    <EmbeddedResource Include="icons\project-16%402x.png">
      <LogicalName>project-16@2x.png</LogicalName>
    </EmbeddedResource>
    <EmbeddedResource Include="icons\project-32.png">
      <LogicalName>project-32.png</LogicalName>
    </EmbeddedResource>
    <EmbeddedResource Include="icons\project-32%402x.png">
      <LogicalName>project-32@2x.png</LogicalName>
    </EmbeddedResource>
    <EmbeddedResource Include="icons\project-console-overlay-32.png">
      <LogicalName>project-console-overlay-32.png</LogicalName>
    </EmbeddedResource>
    <EmbeddedResource Include="icons\project-console-overlay-32%402x.png">
      <LogicalName>project-console-overlay-32@2x.png</LogicalName>
    </EmbeddedResource>
    <EmbeddedResource Include="icons\project-gui-overlay-32.png">
      <LogicalName>project-gui-overlay-32.png</LogicalName>
    </EmbeddedResource>
    <EmbeddedResource Include="icons\project-gui-overlay-32%402x.png">
      <LogicalName>project-gui-overlay-32@2x.png</LogicalName>
    </EmbeddedResource>
    <EmbeddedResource Include="icons\project-library-overlay-32.png">
      <LogicalName>project-library-overlay-32.png</LogicalName>
    </EmbeddedResource>
    <EmbeddedResource Include="icons\project-library-overlay-32%402x.png">
      <LogicalName>project-library-overlay-32@2x.png</LogicalName>
    </EmbeddedResource>
    <EmbeddedResource Include="icons\project-shared-assets-overlay-32.png">
      <LogicalName>project-shared-assets-overlay-32.png</LogicalName>
    </EmbeddedResource>
    <EmbeddedResource Include="icons\project-shared-assets-overlay-32%402x.png">
      <LogicalName>project-shared-assets-overlay-32@2x.png</LogicalName>
    </EmbeddedResource>
    <EmbeddedResource Include="icons\project-package-overlay-32.png">
      <LogicalName>project-package-overlay-32.png</LogicalName>
    </EmbeddedResource>
    <EmbeddedResource Include="icons\project-package-overlay-32%402x.png">
      <LogicalName>project-package-overlay-32@2x.png</LogicalName>
    </EmbeddedResource>
    <EmbeddedResource Include="icons\project-new-16.png">
      <LogicalName>project-new-16.png</LogicalName>
    </EmbeddedResource>
    <EmbeddedResource Include="icons\package-source-16.png">
      <LogicalName>package-source-16.png</LogicalName>
    </EmbeddedResource>
    <EmbeddedResource Include="icons\package-source-16%402x.png">
      <LogicalName>package-source-16@2x.png</LogicalName>
    </EmbeddedResource>
    <EmbeddedResource Include="icons\reference-16.png">
      <LogicalName>reference-16.png</LogicalName>
    </EmbeddedResource>
    <EmbeddedResource Include="icons\reference-16%402x.png">
      <LogicalName>reference-16@2x.png</LogicalName>
    </EmbeddedResource>
    <EmbeddedResource Include="icons\solution-16.png">
      <LogicalName>solution-16.png</LogicalName>
    </EmbeddedResource>
    <EmbeddedResource Include="icons\solution-16%402x.png">
      <LogicalName>solution-16@2x.png</LogicalName>
    </EmbeddedResource>
    <EmbeddedResource Include="icons\solution-32.png">
      <LogicalName>solution-32.png</LogicalName>
    </EmbeddedResource>
    <EmbeddedResource Include="icons\solution-32%402x.png">
      <LogicalName>solution-32@2x.png</LogicalName>
    </EmbeddedResource>
    <EmbeddedResource Include="icons\solution-folder-new-16.png">
      <LogicalName>solution-folder-new-16.png</LogicalName>
    </EmbeddedResource>
    <EmbeddedResource Include="icons\solution-new-16.png">
      <LogicalName>solution-new-16.png</LogicalName>
    </EmbeddedResource>
    <EmbeddedResource Include="icons\element-visibility-internal-overlay-16.png">
      <LogicalName>element-visibility-internal-overlay-16.png</LogicalName>
    </EmbeddedResource>
    <EmbeddedResource Include="icons\element-visibility-internal-overlay-16%402x.png">
      <LogicalName>element-visibility-internal-overlay-16@2x.png</LogicalName>
    </EmbeddedResource>
    <EmbeddedResource Include="icons\element-visibility-private-overlay-16.png">
      <LogicalName>element-visibility-private-overlay-16.png</LogicalName>
    </EmbeddedResource>
    <EmbeddedResource Include="icons\element-visibility-private-overlay-16%402x.png">
      <LogicalName>element-visibility-private-overlay-16@2x.png</LogicalName>
    </EmbeddedResource>
    <EmbeddedResource Include="icons\element-visibility-protected-overlay-16.png">
      <LogicalName>element-visibility-protected-overlay-16.png</LogicalName>
    </EmbeddedResource>
    <EmbeddedResource Include="icons\element-visibility-protected-overlay-16%402x.png">
      <LogicalName>element-visibility-protected-overlay-16@2x.png</LogicalName>
    </EmbeddedResource>
    <EmbeddedResource Include="icons\element-visibility-internal-an-protected-overlay-16.png">
      <LogicalName>element-visibility-internal-an-protected-overlay-16.png</LogicalName>
    </EmbeddedResource>
    <EmbeddedResource Include="icons\element-visibility-internal-an-protected-overlay-16%402x.png">
      <LogicalName>element-visibility-internal-an-protected-overlay-16@2x.png</LogicalName>
    </EmbeddedResource>
    <EmbeddedResource Include="icons\element-visibility-internal-or-protected-overlay-16.png">
      <LogicalName>element-visibility-internal-or-protected-overlay-16.png</LogicalName>
    </EmbeddedResource>
    <EmbeddedResource Include="icons\element-visibility-internal-or-protected-overlay-16%402x.png">
      <LogicalName>element-visibility-internal-or-protected-overlay-16@2x.png</LogicalName>
    </EmbeddedResource>
    <EmbeddedResource Include="icons\element-visibility-static-overlay-16.png">
      <LogicalName>element-visibility-static-overlay-16.png</LogicalName>
    </EmbeddedResource>
    <EmbeddedResource Include="icons\element-visibility-static-overlay-16%402x.png">
      <LogicalName>element-visibility-static-overlay-16@2x.png</LogicalName>
    </EmbeddedResource>
    <EmbeddedResource Include="icons\project-web-overlay-32.png">
      <LogicalName>project-web-overlay-32.png</LogicalName>
    </EmbeddedResource>
    <EmbeddedResource Include="icons\project-web-overlay-32%402x.png">
      <LogicalName>project-web-overlay-32@2x.png</LogicalName>
    </EmbeddedResource>
    <EmbeddedResource Include="icons\workspace-16.png">
      <LogicalName>workspace-16.png</LogicalName>
    </EmbeddedResource>
    <EmbeddedResource Include="icons\workspace-16%402x.png">
      <LogicalName>workspace-16@2x.png</LogicalName>
    </EmbeddedResource>
    <EmbeddedResource Include="icons\workspace-32.png">
      <LogicalName>workspace-32.png</LogicalName>
    </EmbeddedResource>
    <EmbeddedResource Include="icons\workspace-32%402x.png">
      <LogicalName>workspace-32@2x.png</LogicalName>
    </EmbeddedResource>
    <EmbeddedResource Include="MonoDevelop.Components.Docking\icons\pad-minimize-9.png">
      <LogicalName>pad-minimize-9.png</LogicalName>
    </EmbeddedResource>
    <EmbeddedResource Include="MonoDevelop.Components.Docking\icons\pad-minimize-9%402x.png">
      <LogicalName>pad-minimize-9@2x.png</LogicalName>
    </EmbeddedResource>
    <EmbeddedResource Include="MonoDevelop.Components.Docking\icons\pad-close-9.png">
      <LogicalName>pad-close-9.png</LogicalName>
    </EmbeddedResource>
    <EmbeddedResource Include="MonoDevelop.Components.Docking\icons\pad-close-9%402x.png">
      <LogicalName>pad-close-9@2x.png</LogicalName>
    </EmbeddedResource>
    <EmbeddedResource Include="MonoDevelop.Components.Docking\icons\pad-dock-9.png">
      <LogicalName>pad-dock-9.png</LogicalName>
    </EmbeddedResource>
    <EmbeddedResource Include="MonoDevelop.Components.Docking\icons\pad-dock-9%402x.png">
      <LogicalName>pad-dock-9@2x.png</LogicalName>
    </EmbeddedResource>
    <EmbeddedResource Include="MonoDevelop.Ide.Gui.Pads.ProjectPad\ProjectPadContextMenu.addin.xml">
      <LogicalName>ProjectPadContextMenu.addin.xml</LogicalName>
    </EmbeddedResource>
    <EmbeddedResource Include="ExtensionModel\Commands.addin.xml">
      <LogicalName>Commands.addin.xml</LogicalName>
    </EmbeddedResource>
    <EmbeddedResource Include="ExtensionModel\DefaultPolicyPanels.addin.xml">
      <LogicalName>DefaultPolicyPanels.addin.xml</LogicalName>
    </EmbeddedResource>
    <EmbeddedResource Include="ExtensionModel\GlobalOptionsDialog.addin.xml">
      <LogicalName>GlobalOptionsDialog.addin.xml</LogicalName>
    </EmbeddedResource>
    <EmbeddedResource Include="ExtensionModel\ItemOptionPanels.addin.xml">
      <LogicalName>ItemOptionPanels.addin.xml</LogicalName>
    </EmbeddedResource>
    <EmbeddedResource Include="ExtensionModel\MainMenu.addin.xml">
      <LogicalName>MainMenu.addin.xml</LogicalName>
    </EmbeddedResource>
    <EmbeddedResource Include="ExtensionModel\MainToolbar.addin.xml">
      <LogicalName>MainToolbar.addin.xml</LogicalName>
    </EmbeddedResource>
    <EmbeddedResource Include="ExtensionModel\MimeTypes.addin.xml">
      <LogicalName>MimeTypes.addin.xml</LogicalName>
    </EmbeddedResource>
    <EmbeddedResource Include="ExtensionModel\Pads.addin.xml">
      <LogicalName>Pads.addin.xml</LogicalName>
    </EmbeddedResource>
    <EmbeddedResource Include="ExtensionModel\StockIcons.addin.xml">
      <LogicalName>StockIcons.addin.xml</LogicalName>
    </EmbeddedResource>
    <EmbeddedResource Include="ExtensionModel\Templates.addin.xml">
      <LogicalName>Templates.addin.xml</LogicalName>
    </EmbeddedResource>
    <EmbeddedResource Include="ExtensionModel\MonoDevelop.Ide.addin.xml">
      <LogicalName>MonoDevelop.Ide.addin.xml</LogicalName>
    </EmbeddedResource>
    <EmbeddedResource Include="ExtensionModel\Policies.addin.xml">
      <LogicalName>Policies.addin.xml</LogicalName>
    </EmbeddedResource>
    <EmbeddedResource Include="MonoDevelop.Components.Commands\CommandsExtensionModel.addin.xml">
      <LogicalName>CommandsExtensionModel.addin.xml</LogicalName>
    </EmbeddedResource>
    <EmbeddedResource Include="MonoDevelop.Ide.Gui.Pads.ClassPad\ClassPadContextMenu.addin.xml">
      <LogicalName>ClassPadContextMenu.addin.xml</LogicalName>
    </EmbeddedResource>
    <EmbeddedResource Include="icons\feedback-16.png">
      <LogicalName>feedback-16.png</LogicalName>
    </EmbeddedResource>
    <EmbeddedResource Include="icons\feedback-16%402x.png">
      <LogicalName>feedback-16@2x.png</LogicalName>
    </EmbeddedResource>
    <EmbeddedResource Include="icons\updates-16.png">
      <LogicalName>updates-16.png</LogicalName>
    </EmbeddedResource>
    <EmbeddedResource Include="icons\updates-16%402x.png">
      <LogicalName>updates-16@2x.png</LogicalName>
    </EmbeddedResource>
    <EmbeddedResource Include="branding\WelcomePage_Logo.png">
      <LogicalName>WelcomePage_Logo.png</LogicalName>
    </EmbeddedResource>
    <EmbeddedResource Include="branding\WelcomePage_TopBorderRepeat.png">
      <LogicalName>WelcomePage_TopBorderRepeat.png</LogicalName>
    </EmbeddedResource>
    <EmbeddedResource Include="branding\AboutImage.png">
      <LogicalName>AboutImage.png</LogicalName>
    </EmbeddedResource>
    <EmbeddedResource Include="icons\popup-close-16.png">
      <LogicalName>popup-close-16.png</LogicalName>
    </EmbeddedResource>
    <EmbeddedResource Include="icons\popup-close-16%402x.png">
      <LogicalName>popup-close-16@2x.png</LogicalName>
    </EmbeddedResource>
    <EmbeddedResource Include="icons\popup-close-hover-16.png">
      <LogicalName>popup-close-hover-16.png</LogicalName>
    </EmbeddedResource>
    <EmbeddedResource Include="icons\popup-close-hover-16%402x.png">
      <LogicalName>popup-close-hover-16@2x.png</LogicalName>
    </EmbeddedResource>
    <EmbeddedResource Include="MonoDevelop.Components.MainToolbar\assets\btn-debug-base-left-cap-normal.png">
      <LogicalName>btn-debug-base-left-cap-normal.png</LogicalName>
    </EmbeddedResource>
    <EmbeddedResource Include="MonoDevelop.Components.MainToolbar\assets\btn-debug-base-left-cap-normal%402x.png">
      <LogicalName>btn-debug-base-left-cap-normal@2x.png</LogicalName>
    </EmbeddedResource>
    <EmbeddedResource Include="MonoDevelop.Components.MainToolbar\assets\btn-debug-base-left-cap-pressed.png">
      <LogicalName>btn-debug-base-left-cap-pressed.png</LogicalName>
    </EmbeddedResource>
    <EmbeddedResource Include="MonoDevelop.Components.MainToolbar\assets\btn-debug-base-left-cap-pressed%402x.png">
      <LogicalName>btn-debug-base-left-cap-pressed@2x.png</LogicalName>
    </EmbeddedResource>
    <EmbeddedResource Include="MonoDevelop.Components.MainToolbar\assets\btn-debug-base-middle-cap-normal.png">
      <LogicalName>btn-debug-base-middle-cap-normal.png</LogicalName>
    </EmbeddedResource>
    <EmbeddedResource Include="MonoDevelop.Components.MainToolbar\assets\btn-debug-base-middle-cap-normal%402x.png">
      <LogicalName>btn-debug-base-middle-cap-normal@2x.png</LogicalName>
    </EmbeddedResource>
    <EmbeddedResource Include="MonoDevelop.Components.MainToolbar\assets\btn-debug-base-middle-cap-pressed.png">
      <LogicalName>btn-debug-base-middle-cap-pressed.png</LogicalName>
    </EmbeddedResource>
    <EmbeddedResource Include="MonoDevelop.Components.MainToolbar\assets\btn-debug-base-middle-cap-pressed%402x.png">
      <LogicalName>btn-debug-base-middle-cap-pressed@2x.png</LogicalName>
    </EmbeddedResource>
    <EmbeddedResource Include="MonoDevelop.Components.MainToolbar\assets\btn-debug-base-right-cap-normal.png">
      <LogicalName>btn-debug-base-right-cap-normal.png</LogicalName>
    </EmbeddedResource>
    <EmbeddedResource Include="MonoDevelop.Components.MainToolbar\assets\btn-debug-base-right-cap-normal%402x.png">
      <LogicalName>btn-debug-base-right-cap-normal@2x.png</LogicalName>
    </EmbeddedResource>
    <EmbeddedResource Include="MonoDevelop.Components.MainToolbar\assets\btn-debug-base-right-cap-pressed.png">
      <LogicalName>btn-debug-base-right-cap-pressed.png</LogicalName>
    </EmbeddedResource>
    <EmbeddedResource Include="MonoDevelop.Components.MainToolbar\assets\btn-debug-base-right-cap-pressed%402x.png">
      <LogicalName>btn-debug-base-right-cap-pressed@2x.png</LogicalName>
    </EmbeddedResource>
    <EmbeddedResource Include="MonoDevelop.Components.MainToolbar\assets\btn-execute-disabled-32.png">
      <LogicalName>btn-execute-disabled-32.png</LogicalName>
    </EmbeddedResource>
    <EmbeddedResource Include="MonoDevelop.Components.MainToolbar\assets\btn-execute-disabled-32%402x.png">
      <LogicalName>btn-execute-disabled-32@2x.png</LogicalName>
    </EmbeddedResource>
    <EmbeddedResource Include="MonoDevelop.Components.MainToolbar\assets\btn-execute-hover-32.png">
      <LogicalName>btn-execute-hover-32.png</LogicalName>
    </EmbeddedResource>
    <EmbeddedResource Include="MonoDevelop.Components.MainToolbar\assets\btn-execute-hover-32%402x.png">
      <LogicalName>btn-execute-hover-32@2x.png</LogicalName>
    </EmbeddedResource>
    <EmbeddedResource Include="MonoDevelop.Components.MainToolbar\assets\btn-execute-normal-32.png">
      <LogicalName>btn-execute-normal-32.png</LogicalName>
    </EmbeddedResource>
    <EmbeddedResource Include="MonoDevelop.Components.MainToolbar\assets\btn-execute-normal-32%402x.png">
      <LogicalName>btn-execute-normal-32@2x.png</LogicalName>
    </EmbeddedResource>
    <EmbeddedResource Include="MonoDevelop.Components.MainToolbar\assets\btn-execute-pressed-32.png">
      <LogicalName>btn-execute-pressed-32.png</LogicalName>
    </EmbeddedResource>
    <EmbeddedResource Include="MonoDevelop.Components.MainToolbar\assets\btn-execute-pressed-32%402x.png">
      <LogicalName>btn-execute-pressed-32@2x.png</LogicalName>
    </EmbeddedResource>
    <EmbeddedResource Include="MonoDevelop.Components.MainToolbar\icons\ico-execute-disabled-32.png">
      <LogicalName>ico-execute-disabled-32.png</LogicalName>
    </EmbeddedResource>
    <EmbeddedResource Include="MonoDevelop.Components.MainToolbar\icons\ico-execute-disabled-32%402x.png">
      <LogicalName>ico-execute-disabled-32@2x.png</LogicalName>
    </EmbeddedResource>
    <EmbeddedResource Include="MonoDevelop.Components.MainToolbar\icons\ico-execute-normal-32.png">
      <LogicalName>ico-execute-normal-32.png</LogicalName>
    </EmbeddedResource>
    <EmbeddedResource Include="MonoDevelop.Components.MainToolbar\icons\ico-execute-normal-32%402x.png">
      <LogicalName>ico-execute-normal-32@2x.png</LogicalName>
    </EmbeddedResource>
    <EmbeddedResource Include="MonoDevelop.Components.MainToolbar\icons\ico-stop-disabled-32.png">
      <LogicalName>ico-stop-disabled-32.png</LogicalName>
    </EmbeddedResource>
    <EmbeddedResource Include="MonoDevelop.Components.MainToolbar\icons\ico-stop-disabled-32%402x.png">
      <LogicalName>ico-stop-disabled-32@2x.png</LogicalName>
    </EmbeddedResource>
    <EmbeddedResource Include="MonoDevelop.Components.MainToolbar\icons\ico-stop-normal-32.png">
      <LogicalName>ico-stop-normal-32.png</LogicalName>
    </EmbeddedResource>
    <EmbeddedResource Include="MonoDevelop.Components.MainToolbar\icons\ico-stop-normal-32%402x.png">
      <LogicalName>ico-stop-normal-32@2x.png</LogicalName>
    </EmbeddedResource>
    <EmbeddedResource Include="icons\disclose-arrow-down-16.png">
      <LogicalName>disclose-arrow-down-16.png</LogicalName>
    </EmbeddedResource>
    <EmbeddedResource Include="icons\disclose-arrow-down-16%402x.png">
      <LogicalName>disclose-arrow-down-16@2x.png</LogicalName>
    </EmbeddedResource>
    <EmbeddedResource Include="icons\disclose-arrow-up-16.png">
      <LogicalName>disclose-arrow-up-16.png</LogicalName>
    </EmbeddedResource>
    <EmbeddedResource Include="icons\disclose-arrow-up-16%402x.png">
      <LogicalName>disclose-arrow-up-16@2x.png</LogicalName>
    </EmbeddedResource>
    <EmbeddedResource Include="icons\pad-search-results-16.png">
      <LogicalName>pad-search-results-16.png</LogicalName>
    </EmbeddedResource>
    <EmbeddedResource Include="icons\pad-search-results-16%402x.png">
      <LogicalName>pad-search-results-16@2x.png</LogicalName>
    </EmbeddedResource>
    <EmbeddedResource Include="icons\searchbox-clear-16.png">
      <LogicalName>searchbox-clear-16.png</LogicalName>
    </EmbeddedResource>
    <EmbeddedResource Include="icons\searchbox-clear-16%402x.png">
      <LogicalName>searchbox-clear-16@2x.png</LogicalName>
    </EmbeddedResource>
    <EmbeddedResource Include="icons\searchbox-search-16.png">
      <LogicalName>searchbox-search-16.png</LogicalName>
    </EmbeddedResource>
    <EmbeddedResource Include="icons\searchbox-search-16%402x.png">
      <LogicalName>searchbox-search-16@2x.png</LogicalName>
    </EmbeddedResource>
    <EmbeddedResource Include="icons\tree-popup-button.png">
      <LogicalName>tree-popup-button.png</LogicalName>
    </EmbeddedResource>
    <EmbeddedResource Include="icons\tree-popup-button%402x.png">
      <LogicalName>tree-popup-button@2x.png</LogicalName>
    </EmbeddedResource>
    <EmbeddedResource Include="icons\tree-popup-button-hover.png">
      <LogicalName>tree-popup-button-hover.png</LogicalName>
    </EmbeddedResource>
    <EmbeddedResource Include="icons\tree-popup-button-hover%402x.png">
      <LogicalName>tree-popup-button-hover@2x.png</LogicalName>
    </EmbeddedResource>
    <EmbeddedResource Include="icons\tree-popup-button-down.png">
      <LogicalName>tree-popup-button-down.png</LogicalName>
    </EmbeddedResource>
    <EmbeddedResource Include="icons\tree-popup-button-down%402x.png">
      <LogicalName>tree-popup-button-down@2x.png</LogicalName>
    </EmbeddedResource>
    <EmbeddedResource Include="MonoDevelop.Components\SearchEntry.cs" />
    <EmbeddedResource Include="icons\clear-all-bookmarks-16.png">
      <LogicalName>clear-all-bookmarks-16.png</LogicalName>
    </EmbeddedResource>
    <EmbeddedResource Include="icons\close-all-documents-16.png">
      <LogicalName>close-all-documents-16.png</LogicalName>
    </EmbeddedResource>
    <EmbeddedResource Include="icons\close-solution-16.png">
      <LogicalName>close-solution-16.png</LogicalName>
    </EmbeddedResource>
    <EmbeddedResource Include="icons\empty-16.png">
      <LogicalName>empty-16.png</LogicalName>
    </EmbeddedResource>
    <EmbeddedResource Include="icons\find-in-files-16.png">
      <LogicalName>find-in-files-16.png</LogicalName>
    </EmbeddedResource>
    <EmbeddedResource Include="icons\goto-next-bookmark-16.png">
      <LogicalName>goto-next-bookmark-16.png</LogicalName>
    </EmbeddedResource>
    <EmbeddedResource Include="icons\goto-prev-bookmark-16.png">
      <LogicalName>goto-prev-bookmark-16.png</LogicalName>
    </EmbeddedResource>
    <EmbeddedResource Include="icons\pad-application-output-16.png">
      <LogicalName>pad-application-output-16.png</LogicalName>
    </EmbeddedResource>
    <EmbeddedResource Include="icons\pad-application-output-16%402x.png">
      <LogicalName>pad-application-output-16@2x.png</LogicalName>
    </EmbeddedResource>
    <EmbeddedResource Include="icons\pad-immediate-16.png">
      <LogicalName>pad-immediate-16.png</LogicalName>
    </EmbeddedResource>
    <EmbeddedResource Include="icons\pad-immediate-16%402x.png">
      <LogicalName>pad-immediate-16@2x.png</LogicalName>
    </EmbeddedResource>
    <EmbeddedResource Include="icons\pad-generic-pad-16.png">
      <LogicalName>pad-generic-pad-16.png</LogicalName>
    </EmbeddedResource>
    <EmbeddedResource Include="icons\pad-generic-pad-16%402x.png">
      <LogicalName>pad-generic-pad-16@2x.png</LogicalName>
    </EmbeddedResource>
    <EmbeddedResource Include="icons\replace-in-files-16.png">
      <LogicalName>replace-in-files-16.png</LogicalName>
    </EmbeddedResource>
    <EmbeddedResource Include="icons\file-resource-16.png">
      <LogicalName>file-resource-16.png</LogicalName>
    </EmbeddedResource>
    <EmbeddedResource Include="icons\file-resource-16%402x.png">
      <LogicalName>file-resource-16@2x.png</LogicalName>
    </EmbeddedResource>
    <EmbeddedResource Include="icons\file-resource-32.png">
      <LogicalName>file-resource-32.png</LogicalName>
    </EmbeddedResource>
    <EmbeddedResource Include="icons\file-resource-32%402x.png">
      <LogicalName>file-resource-32@2x.png</LogicalName>
    </EmbeddedResource>
    <EmbeddedResource Include="icons\file-text-32.png">
      <LogicalName>file-text-32.png</LogicalName>
    </EmbeddedResource>
    <EmbeddedResource Include="icons\file-text-32%402x.png">
      <LogicalName>file-text-32@2x.png</LogicalName>
    </EmbeddedResource>
    <EmbeddedResource Include="icons\file-text-16.png">
      <LogicalName>file-text-16.png</LogicalName>
    </EmbeddedResource>
    <EmbeddedResource Include="icons\file-text-16%402x.png">
      <LogicalName>file-text-16@2x.png</LogicalName>
    </EmbeddedResource>
    <EmbeddedResource Include="icons\toggle-bookmark-16.png">
      <LogicalName>toggle-bookmark-16.png</LogicalName>
    </EmbeddedResource>
    <EmbeddedResource Include="icons\web-search-16.png">
      <LogicalName>web-search-16.png</LogicalName>
    </EmbeddedResource>
    <EmbeddedResource Include="icons\file-generic-16.png">
      <LogicalName>file-generic-16.png</LogicalName>
    </EmbeddedResource>
    <EmbeddedResource Include="icons\file-generic-16%402x.png">
      <LogicalName>file-generic-16@2x.png</LogicalName>
    </EmbeddedResource>
    <EmbeddedResource Include="icons\file-generic-32.png">
      <LogicalName>file-generic-32.png</LogicalName>
    </EmbeddedResource>
    <EmbeddedResource Include="icons\file-generic-32%402x.png">
      <LogicalName>file-generic-32@2x.png</LogicalName>
    </EmbeddedResource>
    <EmbeddedResource Include="icons\tabbar-prev-12.png">
      <LogicalName>tabbar-prev-12.png</LogicalName>
    </EmbeddedResource>
    <EmbeddedResource Include="icons\tabbar-prev-12%402x.png">
      <LogicalName>tabbar-prev-12@2x.png</LogicalName>
    </EmbeddedResource>
    <EmbeddedResource Include="icons\tabbar-next-12.png">
      <LogicalName>tabbar-next-12.png</LogicalName>
    </EmbeddedResource>
    <EmbeddedResource Include="icons\tabbar-next-12%402x.png">
      <LogicalName>tabbar-next-12@2x.png</LogicalName>
    </EmbeddedResource>
    <EmbeddedResource Include="icons\breadcrumb-previous-normal-16.png">
      <LogicalName>breadcrumb-previous-normal-16.png</LogicalName>
    </EmbeddedResource>
    <EmbeddedResource Include="icons\breadcrumb-previous-normal-16%402x.png">
      <LogicalName>breadcrumb-previous-normal-16@2x.png</LogicalName>
    </EmbeddedResource>
    <EmbeddedResource Include="icons\breadcrumb-next-normal-16.png">
      <LogicalName>breadcrumb-next-normal-16.png</LogicalName>
    </EmbeddedResource>
    <EmbeddedResource Include="icons\breadcrumb-next-normal-16%402x.png">
      <LogicalName>breadcrumb-next-normal-16@2x.png</LogicalName>
    </EmbeddedResource>
    <EmbeddedResource Include="icons\status-building-1-14.png">
      <LogicalName>status-building-1-14.png</LogicalName>
    </EmbeddedResource>
    <EmbeddedResource Include="icons\status-building-1-14%402x.png">
      <LogicalName>status-building-1-14@2x.png</LogicalName>
    </EmbeddedResource>
    <EmbeddedResource Include="icons\status-building-2-14.png">
      <LogicalName>status-building-2-14.png</LogicalName>
    </EmbeddedResource>
    <EmbeddedResource Include="icons\status-building-2-14%402x.png">
      <LogicalName>status-building-2-14@2x.png</LogicalName>
    </EmbeddedResource>
    <EmbeddedResource Include="icons\status-building-3-14.png">
      <LogicalName>status-building-3-14.png</LogicalName>
    </EmbeddedResource>
    <EmbeddedResource Include="icons\status-building-3-14%402x.png">
      <LogicalName>status-building-3-14@2x.png</LogicalName>
    </EmbeddedResource>
    <EmbeddedResource Include="icons\status-building-4-14.png">
      <LogicalName>status-building-4-14.png</LogicalName>
    </EmbeddedResource>
    <EmbeddedResource Include="icons\status-building-4-14%402x.png">
      <LogicalName>status-building-4-14@2x.png</LogicalName>
    </EmbeddedResource>
    <EmbeddedResource Include="icons\status-building-5-14.png">
      <LogicalName>status-building-5-14.png</LogicalName>
    </EmbeddedResource>
    <EmbeddedResource Include="icons\status-building-5-14%402x.png">
      <LogicalName>status-building-5-14@2x.png</LogicalName>
    </EmbeddedResource>
    <EmbeddedResource Include="icons\status-searching-1-14.png">
      <LogicalName>status-searching-1-14.png</LogicalName>
    </EmbeddedResource>
    <EmbeddedResource Include="icons\status-searching-1-14%402x.png">
      <LogicalName>status-searching-1-14@2x.png</LogicalName>
    </EmbeddedResource>
    <EmbeddedResource Include="icons\status-searching-2-14.png">
      <LogicalName>status-searching-2-14.png</LogicalName>
    </EmbeddedResource>
    <EmbeddedResource Include="icons\status-searching-2-14%402x.png">
      <LogicalName>status-searching-2-14@2x.png</LogicalName>
    </EmbeddedResource>
    <EmbeddedResource Include="icons\status-searching-3-14.png">
      <LogicalName>status-searching-3-14.png</LogicalName>
    </EmbeddedResource>
    <EmbeddedResource Include="icons\status-searching-3-14%402x.png">
      <LogicalName>status-searching-3-14@2x.png</LogicalName>
    </EmbeddedResource>
    <EmbeddedResource Include="icons\status-searching-4-14.png">
      <LogicalName>status-searching-4-14.png</LogicalName>
    </EmbeddedResource>
    <EmbeddedResource Include="icons\status-searching-4-14%402x.png">
      <LogicalName>status-searching-4-14@2x.png</LogicalName>
    </EmbeddedResource>
    <EmbeddedResource Include="icons\status-pushing-1-14.png">
      <LogicalName>status-pushing-1-14.png</LogicalName>
    </EmbeddedResource>
    <EmbeddedResource Include="icons\status-pushing-1-14%402x.png">
      <LogicalName>status-pushing-1-14@2x.png</LogicalName>
    </EmbeddedResource>
    <EmbeddedResource Include="icons\status-pushing-2-14.png">
      <LogicalName>status-pushing-2-14.png</LogicalName>
    </EmbeddedResource>
    <EmbeddedResource Include="icons\status-pushing-2-14%402x.png">
      <LogicalName>status-pushing-2-14@2x.png</LogicalName>
    </EmbeddedResource>
    <EmbeddedResource Include="icons\status-pushing-3-14.png">
      <LogicalName>status-pushing-3-14.png</LogicalName>
    </EmbeddedResource>
    <EmbeddedResource Include="icons\status-pushing-3-14%402x.png">
      <LogicalName>status-pushing-3-14@2x.png</LogicalName>
    </EmbeddedResource>
    <EmbeddedResource Include="icons\status-pushing-4-14.png">
      <LogicalName>status-pushing-4-14.png</LogicalName>
    </EmbeddedResource>
    <EmbeddedResource Include="icons\status-pushing-4-14%402x.png">
      <LogicalName>status-pushing-4-14@2x.png</LogicalName>
    </EmbeddedResource>
    <EmbeddedResource Include="icons\status-pushing-5-14.png">
      <LogicalName>status-pushing-5-14.png</LogicalName>
    </EmbeddedResource>
    <EmbeddedResource Include="icons\status-pushing-5-14%402x.png">
      <LogicalName>status-pushing-5-14@2x.png</LogicalName>
    </EmbeddedResource>
    <EmbeddedResource Include="icons\status-pushing-6-14.png">
      <LogicalName>status-pushing-6-14.png</LogicalName>
    </EmbeddedResource>
    <EmbeddedResource Include="icons\status-pushing-6-14%402x.png">
      <LogicalName>status-pushing-6-14@2x.png</LogicalName>
    </EmbeddedResource>
    <EmbeddedResource Include="icons\status-pulling-1-14.png">
      <LogicalName>status-pulling-1-14.png</LogicalName>
    </EmbeddedResource>
    <EmbeddedResource Include="icons\status-pulling-1-14%402x.png">
      <LogicalName>status-pulling-1-14@2x.png</LogicalName>
    </EmbeddedResource>
    <EmbeddedResource Include="icons\status-pulling-2-14.png">
      <LogicalName>status-pulling-2-14.png</LogicalName>
    </EmbeddedResource>
    <EmbeddedResource Include="icons\status-pulling-2-14%402x.png">
      <LogicalName>status-pulling-2-14@2x.png</LogicalName>
    </EmbeddedResource>
    <EmbeddedResource Include="icons\status-pulling-3-14.png">
      <LogicalName>status-pulling-3-14.png</LogicalName>
    </EmbeddedResource>
    <EmbeddedResource Include="icons\status-pulling-3-14%402x.png">
      <LogicalName>status-pulling-3-14@2x.png</LogicalName>
    </EmbeddedResource>
    <EmbeddedResource Include="icons\status-pulling-4-14.png">
      <LogicalName>status-pulling-4-14.png</LogicalName>
    </EmbeddedResource>
    <EmbeddedResource Include="icons\status-pulling-4-14%402x.png">
      <LogicalName>status-pulling-4-14@2x.png</LogicalName>
    </EmbeddedResource>
    <EmbeddedResource Include="icons\status-pulling-5-14.png">
      <LogicalName>status-pulling-5-14.png</LogicalName>
    </EmbeddedResource>
    <EmbeddedResource Include="icons\status-pulling-5-14%402x.png">
      <LogicalName>status-pulling-5-14@2x.png</LogicalName>
    </EmbeddedResource>
    <EmbeddedResource Include="icons\status-pulling-6-14.png">
      <LogicalName>status-pulling-6-14.png</LogicalName>
    </EmbeddedResource>
    <EmbeddedResource Include="icons\status-pulling-6-14%402x.png">
      <LogicalName>status-pulling-6-14@2x.png</LogicalName>
    </EmbeddedResource>
    <EmbeddedResource Include="icons\status-opening-1-14.png">
      <LogicalName>status-opening-1-14.png</LogicalName>
    </EmbeddedResource>
    <EmbeddedResource Include="icons\status-opening-1-14%402x.png">
      <LogicalName>status-opening-1-14@2x.png</LogicalName>
    </EmbeddedResource>
    <EmbeddedResource Include="icons\status-opening-2-14.png">
      <LogicalName>status-opening-2-14.png</LogicalName>
    </EmbeddedResource>
    <EmbeddedResource Include="icons\status-opening-2-14%402x.png">
      <LogicalName>status-opening-2-14@2x.png</LogicalName>
    </EmbeddedResource>
    <EmbeddedResource Include="icons\status-opening-3-14.png">
      <LogicalName>status-opening-3-14.png</LogicalName>
    </EmbeddedResource>
    <EmbeddedResource Include="icons\status-opening-3-14%402x.png">
      <LogicalName>status-opening-3-14@2x.png</LogicalName>
    </EmbeddedResource>
    <EmbeddedResource Include="icons\status-opening-4-14.png">
      <LogicalName>status-opening-4-14.png</LogicalName>
    </EmbeddedResource>
    <EmbeddedResource Include="icons\status-opening-4-14%402x.png">
      <LogicalName>status-opening-4-14@2x.png</LogicalName>
    </EmbeddedResource>
    <EmbeddedResource Include="icons\status-opening-5-14.png">
      <LogicalName>status-opening-5-14.png</LogicalName>
    </EmbeddedResource>
    <EmbeddedResource Include="icons\status-opening-5-14%402x.png">
      <LogicalName>status-opening-5-14@2x.png</LogicalName>
    </EmbeddedResource>
    <EmbeddedResource Include="icons\status-opening-6-14.png">
      <LogicalName>status-opening-6-14.png</LogicalName>
    </EmbeddedResource>
    <EmbeddedResource Include="icons\status-opening-6-14%402x.png">
      <LogicalName>status-opening-6-14@2x.png</LogicalName>
    </EmbeddedResource>
    <EmbeddedResource Include="icons\information-16.png">
      <LogicalName>information-16.png</LogicalName>
    </EmbeddedResource>
    <EmbeddedResource Include="icons\information-16%402x.png">
      <LogicalName>information-16@2x.png</LogicalName>
    </EmbeddedResource>
    <EmbeddedResource Include="icons\information-24.png">
      <LogicalName>information-24.png</LogicalName>
    </EmbeddedResource>
    <EmbeddedResource Include="icons\information-24%402x.png">
      <LogicalName>information-24@2x.png</LogicalName>
    </EmbeddedResource>
    <EmbeddedResource Include="icons\information-32.png">
      <LogicalName>information-32.png</LogicalName>
    </EmbeddedResource>
    <EmbeddedResource Include="icons\information-32%402x.png">
      <LogicalName>information-32@2x.png</LogicalName>
    </EmbeddedResource>
    <EmbeddedResource Include="icons\information-48.png">
      <LogicalName>information-48.png</LogicalName>
    </EmbeddedResource>
    <EmbeddedResource Include="icons\information-48%402x.png">
      <LogicalName>information-48@2x.png</LogicalName>
    </EmbeddedResource>
    <EmbeddedResource Include="icons\question-16.png">
      <LogicalName>question-16.png</LogicalName>
    </EmbeddedResource>
    <EmbeddedResource Include="icons\question-16%402x.png">
      <LogicalName>question-16@2x.png</LogicalName>
    </EmbeddedResource>
    <EmbeddedResource Include="icons\question-24.png">
      <LogicalName>question-24.png</LogicalName>
    </EmbeddedResource>
    <EmbeddedResource Include="icons\question-24%402x.png">
      <LogicalName>question-24@2x.png</LogicalName>
    </EmbeddedResource>
    <EmbeddedResource Include="icons\question-32.png">
      <LogicalName>question-32.png</LogicalName>
    </EmbeddedResource>
    <EmbeddedResource Include="icons\question-32%402x.png">
      <LogicalName>question-32@2x.png</LogicalName>
    </EmbeddedResource>
    <EmbeddedResource Include="icons\question-48.png">
      <LogicalName>question-48.png</LogicalName>
    </EmbeddedResource>
    <EmbeddedResource Include="icons\question-48%402x.png">
      <LogicalName>question-48@2x.png</LogicalName>
    </EmbeddedResource>
    <EmbeddedResource Include="icons\command-16.png">
      <LogicalName>command-16.png</LogicalName>
    </EmbeddedResource>
    <EmbeddedResource Include="icons\command-16%402x.png">
      <LogicalName>command-16@2x.png</LogicalName>
    </EmbeddedResource>
    <EmbeddedResource Include="MonoDevelop.Components.MainToolbar\icons\ico-build-disabled-32.png">
      <LogicalName>ico-build-disabled-32.png</LogicalName>
    </EmbeddedResource>
    <EmbeddedResource Include="MonoDevelop.Components.MainToolbar\icons\ico-build-disabled-32%402x.png">
      <LogicalName>ico-build-disabled-32@2x.png</LogicalName>
    </EmbeddedResource>
    <EmbeddedResource Include="MonoDevelop.Components.MainToolbar\icons\ico-build-normal-32.png">
      <LogicalName>ico-build-normal-32.png</LogicalName>
    </EmbeddedResource>
    <EmbeddedResource Include="MonoDevelop.Components.MainToolbar\icons\ico-build-normal-32%402x.png">
      <LogicalName>ico-build-normal-32@2x.png</LogicalName>
    </EmbeddedResource>
    <EmbeddedResource Include="icons\stop-16.png">
      <LogicalName>stop-16.png</LogicalName>
    </EmbeddedResource>
    <EmbeddedResource Include="icons\stop-16%402x.png">
      <LogicalName>stop-16@2x.png</LogicalName>
    </EmbeddedResource>
    <EmbeddedResource Include="icons\clear-16.png">
      <LogicalName>clear-16.png</LogicalName>
    </EmbeddedResource>
    <EmbeddedResource Include="icons\clear-16%402x.png">
      <LogicalName>clear-16@2x.png</LogicalName>
    </EmbeddedResource>
    <EmbeddedResource Include="icons\status-ready-14.png">
      <LogicalName>status-ready-14.png</LogicalName>
    </EmbeddedResource>
    <EmbeddedResource Include="icons\status-ready-14%402x.png">
      <LogicalName>status-ready-14@2x.png</LogicalName>
    </EmbeddedResource>
    <EmbeddedResource Include="icons\status-success-14.png">
      <LogicalName>status-success-14.png</LogicalName>
    </EmbeddedResource>
    <EmbeddedResource Include="icons\status-success-14%402x.png">
      <LogicalName>status-success-14@2x.png</LogicalName>
    </EmbeddedResource>
    <EmbeddedResource Include="icons\status-warning-14.png">
      <LogicalName>status-warning-14.png</LogicalName>
    </EmbeddedResource>
    <EmbeddedResource Include="icons\status-warning-14%402x.png">
      <LogicalName>status-warning-14@2x.png</LogicalName>
    </EmbeddedResource>
    <EmbeddedResource Include="icons\status-failure-14.png">
      <LogicalName>status-failure-14.png</LogicalName>
    </EmbeddedResource>
    <EmbeddedResource Include="icons\status-failure-14%402x.png">
      <LogicalName>status-failure-14@2x.png</LogicalName>
    </EmbeddedResource>
    <EmbeddedResource Include="MonoDevelop.Ide.WelcomePage\icons\link-chat.png">
      <LogicalName>link-chat.png</LogicalName>
    </EmbeddedResource>
    <EmbeddedResource Include="MonoDevelop.Ide.WelcomePage\icons\link-cloud.png">
      <LogicalName>link-cloud.png</LogicalName>
    </EmbeddedResource>
    <EmbeddedResource Include="MonoDevelop.Ide.WelcomePage\icons\link-heart.png">
      <LogicalName>link-heart.png</LogicalName>
    </EmbeddedResource>
    <EmbeddedResource Include="MonoDevelop.Ide.WelcomePage\icons\link-info.png">
      <LogicalName>link-info.png</LogicalName>
    </EmbeddedResource>
    <EmbeddedResource Include="MonoDevelop.Ide.WelcomePage\icons\new_solution.png">
      <LogicalName>new_solution.png</LogicalName>
    </EmbeddedResource>
    <EmbeddedResource Include="MonoDevelop.Ide.WelcomePage\icons\open_solution.png">
      <LogicalName>open_solution.png</LogicalName>
    </EmbeddedResource>
    <EmbeddedResource Include="icons\link-overlay-16.png">
      <LogicalName>link-overlay-16.png</LogicalName>
    </EmbeddedResource>
    <EmbeddedResource Include="icons\link-overlay-16%402x.png">
      <LogicalName>link-overlay-16@2x.png</LogicalName>
    </EmbeddedResource>
    <EmbeddedResource Include="icons\pad-error-list-16.png">
      <LogicalName>pad-error-list-16.png</LogicalName>
    </EmbeddedResource>
    <EmbeddedResource Include="icons\pad-error-list-16%402x.png">
      <LogicalName>pad-error-list-16@2x.png</LogicalName>
    </EmbeddedResource>
    <EmbeddedResource Include="icons\pad-error-list-errors-16.png">
      <LogicalName>pad-error-list-errors-16.png</LogicalName>
    </EmbeddedResource>
    <EmbeddedResource Include="icons\pad-error-list-errors-16%402x.png">
      <LogicalName>pad-error-list-errors-16@2x.png</LogicalName>
    </EmbeddedResource>
    <EmbeddedResource Include="icons\pad-error-list-warnings-16.png">
      <LogicalName>pad-error-list-warnings-16.png</LogicalName>
    </EmbeddedResource>
    <EmbeddedResource Include="icons\pad-error-list-warnings-16%402x.png">
      <LogicalName>pad-error-list-warnings-16@2x.png</LogicalName>
    </EmbeddedResource>
    <EmbeddedResource Include="MonoDevelop.Ide.WelcomePage\icons\starburst.png">
      <LogicalName>starburst.png</LogicalName>
    </EmbeddedResource>
    <EmbeddedResource Include="icons\status-connecting-1-14.png">
      <LogicalName>status-connecting-1-14.png</LogicalName>
    </EmbeddedResource>
    <EmbeddedResource Include="icons\status-connecting-1-14%402x.png">
      <LogicalName>status-connecting-1-14@2x.png</LogicalName>
    </EmbeddedResource>
    <EmbeddedResource Include="icons\status-connecting-2-14.png">
      <LogicalName>status-connecting-2-14.png</LogicalName>
    </EmbeddedResource>
    <EmbeddedResource Include="icons\status-connecting-2-14%402x.png">
      <LogicalName>status-connecting-2-14@2x.png</LogicalName>
    </EmbeddedResource>
    <EmbeddedResource Include="icons\status-connecting-3-14.png">
      <LogicalName>status-connecting-3-14.png</LogicalName>
    </EmbeddedResource>
    <EmbeddedResource Include="icons\status-connecting-3-14%402x.png">
      <LogicalName>status-connecting-3-14@2x.png</LogicalName>
    </EmbeddedResource>
    <EmbeddedResource Include="icons\status-connecting-4-14.png">
      <LogicalName>status-connecting-4-14.png</LogicalName>
    </EmbeddedResource>
    <EmbeddedResource Include="icons\status-connecting-4-14%402x.png">
      <LogicalName>status-connecting-4-14@2x.png</LogicalName>
    </EmbeddedResource>
    <EmbeddedResource Include="icons\status-connecting-5-14.png">
      <LogicalName>status-connecting-5-14.png</LogicalName>
    </EmbeddedResource>
    <EmbeddedResource Include="icons\status-connecting-5-14%402x.png">
      <LogicalName>status-connecting-5-14@2x.png</LogicalName>
    </EmbeddedResource>
    <EmbeddedResource Include="icons\status-connecting-6-14.png">
      <LogicalName>status-connecting-6-14.png</LogicalName>
    </EmbeddedResource>
    <EmbeddedResource Include="icons\status-connecting-6-14%402x.png">
      <LogicalName>status-connecting-6-14@2x.png</LogicalName>
    </EmbeddedResource>
    <EmbeddedResource Include="icons\element-variable-16.png">
      <LogicalName>element-variable-16.png</LogicalName>
    </EmbeddedResource>
    <EmbeddedResource Include="icons\element-variable-16%402x.png">
      <LogicalName>element-variable-16@2x.png</LogicalName>
    </EmbeddedResource>
    <EmbeddedResource Include="icons\element-exception-16.png">
      <LogicalName>element-exception-16.png</LogicalName>
    </EmbeddedResource>
    <EmbeddedResource Include="icons\element-exception-16%402x.png">
      <LogicalName>element-exception-16@2x.png</LogicalName>
    </EmbeddedResource>
    <EmbeddedResource Include="icons\element-fs-field-16.png">
      <LogicalName>element-fs-field-16.png</LogicalName>
    </EmbeddedResource>
    <EmbeddedResource Include="icons\element-fs-field-16%402x.png">
      <LogicalName>element-fs-field-16@2x.png</LogicalName>
    </EmbeddedResource>
    <EmbeddedResource Include="icons\element-module-16.png">
      <LogicalName>element-module-16.png</LogicalName>
    </EmbeddedResource>
    <EmbeddedResource Include="icons\element-module-16%402x.png">
      <LogicalName>element-module-16@2x.png</LogicalName>
    </EmbeddedResource>
    <EmbeddedResource Include="icons\element-other-declaration-16.png">
      <LogicalName>element-other-declaration-16.png</LogicalName>
    </EmbeddedResource>
    <EmbeddedResource Include="icons\element-other-declaration-16%402x.png">
      <LogicalName>element-other-declaration-16@2x.png</LogicalName>
    </EmbeddedResource>
    <EmbeddedResource Include="icons\element-type-16.png">
      <LogicalName>element-type-16.png</LogicalName>
    </EmbeddedResource>
    <EmbeddedResource Include="icons\element-type-16%402x.png">
      <LogicalName>element-type-16@2x.png</LogicalName>
    </EmbeddedResource>
    <EmbeddedResource Include="icons\file-source-16.png">
      <LogicalName>file-source-16.png</LogicalName>
    </EmbeddedResource>
    <EmbeddedResource Include="icons\file-source-16%402x.png">
      <LogicalName>file-source-16@2x.png</LogicalName>
    </EmbeddedResource>
    <EmbeddedResource Include="icons\file-source-32.png">
      <LogicalName>file-source-32.png</LogicalName>
    </EmbeddedResource>
    <EmbeddedResource Include="icons\file-source-32%402x.png">
      <LogicalName>file-source-32@2x.png</LogicalName>
    </EmbeddedResource>
    <EmbeddedResource Include="icons\file-header-16.png">
      <LogicalName>file-header-16.png</LogicalName>
    </EmbeddedResource>
    <EmbeddedResource Include="icons\file-header-16%402x.png">
      <LogicalName>file-header-16@2x.png</LogicalName>
    </EmbeddedResource>
    <EmbeddedResource Include="icons\file-header-32.png">
      <LogicalName>file-header-32.png</LogicalName>
    </EmbeddedResource>
    <EmbeddedResource Include="icons\file-header-32%402x.png">
      <LogicalName>file-header-32@2x.png</LogicalName>
    </EmbeddedResource>
    <EmbeddedResource Include="icons\file-unit-test-32.png">
      <LogicalName>file-unit-test-32.png</LogicalName>
    </EmbeddedResource>
    <EmbeddedResource Include="icons\file-unit-test-32%402x.png">
      <LogicalName>file-unit-test-32@2x.png</LogicalName>
    </EmbeddedResource>
    <EmbeddedResource Include="icons\file-web-16.png">
      <LogicalName>file-web-16.png</LogicalName>
    </EmbeddedResource>
    <EmbeddedResource Include="icons\file-web-16%402x.png">
      <LogicalName>file-web-16@2x.png</LogicalName>
    </EmbeddedResource>
    <EmbeddedResource Include="icons\file-web-32.png">
      <LogicalName>file-web-32.png</LogicalName>
    </EmbeddedResource>
    <EmbeddedResource Include="icons\file-web-32%402x.png">
      <LogicalName>file-web-32@2x.png</LogicalName>
    </EmbeddedResource>
    <EmbeddedResource Include="icons\file-gtk-32.png">
      <LogicalName>file-gtk-32.png</LogicalName>
    </EmbeddedResource>
    <EmbeddedResource Include="icons\file-gtk-32%402x.png">
      <LogicalName>file-gtk-32@2x.png</LogicalName>
    </EmbeddedResource>
    <EmbeddedResource Include="icons\status-waiting-1-14.png">
      <LogicalName>status-waiting-1-14.png</LogicalName>
    </EmbeddedResource>
    <EmbeddedResource Include="icons\status-waiting-1-14%402x.png">
      <LogicalName>status-waiting-1-14@2x.png</LogicalName>
    </EmbeddedResource>
    <EmbeddedResource Include="icons\status-waiting-2-14.png">
      <LogicalName>status-waiting-2-14.png</LogicalName>
    </EmbeddedResource>
    <EmbeddedResource Include="icons\status-waiting-2-14%402x.png">
      <LogicalName>status-waiting-2-14@2x.png</LogicalName>
    </EmbeddedResource>
    <EmbeddedResource Include="icons\status-waiting-3-14.png">
      <LogicalName>status-waiting-3-14.png</LogicalName>
    </EmbeddedResource>
    <EmbeddedResource Include="icons\status-waiting-3-14%402x.png">
      <LogicalName>status-waiting-3-14@2x.png</LogicalName>
    </EmbeddedResource>
    <EmbeddedResource Include="icons\status-waiting-4-14.png">
      <LogicalName>status-waiting-4-14.png</LogicalName>
    </EmbeddedResource>
    <EmbeddedResource Include="icons\status-waiting-4-14%402x.png">
      <LogicalName>status-waiting-4-14@2x.png</LogicalName>
    </EmbeddedResource>
    <EmbeddedResource Include="icons\status-waiting-5-14.png">
      <LogicalName>status-waiting-5-14.png</LogicalName>
    </EmbeddedResource>
    <EmbeddedResource Include="icons\status-waiting-5-14%402x.png">
      <LogicalName>status-waiting-5-14@2x.png</LogicalName>
    </EmbeddedResource>
    <EmbeddedResource Include="icons\folder-component-mac-16.png">
      <LogicalName>folder-component-mac-16.png</LogicalName>
    </EmbeddedResource>
    <EmbeddedResource Include="icons\folder-component-mac-16%402x.png">
      <LogicalName>folder-component-mac-16@2x.png</LogicalName>
    </EmbeddedResource>
    <EmbeddedResource Include="icons\folder-component-win-16.png">
      <LogicalName>folder-component-win-16.png</LogicalName>
    </EmbeddedResource>
    <EmbeddedResource Include="icons\folder-component-win-16%402x.png">
      <LogicalName>folder-component-win-16@2x.png</LogicalName>
    </EmbeddedResource>
    <EmbeddedResource Include="icons\folder-generic-mac-16.png">
      <LogicalName>folder-generic-mac-16.png</LogicalName>
    </EmbeddedResource>
    <EmbeddedResource Include="icons\folder-generic-mac-16%402x.png">
      <LogicalName>folder-generic-mac-16@2x.png</LogicalName>
    </EmbeddedResource>
    <EmbeddedResource Include="icons\folder-generic-win-16.png">
      <LogicalName>folder-generic-win-16.png</LogicalName>
    </EmbeddedResource>
    <EmbeddedResource Include="icons\folder-generic-win-16%402x.png">
      <LogicalName>folder-generic-win-16@2x.png</LogicalName>
    </EmbeddedResource>
    <EmbeddedResource Include="icons\folder-special-mac-16.png">
      <LogicalName>folder-special-mac-16.png</LogicalName>
    </EmbeddedResource>
    <EmbeddedResource Include="icons\folder-special-mac-16%402x.png">
      <LogicalName>folder-special-mac-16@2x.png</LogicalName>
    </EmbeddedResource>
    <EmbeddedResource Include="icons\folder-special-win-16.png">
      <LogicalName>folder-special-win-16.png</LogicalName>
    </EmbeddedResource>
    <EmbeddedResource Include="icons\folder-special-win-16%402x.png">
      <LogicalName>folder-special-win-16@2x.png</LogicalName>
    </EmbeddedResource>
    <EmbeddedResource Include="icons\folder-web-reference-mac-16.png">
      <LogicalName>folder-web-reference-mac-16.png</LogicalName>
    </EmbeddedResource>
    <EmbeddedResource Include="icons\folder-web-reference-mac-16%402x.png">
      <LogicalName>folder-web-reference-mac-16@2x.png</LogicalName>
    </EmbeddedResource>
    <EmbeddedResource Include="icons\folder-web-reference-win-16.png">
      <LogicalName>folder-web-reference-win-16.png</LogicalName>
    </EmbeddedResource>
    <EmbeddedResource Include="icons\folder-web-reference-win-16%402x.png">
      <LogicalName>folder-web-reference-win-16@2x.png</LogicalName>
    </EmbeddedResource>
    <EmbeddedResource Include="icons\pad-help-16.png">
      <LogicalName>pad-help-16.png</LogicalName>
    </EmbeddedResource>
    <EmbeddedResource Include="icons\pad-help-16%402x.png">
      <LogicalName>pad-help-16@2x.png</LogicalName>
    </EmbeddedResource>
    <EmbeddedResource Include="icons\preferences-16.png">
      <LogicalName>preferences-16.png</LogicalName>
    </EmbeddedResource>
    <EmbeddedResource Include="icons\preferences-16%402x.png">
      <LogicalName>preferences-16@2x.png</LogicalName>
    </EmbeddedResource>
    <EmbeddedResource Include="icons\sort-alphabetically-16.png">
      <LogicalName>sort-alphabetically-16.png</LogicalName>
    </EmbeddedResource>
    <EmbeddedResource Include="icons\sort-alphabetically-16%402x.png">
      <LogicalName>sort-alphabetically-16@2x.png</LogicalName>
    </EmbeddedResource>
    <EmbeddedResource Include="icons\group-by-category-16.png">
      <LogicalName>group-by-category-16.png</LogicalName>
    </EmbeddedResource>
    <EmbeddedResource Include="icons\group-by-category-16%402x.png">
      <LogicalName>group-by-category-16@2x.png</LogicalName>
    </EmbeddedResource>
    <EmbeddedResource Include="icons\add-16.png">
      <LogicalName>add-16.png</LogicalName>
    </EmbeddedResource>
    <EmbeddedResource Include="icons\add-16%402x.png">
      <LogicalName>add-16@2x.png</LogicalName>
    </EmbeddedResource>
    <EmbeddedResource Include="icons\warning-overlay-9.png">
      <LogicalName>warning-overlay-9.png</LogicalName>
    </EmbeddedResource>
    <EmbeddedResource Include="icons\warning-overlay-9%402x.png">
      <LogicalName>warning-overlay-9@2x.png</LogicalName>
    </EmbeddedResource>
    <EmbeddedResource Include="icons\warning-8.png">
      <LogicalName>warning-8.png</LogicalName>
    </EmbeddedResource>
    <EmbeddedResource Include="icons\warning-8%402x.png">
      <LogicalName>warning-8@2x.png</LogicalName>
    </EmbeddedResource>
    <EmbeddedResource Include="icons\warning-16.png">
      <LogicalName>warning-16.png</LogicalName>
    </EmbeddedResource>
    <EmbeddedResource Include="icons\warning-16%402x.png">
      <LogicalName>warning-16@2x.png</LogicalName>
    </EmbeddedResource>
    <EmbeddedResource Include="icons\warning-24.png">
      <LogicalName>warning-24.png</LogicalName>
    </EmbeddedResource>
    <EmbeddedResource Include="icons\warning-24%402x.png">
      <LogicalName>warning-24@2x.png</LogicalName>
    </EmbeddedResource>
    <EmbeddedResource Include="icons\warning-32.png">
      <LogicalName>warning-32.png</LogicalName>
    </EmbeddedResource>
    <EmbeddedResource Include="icons\warning-32%402x.png">
      <LogicalName>warning-32@2x.png</LogicalName>
    </EmbeddedResource>
    <EmbeddedResource Include="icons\warning-48.png">
      <LogicalName>warning-48.png</LogicalName>
    </EmbeddedResource>
    <EmbeddedResource Include="icons\warning-48%402x.png">
      <LogicalName>warning-48@2x.png</LogicalName>
    </EmbeddedResource>
    <EmbeddedResource Include="icons\error-16.png">
      <LogicalName>error-16.png</LogicalName>
    </EmbeddedResource>
    <EmbeddedResource Include="icons\error-16%402x.png">
      <LogicalName>error-16@2x.png</LogicalName>
    </EmbeddedResource>
    <EmbeddedResource Include="icons\error-24.png">
      <LogicalName>error-24.png</LogicalName>
    </EmbeddedResource>
    <EmbeddedResource Include="icons\error-24%402x.png">
      <LogicalName>error-24@2x.png</LogicalName>
    </EmbeddedResource>
    <EmbeddedResource Include="icons\error-32.png">
      <LogicalName>error-32.png</LogicalName>
    </EmbeddedResource>
    <EmbeddedResource Include="icons\error-32%402x.png">
      <LogicalName>error-32@2x.png</LogicalName>
    </EmbeddedResource>
    <EmbeddedResource Include="icons\error-48.png">
      <LogicalName>error-48.png</LogicalName>
    </EmbeddedResource>
    <EmbeddedResource Include="icons\error-48%402x.png">
      <LogicalName>error-48@2x.png</LogicalName>
    </EmbeddedResource>
    <EmbeddedResource Include="icons\done-16.png">
      <LogicalName>done-16.png</LogicalName>
    </EmbeddedResource>
    <EmbeddedResource Include="icons\done-16%402x.png">
      <LogicalName>done-16@2x.png</LogicalName>
    </EmbeddedResource>
    <EmbeddedResource Include="icons\edit-16.png">
      <LogicalName>edit-16.png</LogicalName>
    </EmbeddedResource>
    <EmbeddedResource Include="icons\edit-16%402x.png">
      <LogicalName>edit-16@2x.png</LogicalName>
    </EmbeddedResource>
    <EmbeddedResource Include="icons\star-16.png">
      <LogicalName>star-16.png</LogicalName>
    </EmbeddedResource>
    <EmbeddedResource Include="icons\star-16%402x.png">
      <LogicalName>star-16@2x.png</LogicalName>
    </EmbeddedResource>
    <EmbeddedResource Include="icons\star-hover-16.png">
      <LogicalName>star-hover-16.png</LogicalName>
    </EmbeddedResource>
    <EmbeddedResource Include="icons\star-hover-16%402x.png">
      <LogicalName>star-hover-16@2x.png</LogicalName>
    </EmbeddedResource>
    <EmbeddedResource Include="icons\star-overlay-16.png">
      <LogicalName>star-overlay-16.png</LogicalName>
    </EmbeddedResource>
    <EmbeddedResource Include="icons\star-overlay-16%402x.png">
      <LogicalName>star-overlay-16@2x.png</LogicalName>
    </EmbeddedResource>
    <EmbeddedResource Include="icons\star-overlay-hover-16.png">
      <LogicalName>star-overlay-hover-16.png</LogicalName>
    </EmbeddedResource>
    <EmbeddedResource Include="icons\star-overlay-hover-16%402x.png">
      <LogicalName>star-overlay-hover-16@2x.png</LogicalName>
    </EmbeddedResource>
    <EmbeddedResource Include="icons\unstar-16.png">
      <LogicalName>unstar-16.png</LogicalName>
    </EmbeddedResource>
    <EmbeddedResource Include="icons\unstar-16%402x.png">
      <LogicalName>unstar-16@2x.png</LogicalName>
    </EmbeddedResource>
    <EmbeddedResource Include="icons\unstar-hover-16.png">
      <LogicalName>unstar-hover-16.png</LogicalName>
    </EmbeddedResource>
    <EmbeddedResource Include="icons\unstar-hover-16%402x.png">
      <LogicalName>unstar-hover-16@2x.png</LogicalName>
    </EmbeddedResource>
    <EmbeddedResource Include="icons\unstar-overlay-16.png">
      <LogicalName>unstar-overlay-16.png</LogicalName>
    </EmbeddedResource>
    <EmbeddedResource Include="icons\unstar-overlay-16%402x.png">
      <LogicalName>unstar-overlay-16@2x.png</LogicalName>
    </EmbeddedResource>
    <EmbeddedResource Include="icons\unstar-overlay-hover-16.png">
      <LogicalName>unstar-overlay-hover-16.png</LogicalName>
    </EmbeddedResource>
    <EmbeddedResource Include="icons\unstar-overlay-hover-16%402x.png">
      <LogicalName>unstar-overlay-hover-16@2x.png</LogicalName>
    </EmbeddedResource>
    <EmbeddedResource Include="icons\remove-16.png">
      <LogicalName>remove-16.png</LogicalName>
    </EmbeddedResource>
    <EmbeddedResource Include="icons\remove-16%402x.png">
      <LogicalName>remove-16@2x.png</LogicalName>
    </EmbeddedResource>
    <EmbeddedResource Include="icons\properties-16.png">
      <LogicalName>properties-16.png</LogicalName>
    </EmbeddedResource>
    <EmbeddedResource Include="icons\properties-16%402x.png">
      <LogicalName>properties-16@2x.png</LogicalName>
    </EmbeddedResource>
    <EmbeddedResource Include="icons\prefs-load-save-16.png">
      <LogicalName>prefs-load-save-16.png</LogicalName>
    </EmbeddedResource>
    <EmbeddedResource Include="icons\prefs-load-save-16%402x.png">
      <LogicalName>prefs-load-save-16@2x.png</LogicalName>
    </EmbeddedResource>
    <EmbeddedResource Include="icons\prefs-code-formatting-16.png">
      <LogicalName>prefs-code-formatting-16.png</LogicalName>
    </EmbeddedResource>
    <EmbeddedResource Include="icons\prefs-code-formatting-16%402x.png">
      <LogicalName>prefs-code-formatting-16@2x.png</LogicalName>
    </EmbeddedResource>
    <EmbeddedResource Include="icons\prefs-language-16.png">
      <LogicalName>prefs-language-16.png</LogicalName>
    </EmbeddedResource>
    <EmbeddedResource Include="icons\prefs-language-16%402x.png">
      <LogicalName>prefs-language-16@2x.png</LogicalName>
    </EmbeddedResource>
    <EmbeddedResource Include="icons\prefs-key-bindings-16.png">
      <LogicalName>prefs-key-bindings-16.png</LogicalName>
    </EmbeddedResource>
    <EmbeddedResource Include="icons\prefs-key-bindings-16%402x.png">
      <LogicalName>prefs-key-bindings-16@2x.png</LogicalName>
    </EmbeddedResource>
    <EmbeddedResource Include="icons\prefs-fonts-16.png">
      <LogicalName>prefs-fonts-16.png</LogicalName>
    </EmbeddedResource>
    <EmbeddedResource Include="icons\prefs-fonts-16%402x.png">
      <LogicalName>prefs-fonts-16@2x.png</LogicalName>
    </EmbeddedResource>
    <EmbeddedResource Include="icons\prefs-author-information-16.png">
      <LogicalName>prefs-author-information-16.png</LogicalName>
    </EmbeddedResource>
    <EmbeddedResource Include="icons\prefs-author-information-16%402x.png">
      <LogicalName>prefs-author-information-16@2x.png</LogicalName>
    </EmbeddedResource>
    <EmbeddedResource Include="icons\prefs-sdk-locations-16.png">
      <LogicalName>prefs-sdk-locations-16.png</LogicalName>
    </EmbeddedResource>
    <EmbeddedResource Include="icons\prefs-sdk-locations-16%402x.png">
      <LogicalName>prefs-sdk-locations-16@2x.png</LogicalName>
    </EmbeddedResource>
    <EmbeddedResource Include="icons\prefs-external-tools-16.png">
      <LogicalName>prefs-external-tools-16.png</LogicalName>
    </EmbeddedResource>
    <EmbeddedResource Include="icons\prefs-external-tools-16%402x.png">
      <LogicalName>prefs-external-tools-16@2x.png</LogicalName>
    </EmbeddedResource>
    <EmbeddedResource Include="icons\prefs-build-16.png">
      <LogicalName>prefs-build-16.png</LogicalName>
    </EmbeddedResource>
    <EmbeddedResource Include="icons\prefs-build-16%402x.png">
      <LogicalName>prefs-build-16@2x.png</LogicalName>
    </EmbeddedResource>
    <EmbeddedResource Include="icons\prefs-play-16.png">
      <LogicalName>prefs-play-16.png</LogicalName>
    </EmbeddedResource>
    <EmbeddedResource Include="icons\prefs-play-16%402x.png">
      <LogicalName>prefs-play-16@2x.png</LogicalName>
    </EmbeddedResource>
    <EmbeddedResource Include="icons\prefs-updates-16.png">
      <LogicalName>prefs-updates-16.png</LogicalName>
    </EmbeddedResource>
    <EmbeddedResource Include="icons\prefs-updates-16%402x.png">
      <LogicalName>prefs-updates-16@2x.png</LogicalName>
    </EmbeddedResource>
    <EmbeddedResource Include="icons\prefs-task-list-16.png">
      <LogicalName>prefs-task-list-16.png</LogicalName>
    </EmbeddedResource>
    <EmbeddedResource Include="icons\prefs-task-list-16%402x.png">
      <LogicalName>prefs-task-list-16@2x.png</LogicalName>
    </EmbeddedResource>
    <EmbeddedResource Include="icons\prefs-generic-16.png">
      <LogicalName>prefs-generic-16.png</LogicalName>
    </EmbeddedResource>
    <EmbeddedResource Include="icons\prefs-generic-16%402x.png">
      <LogicalName>prefs-generic-16@2x.png</LogicalName>
    </EmbeddedResource>
    <EmbeddedResource Include="icons\prefs-csharp-16.png">
      <LogicalName>prefs-csharp-16.png</LogicalName>
    </EmbeddedResource>
    <EmbeddedResource Include="icons\prefs-csharp-16%402x.png">
      <LogicalName>prefs-csharp-16@2x.png</LogicalName>
    </EmbeddedResource>
    <EmbeddedResource Include="icons\prefs-standard-header-16.png">
      <LogicalName>prefs-standard-header-16.png</LogicalName>
    </EmbeddedResource>
    <EmbeddedResource Include="icons\prefs-standard-header-16%402x.png">
      <LogicalName>prefs-standard-header-16@2x.png</LogicalName>
    </EmbeddedResource>
    <EmbeddedResource Include="icons\prefs-dotnet-naming-policies-16.png">
      <LogicalName>prefs-dotnet-naming-policies-16.png</LogicalName>
    </EmbeddedResource>
    <EmbeddedResource Include="icons\prefs-dotnet-naming-policies-16%402x.png">
      <LogicalName>prefs-dotnet-naming-policies-16@2x.png</LogicalName>
    </EmbeddedResource>
    <EmbeddedResource Include="icons\prefs-code-templates-16.png">
      <LogicalName>prefs-code-templates-16.png</LogicalName>
    </EmbeddedResource>
    <EmbeddedResource Include="icons\prefs-code-templates-16%402x.png">
      <LogicalName>prefs-code-templates-16@2x.png</LogicalName>
    </EmbeddedResource>
    <EmbeddedResource Include="icons\prefs-name-conventions-16.png">
      <LogicalName>prefs-name-conventions-16.png</LogicalName>
    </EmbeddedResource>
    <EmbeddedResource Include="icons\prefs-name-conventions-16%402x.png">
      <LogicalName>prefs-name-conventions-16@2x.png</LogicalName>
    </EmbeddedResource>
    <EmbeddedResource Include="icons\copy-16.png">
      <LogicalName>copy-16.png</LogicalName>
    </EmbeddedResource>
    <EmbeddedResource Include="icons\copy-16%402x.png">
      <LogicalName>copy-16@2x.png</LogicalName>
    </EmbeddedResource>
    <EmbeddedResource Include="icons\find-16.png">
      <LogicalName>find-16.png</LogicalName>
    </EmbeddedResource>
    <EmbeddedResource Include="icons\find-16%402x.png">
      <LogicalName>find-16@2x.png</LogicalName>
    </EmbeddedResource>
    <EmbeddedResource Include="icons\find-and-replace-16.png">
      <LogicalName>find-and-replace-16.png</LogicalName>
    </EmbeddedResource>
    <EmbeddedResource Include="icons\find-and-replace-16%402x.png">
      <LogicalName>find-and-replace-16@2x.png</LogicalName>
    </EmbeddedResource>
    <EmbeddedResource Include="icons\go-back-16.png">
      <LogicalName>go-back-16.png</LogicalName>
    </EmbeddedResource>
    <EmbeddedResource Include="icons\go-back-16%402x.png">
      <LogicalName>go-back-16@2x.png</LogicalName>
    </EmbeddedResource>
    <EmbeddedResource Include="icons\go-down-16.png">
      <LogicalName>go-down-16.png</LogicalName>
    </EmbeddedResource>
    <EmbeddedResource Include="icons\go-down-16%402x.png">
      <LogicalName>go-down-16@2x.png</LogicalName>
    </EmbeddedResource>
    <EmbeddedResource Include="icons\go-forward-16.png">
      <LogicalName>go-forward-16.png</LogicalName>
    </EmbeddedResource>
    <EmbeddedResource Include="icons\go-forward-16%402x.png">
      <LogicalName>go-forward-16@2x.png</LogicalName>
    </EmbeddedResource>
    <EmbeddedResource Include="icons\go-up-16.png">
      <LogicalName>go-up-16.png</LogicalName>
    </EmbeddedResource>
    <EmbeddedResource Include="icons\go-up-16%402x.png">
      <LogicalName>go-up-16@2x.png</LogicalName>
    </EmbeddedResource>
    <EmbeddedResource Include="icons\undo-16.png">
      <LogicalName>undo-16.png</LogicalName>
    </EmbeddedResource>
    <EmbeddedResource Include="icons\undo-16%402x.png">
      <LogicalName>undo-16@2x.png</LogicalName>
    </EmbeddedResource>
    <EmbeddedResource Include="icons\home-16.png">
      <LogicalName>home-16.png</LogicalName>
    </EmbeddedResource>
    <EmbeddedResource Include="icons\home-16%402x.png">
      <LogicalName>home-16@2x.png</LogicalName>
    </EmbeddedResource>
    <EmbeddedResource Include="icons\jump-to-16.png">
      <LogicalName>jump-to-16.png</LogicalName>
    </EmbeddedResource>
    <EmbeddedResource Include="icons\jump-to-16%402x.png">
      <LogicalName>jump-to-16@2x.png</LogicalName>
    </EmbeddedResource>
    <EmbeddedResource Include="icons\media-play-16.png">
      <LogicalName>media-play-16.png</LogicalName>
    </EmbeddedResource>
    <EmbeddedResource Include="icons\media-play-16%402x.png">
      <LogicalName>media-play-16@2x.png</LogicalName>
    </EmbeddedResource>
    <EmbeddedResource Include="icons\missing-image-16.png">
      <LogicalName>missing-image-16.png</LogicalName>
    </EmbeddedResource>
    <EmbeddedResource Include="icons\missing-image-16%402x.png">
      <LogicalName>missing-image-16@2x.png</LogicalName>
    </EmbeddedResource>
    <EmbeddedResource Include="icons\open-16.png">
      <LogicalName>open-16.png</LogicalName>
    </EmbeddedResource>
    <EmbeddedResource Include="icons\refresh-16.png">
      <LogicalName>refresh-16.png</LogicalName>
    </EmbeddedResource>
    <EmbeddedResource Include="icons\refresh-16%402x.png">
      <LogicalName>refresh-16@2x.png</LogicalName>
    </EmbeddedResource>
    <EmbeddedResource Include="icons\save-16.png">
      <LogicalName>save-16.png</LogicalName>
    </EmbeddedResource>
    <EmbeddedResource Include="icons\save-all-16.png">
      <LogicalName>save-all-16.png</LogicalName>
    </EmbeddedResource>
    <EmbeddedResource Include="icons\zoom-in-16.png">
      <LogicalName>zoom-in-16.png</LogicalName>
    </EmbeddedResource>
    <EmbeddedResource Include="icons\zoom-in-16%402x.png">
      <LogicalName>zoom-in-16@2x.png</LogicalName>
    </EmbeddedResource>
    <EmbeddedResource Include="icons\zoom-out-16.png">
      <LogicalName>zoom-out-16.png</LogicalName>
    </EmbeddedResource>
    <EmbeddedResource Include="icons\zoom-out-16%402x.png">
      <LogicalName>zoom-out-16@2x.png</LogicalName>
    </EmbeddedResource>
    <EmbeddedResource Include="icons\spinner-14-1.png">
      <LogicalName>spinner-14-1.png</LogicalName>
    </EmbeddedResource>
    <EmbeddedResource Include="icons\spinner-14-1%402x.png">
      <LogicalName>spinner-14-1@2x.png</LogicalName>
    </EmbeddedResource>
    <EmbeddedResource Include="icons\spinner-14-2.png">
      <LogicalName>spinner-14-2.png</LogicalName>
    </EmbeddedResource>
    <EmbeddedResource Include="icons\spinner-14-2%402x.png">
      <LogicalName>spinner-14-2@2x.png</LogicalName>
    </EmbeddedResource>
    <EmbeddedResource Include="icons\spinner-14-3.png">
      <LogicalName>spinner-14-3.png</LogicalName>
    </EmbeddedResource>
    <EmbeddedResource Include="icons\spinner-14-3%402x.png">
      <LogicalName>spinner-14-3@2x.png</LogicalName>
    </EmbeddedResource>
    <EmbeddedResource Include="icons\spinner-14-4.png">
      <LogicalName>spinner-14-4.png</LogicalName>
    </EmbeddedResource>
    <EmbeddedResource Include="icons\spinner-14-4%402x.png">
      <LogicalName>spinner-14-4@2x.png</LogicalName>
    </EmbeddedResource>
    <EmbeddedResource Include="icons\spinner-14-5.png">
      <LogicalName>spinner-14-5.png</LogicalName>
    </EmbeddedResource>
    <EmbeddedResource Include="icons\spinner-14-5%402x.png">
      <LogicalName>spinner-14-5@2x.png</LogicalName>
    </EmbeddedResource>
    <EmbeddedResource Include="icons\spinner-18-1.png">
      <LogicalName>spinner-18-1.png</LogicalName>
    </EmbeddedResource>
    <EmbeddedResource Include="icons\spinner-18-1%402x.png">
      <LogicalName>spinner-18-1@2x.png</LogicalName>
    </EmbeddedResource>
    <EmbeddedResource Include="icons\spinner-18-2.png">
      <LogicalName>spinner-18-2.png</LogicalName>
    </EmbeddedResource>
    <EmbeddedResource Include="icons\spinner-18-2%402x.png">
      <LogicalName>spinner-18-2@2x.png</LogicalName>
    </EmbeddedResource>
    <EmbeddedResource Include="icons\spinner-18-3.png">
      <LogicalName>spinner-18-3.png</LogicalName>
    </EmbeddedResource>
    <EmbeddedResource Include="icons\spinner-18-3%402x.png">
      <LogicalName>spinner-18-3@2x.png</LogicalName>
    </EmbeddedResource>
    <EmbeddedResource Include="icons\spinner-18-4.png">
      <LogicalName>spinner-18-4.png</LogicalName>
    </EmbeddedResource>
    <EmbeddedResource Include="icons\spinner-18-4%402x.png">
      <LogicalName>spinner-18-4@2x.png</LogicalName>
    </EmbeddedResource>
    <EmbeddedResource Include="icons\spinner-18-5.png">
      <LogicalName>spinner-18-5.png</LogicalName>
    </EmbeddedResource>
    <EmbeddedResource Include="icons\spinner-18-5%402x.png">
      <LogicalName>spinner-18-5@2x.png</LogicalName>
    </EmbeddedResource>
    <EmbeddedResource Include="icons\catchpoint-16.png">
      <LogicalName>catchpoint-16.png</LogicalName>
    </EmbeddedResource>
    <EmbeddedResource Include="icons\catchpoint-16%402x.png">
      <LogicalName>catchpoint-16@2x.png</LogicalName>
    </EmbeddedResource>
    <EmbeddedResource Include="icons\catchpoint-disabled-16.png">
      <LogicalName>catchpoint-disabled-16.png</LogicalName>
    </EmbeddedResource>
    <EmbeddedResource Include="icons\catchpoint-disabled-16%402x.png">
      <LogicalName>catchpoint-disabled-16@2x.png</LogicalName>
    </EmbeddedResource>
    <EmbeddedResource Include="icons\project-status-information-16.png">
      <LogicalName>project-status-information-16.png</LogicalName>
    </EmbeddedResource>
    <EmbeddedResource Include="icons\project-status-information-16%402x.png">
      <LogicalName>project-status-information-16@2x.png</LogicalName>
    </EmbeddedResource>
    <EmbeddedResource Include="icons\project-status-warning-16.png">
      <LogicalName>project-status-warning-16.png</LogicalName>
    </EmbeddedResource>
    <EmbeddedResource Include="icons\project-status-warning-16%402x.png">
      <LogicalName>project-status-warning-16@2x.png</LogicalName>
    </EmbeddedResource>
    <EmbeddedResource Include="icons\project-status-error-16.png">
      <LogicalName>project-status-error-16.png</LogicalName>
    </EmbeddedResource>
    <EmbeddedResource Include="icons\project-status-error-16%402x.png">
      <LogicalName>project-status-error-16@2x.png</LogicalName>
    </EmbeddedResource>
<<<<<<< HEAD
    <EmbeddedResource Include="icons\light\platform-android-16%402x.png">
      <LogicalName>platform-android-light-16@2x.png</LogicalName>
    </EmbeddedResource>
    <EmbeddedResource Include="icons\light\platform-cross-platform-16.png">
      <LogicalName>platform-cross-platform-light-16.png</LogicalName>
    </EmbeddedResource>
    <EmbeddedResource Include="icons\light\platform-cross-platform-16%402x.png">
      <LogicalName>platform-cross-platform-light-16@2x.png</LogicalName>
    </EmbeddedResource>
    <EmbeddedResource Include="icons\light\platform-ios-16.png">
      <LogicalName>platform-ios-light-16.png</LogicalName>
    </EmbeddedResource>
    <EmbeddedResource Include="icons\light\platform-ios-16%402x.png">
      <LogicalName>platform-ios-light-16@2x.png</LogicalName>
    </EmbeddedResource>
    <EmbeddedResource Include="icons\light\platform-mac-16.png">
      <LogicalName>platform-mac-light-16.png</LogicalName>
    </EmbeddedResource>
    <EmbeddedResource Include="icons\light\platform-mac-16%402x.png">
      <LogicalName>platform-mac-light-16@2x.png</LogicalName>
    </EmbeddedResource>
    <EmbeddedResource Include="icons\light\platform-other-16.png">
      <LogicalName>platform-other-light-16.png</LogicalName>
    </EmbeddedResource>
    <EmbeddedResource Include="icons\light\platform-other-16%402x.png">
      <LogicalName>platform-other-light-16@2x.png</LogicalName>
    </EmbeddedResource>
    <EmbeddedResource Include="icons\light\platform-android-16.png">
      <LogicalName>platform-android-light-16.png</LogicalName>
    </EmbeddedResource>
    <EmbeddedResource Include="templates\images\generic-project.png">
      <LogicalName>generic-project.png</LogicalName>
    </EmbeddedResource>
    <EmbeddedResource Include="templates\images\generic-project%402x.png">
      <LogicalName>generic-project@2x.png</LogicalName>
    </EmbeddedResource>
    <EmbeddedResource Include="templates\images\blank-solution.png">
      <LogicalName>blank-solution.png</LogicalName>
    </EmbeddedResource>
    <EmbeddedResource Include="templates\images\blank-solution%402x.png">
      <LogicalName>blank-solution@2x.png</LogicalName>
    </EmbeddedResource>
    <EmbeddedResource Include="templates\images\console-project.png">
      <LogicalName>console-project.png</LogicalName>
    </EmbeddedResource>
    <EmbeddedResource Include="templates\images\console-project%402x.png">
      <LogicalName>console-project@2x.png</LogicalName>
    </EmbeddedResource>
    <EmbeddedResource Include="templates\images\library-project.png">
      <LogicalName>library-project.png</LogicalName>
    </EmbeddedResource>
    <EmbeddedResource Include="templates\images\library-project%402x.png">
      <LogicalName>library-project@2x.png</LogicalName>
    </EmbeddedResource>
    <EmbeddedResource Include="templates\images\pcl-project.png">
      <LogicalName>pcl-project.png</LogicalName>
    </EmbeddedResource>
    <EmbeddedResource Include="templates\images\pcl-project%402x.png">
      <LogicalName>pcl-project@2x.png</LogicalName>
    </EmbeddedResource>
    <EmbeddedResource Include="templates\images\shared-project.png">
      <LogicalName>shared-project.png</LogicalName>
    </EmbeddedResource>
    <EmbeddedResource Include="templates\images\shared-project%402x.png">
      <LogicalName>shared-project@2x.png</LogicalName>
    </EmbeddedResource>
    <EmbeddedResource Include="templates\images\workspace.png">
      <LogicalName>workspace.png</LogicalName>
    </EmbeddedResource>
    <EmbeddedResource Include="templates\images\workspace%402x.png">
      <LogicalName>workspace@2x.png</LogicalName>
    </EmbeddedResource>
    <EmbeddedResource Include="templates\images\gtk2-project.png">
      <LogicalName>gtk2-project.png</LogicalName>
    </EmbeddedResource>
    <EmbeddedResource Include="templates\images\gtk2-project%402x.png">
      <LogicalName>gtk2-project@2x.png</LogicalName>
=======
    <EmbeddedResource Include="icons\preview-active-16.png">
      <LogicalName>preview-active-16.png</LogicalName>
    </EmbeddedResource>
    <EmbeddedResource Include="icons\preview-active-16%402x.png">
      <LogicalName>preview-active-16@2x.png</LogicalName>
    </EmbeddedResource>
    <EmbeddedResource Include="icons\preview-hover-16.png">
      <LogicalName>preview-hover-16.png</LogicalName>
    </EmbeddedResource>
    <EmbeddedResource Include="icons\preview-hover-16%402x.png">
      <LogicalName>preview-hover-16@2x.png</LogicalName>
    </EmbeddedResource>
    <EmbeddedResource Include="icons\preview-normal-16.png">
      <LogicalName>preview-normal-16.png</LogicalName>
    </EmbeddedResource>
    <EmbeddedResource Include="icons\preview-normal-16%402x.png">
      <LogicalName>preview-normal-16@2x.png</LogicalName>
    </EmbeddedResource>
    <EmbeddedResource Include="icons\preview-selected-16.png">
      <LogicalName>preview-selected-16.png</LogicalName>
    </EmbeddedResource>
    <EmbeddedResource Include="icons\preview-selected-16%402x.png">
      <LogicalName>preview-selected-16@2x.png</LogicalName>
    </EmbeddedResource>
    <EmbeddedResource Include="icons\spinner-normal-1-16.png">
      <LogicalName>spinner-normal-1-16.png</LogicalName>
    </EmbeddedResource>
    <EmbeddedResource Include="icons\spinner-normal-1-16%402x.png">
      <LogicalName>spinner-normal-1-16@2x.png</LogicalName>
    </EmbeddedResource>
    <EmbeddedResource Include="icons\spinner-normal-2-16.png">
      <LogicalName>spinner-normal-2-16.png</LogicalName>
    </EmbeddedResource>
    <EmbeddedResource Include="icons\spinner-normal-2-16%402x.png">
      <LogicalName>spinner-normal-2-16@2x.png</LogicalName>
    </EmbeddedResource>
    <EmbeddedResource Include="icons\spinner-normal-3-16.png">
      <LogicalName>spinner-normal-3-16.png</LogicalName>
    </EmbeddedResource>
    <EmbeddedResource Include="icons\spinner-normal-3-16%402x.png">
      <LogicalName>spinner-normal-3-16@2x.png</LogicalName>
    </EmbeddedResource>
    <EmbeddedResource Include="icons\spinner-normal-4-16.png">
      <LogicalName>spinner-normal-4-16.png</LogicalName>
    </EmbeddedResource>
    <EmbeddedResource Include="icons\spinner-normal-4-16%402x.png">
      <LogicalName>spinner-normal-4-16@2x.png</LogicalName>
    </EmbeddedResource>
    <EmbeddedResource Include="icons\spinner-normal-5-16.png">
      <LogicalName>spinner-normal-5-16.png</LogicalName>
    </EmbeddedResource>
    <EmbeddedResource Include="icons\spinner-normal-5-16%402x.png">
      <LogicalName>spinner-normal-5-16@2x.png</LogicalName>
    </EmbeddedResource>
    <EmbeddedResource Include="icons\spinner-selected-1-16.png">
      <LogicalName>spinner-selected-1-16.png</LogicalName>
    </EmbeddedResource>
    <EmbeddedResource Include="icons\spinner-selected-1-16%402x.png">
      <LogicalName>spinner-selected-1-16@2x.png</LogicalName>
    </EmbeddedResource>
    <EmbeddedResource Include="icons\spinner-selected-2-16.png">
      <LogicalName>spinner-selected-2-16.png</LogicalName>
    </EmbeddedResource>
    <EmbeddedResource Include="icons\spinner-selected-2-16%402x.png">
      <LogicalName>spinner-selected-2-16@2x.png</LogicalName>
    </EmbeddedResource>
    <EmbeddedResource Include="icons\spinner-selected-3-16.png">
      <LogicalName>spinner-selected-3-16.png</LogicalName>
    </EmbeddedResource>
    <EmbeddedResource Include="icons\spinner-selected-3-16%402x.png">
      <LogicalName>spinner-selected-3-16@2x.png</LogicalName>
    </EmbeddedResource>
    <EmbeddedResource Include="icons\spinner-selected-4-16.png">
      <LogicalName>spinner-selected-4-16.png</LogicalName>
    </EmbeddedResource>
    <EmbeddedResource Include="icons\spinner-selected-4-16%402x.png">
      <LogicalName>spinner-selected-4-16@2x.png</LogicalName>
    </EmbeddedResource>
    <EmbeddedResource Include="icons\spinner-selected-5-16.png">
      <LogicalName>spinner-selected-5-16.png</LogicalName>
    </EmbeddedResource>
    <EmbeddedResource Include="icons\spinner-selected-5-16%402x.png">
      <LogicalName>spinner-selected-5-16@2x.png</LogicalName>
>>>>>>> 3c45e847
    </EmbeddedResource>
  </ItemGroup>
  <ItemGroup>
    <Compile Include="MonoDevelop.Ide.Commands\CustomStringTagProvider.cs" />
    <Compile Include="MonoDevelop.Ide.Commands\EditCommands.cs" />
    <Compile Include="MonoDevelop.Ide.Commands\FileCommands.cs" />
    <Compile Include="MonoDevelop.Ide.Commands\HelpCommands.cs" />
    <Compile Include="MonoDevelop.Ide.Commands\ProjectCommands.cs" />
    <Compile Include="MonoDevelop.Ide.Commands\SearchCommands.cs" />
    <Compile Include="MonoDevelop.Ide.Commands\ToolsCommands.cs" />
    <Compile Include="MonoDevelop.Ide.Commands\ViewCommands.cs" />
    <Compile Include="MonoDevelop.Ide.Commands\WindowCommands.cs" />
    <Compile Include="MonoDevelop.Ide.Gui\DisplayBindingService.cs" />
    <Compile Include="MonoDevelop.Ide.Gui\BackgroundProgressMonitor.cs" />
    <Compile Include="MonoDevelop.Ide.Gui\StatusProgressMonitor.cs" />
    <Compile Include="MonoDevelop.Ide.Tasks\Task.cs" />
    <Compile Include="MonoDevelop.Ide.Tasks\TaskService.cs" />
    <Compile Include="MonoDevelop.Ide.Codons\ContextPadCodon.cs" />
    <Compile Include="MonoDevelop.Ide.Codons\WorkbenchContextCodon.cs" />
    <Compile Include="MonoDevelop.Ide.Codons\CombineOpenCondition.cs" />
    <Compile Include="MonoDevelop.Ide.Codons\LanguageActiveCondition.cs" />
    <Compile Include="MonoDevelop.Ide.Codons\ProjectActiveCondition.cs" />
    <Compile Include="MonoDevelop.Ide.ExternalTools\ExternalTool.cs" />
    <Compile Include="MonoDevelop.Ide.CodeTemplates\CodeTemplate.cs" />
    <Compile Include="MonoDevelop.Ide.CodeTemplates\CodeTemplateService.cs" />
    <Compile Include="MonoDevelop.Ide.Templates\FileDescriptionTemplate.cs" />
    <Compile Include="MonoDevelop.Ide.Templates\FileTemplate.cs" />
    <Compile Include="MonoDevelop.Ide.Templates\ICustomProjectCIEntry.cs" />
    <Compile Include="MonoDevelop.Ide.Templates\INewFileCreator.cs" />
    <Compile Include="MonoDevelop.Ide.Templates\ProjectDescriptor.cs" />
    <Compile Include="MonoDevelop.Ide.Templates\ProjectTemplate.cs" />
    <Compile Include="MonoDevelop.Ide.Templates\TextFileDescriptionTemplate.cs" />
    <Compile Include="MonoDevelop.Ide.Templates\CodeDomFileDescriptionTemplate.cs" />
    <Compile Include="MonoDevelop.Ide.Templates\SingleFileDescriptionTemplate.cs" />
    <Compile Include="MonoDevelop.Ide.Templates\SolutionDescriptor.cs" />
    <Compile Include="MonoDevelop.Ide.Templates\ResourceFileDescriptionTemplate.cs" />
    <Compile Include="MonoDevelop.Ide.Gui\AbstractBaseViewContent.cs" />
    <Compile Include="MonoDevelop.Ide.Gui\AbstractPadContent.cs" />
    <Compile Include="MonoDevelop.Ide.Gui\AbstractViewContent.cs" />
    <Compile Include="MonoDevelop.Ide.Gui\IBaseViewContent.cs" />
    <Compile Include="MonoDevelop.Ide.Gui\IPadContent.cs" />
    <Compile Include="MonoDevelop.Ide.Gui\IViewContent.cs" />
    <Compile Include="MonoDevelop.Ide.Gui\IWorkbenchWindow.cs" />
    <Compile Include="MonoDevelop.Ide.Gui\ViewCommandHandlers.cs" />
    <Compile Include="MonoDevelop.Ide.Gui.Content\IBookmarkBuffer.cs" />
    <Compile Include="MonoDevelop.Ide.Gui.Content\IClipboardHandler.cs" />
    <Compile Include="MonoDevelop.Ide.Gui.Content\IEditableTextBuffer.cs" />
    <Compile Include="MonoDevelop.Ide.Gui.Content\IPrintable.cs" />
    <Compile Include="MonoDevelop.Ide.Gui.Content\ITextBuffer.cs" />
    <Compile Include="MonoDevelop.Ide.Gui.Dialogs\CommonAboutDialog.cs" />
    <Compile Include="MonoDevelop.Ide.Gui.Dialogs\DirtyFilesDialog.cs" />
    <Compile Include="MonoDevelop.Ide.Gui.Dialogs\NewLayoutDialog.cs" />
    <Compile Include="MonoDevelop.Ide.Gui.Dialogs\AboutMonoDevelopTabPage.cs" />
    <Compile Include="MonoDevelop.Ide.Gui.Dialogs\VersionInformationTabPage.cs" />
    <Compile Include="MonoDevelop.Ide.Gui.Dialogs\TipOfTheDay.cs" />
    <Compile Include="MonoDevelop.Ide.Gui.Dialogs\AddinLoadErrorDialog.cs" />
    <Compile Include="MonoDevelop.Ide.Gui.OptionPanels\BuildPanel.cs" />
    <Compile Include="MonoDevelop.Ide.Gui.OptionPanels\LoadSavePanel.cs" />
    <Compile Include="MonoDevelop.Ide.Gui.OptionPanels\AddInsOptionsPanel.cs" />
    <Compile Include="MonoDevelop.Ide.Gui.Pads\DefaultMonitorPad.cs" />
    <Compile Include="MonoDevelop.Ide.Gui.Pads\MonodocTreePad.cs" />
    <Compile Include="MonoDevelop.Ide.Gui.Pads.ProjectPad\SolutionFolderNodeBuilder.cs" />
    <Compile Include="MonoDevelop.Ide.Gui.Pads.ProjectPad\FolderNodeBuilder.cs" />
    <Compile Include="MonoDevelop.Ide.Gui.Pads.ProjectPad\ProjectFileNodeBuilder.cs" />
    <Compile Include="MonoDevelop.Ide.Gui.Pads.ProjectPad\ProjectFolder.cs" />
    <Compile Include="MonoDevelop.Ide.Gui.Pads.ProjectPad\ProjectFolderNodeBuilder.cs" />
    <Compile Include="MonoDevelop.Ide.Gui.Pads.ProjectPad\ProjectNodeBuilder.cs" />
    <Compile Include="MonoDevelop.Ide.Gui.Pads.ProjectPad\ProjectReferenceFolderNodeBuilder.cs" />
    <Compile Include="MonoDevelop.Ide.Gui.Pads.ProjectPad\ProjectReferenceNodeBuilder.cs" />
    <Compile Include="MonoDevelop.Ide.Gui.Pads.ProjectPad\ProjectSolutionPad.cs" />
    <Compile Include="MonoDevelop.Ide.Gui.Pads.ProjectPad\ShowAllFilesBuilderExtension.cs" />
    <Compile Include="MonoDevelop.Ide.Gui.Pads.ProjectPad\SystemFile.cs" />
    <Compile Include="MonoDevelop.Ide.Gui.Pads.ProjectPad\SystemFileNodeBuilder.cs" />
    <Compile Include="MonoDevelop.Ide.Gui.Pads\SolutionPad.cs" />
    <Compile Include="MonoDevelop.Ide.Gui.Pads\TreeViewPad.cs" />
    <Compile Include="MonoDevelop.Ide.Gui\DefaultWorkbench.cs" />
    <Compile Include="MonoDevelop.Ide.Gui\WorkbenchMemento.cs" />
    <Compile Include="MonoDevelop.Ide.Gui\SdiWorkspaceWindow.cs" />
    <Compile Include="MonoDevelop.Ide.Codons\DisplayBindingCodon.cs" />
    <Compile Include="MonoDevelop.Ide.Codons\FileTemplateTypeCodon.cs" />
    <Compile Include="MonoDevelop.Ide.Codons\ProjectTemplateCodon.cs" />
    <Compile Include="MonoDevelop.Ide.Codons\NodeBuilderCodon.cs" />
    <Compile Include="MonoDevelop.Ide.Codons\PadCodon.cs" />
    <Compile Include="MonoDevelop.Ide.Codons\PadOptionCodon.cs" />
    <Compile Include="MonoDevelop.Ide.Codons\SolutionPadCodon.cs" />
    <Compile Include="MonoDevelop.Ide.Templates\ISolutionItemDescriptor.cs" />
    <Compile Include="MonoDevelop.Ide.Templates\SolutionItemDescriptor.cs" />
    <Compile Include="MonoDevelop.Ide.Gui\ConfigurationComboBox.cs" />
    <Compile Include="MonoDevelop.Ide.Gui\IPadContainer.cs" />
    <Compile Include="MonoDevelop.Ide.Gui\Document.cs" />
    <Compile Include="MonoDevelop.Ide.Gui\Pad.cs" />
    <Compile Include="MonoDevelop.Ide.Gui\Workbench.cs" />
    <Compile Include="MonoDevelop.Ide.Gui\StartupInfo.cs" />
    <Compile Include="MonoDevelop.Ide.Gui\ProgressMonitors.cs" />
    <Compile Include="MonoDevelop.Ide\Services.cs" />
    <Compile Include="MonoDevelop.Ide.Gui.OptionPanels\TasksOptionsPanel.cs" />
    <Compile Include="MonoDevelop.Ide.Gui\FileViewer.cs" />
    <Compile Include="MonoDevelop.Ide.Gui.Pads\TaskListPad.cs" />
    <Compile Include="MonoDevelop.Ide.Templates\CodeTranslationFileDescriptionTemplate.cs" />
    <Compile Include="MonoDevelop.Ide.Gui.Dialogs\SelectEncodingsDialog.cs" />
    <Compile Include="MonoDevelop.Ide.Gui.Dialogs\FileSelectorDialog.cs" />
    <Compile Include="MonoDevelop.Ide.Gui.Content\IEncodedTextContent.cs" />
    <Compile Include="MonoDevelop.Ide.Tasks\TaskPriority.cs" />
    <Compile Include="MonoDevelop.Ide.Gui.Pads\ErrorListPad.cs" />
    <Compile Include="gtk-gui\generated.cs" />
    <Compile Include="MonoDevelop.Ide.Tasks\ITaskListView.cs" />
    <Compile Include="MonoDevelop.Ide.Codons\TaskListViewCodon.cs" />
    <Compile Include="MonoDevelop.Ide.Tasks\CommentTasksView.cs" />
    <Compile Include="MonoDevelop.Ide.Tasks\UserTasksView.cs" />
    <Compile Include="MonoDevelop.Ide.Gui\LayoutComboBox.cs" />
    <Compile Include="MonoDevelop.Ide.Gui.Content\IExtensibleTextEditor.cs" />
    <Compile Include="MonoDevelop.Ide.Gui.Pads.ProjectPad\UnknownEntryNodeBuilder.cs" />
    <Compile Include="MonoDevelop.Ide.Gui.Content\TextEditorExtension.cs" />
    <Compile Include="MonoDevelop.Ide.Commands\NavigationCommands.cs" />
    <Compile Include="MonoDevelop.Ide.Templates\ISolutionItemFeature.cs" />
    <Compile Include="MonoDevelop.Ide.StandardHeader\StandardHeaderService.cs" />
    <Compile Include="MonoDevelop.Ide.Gui\InternalLog.cs" />
    <Compile Include="MonoDevelop.Ide.Gui.OptionPanels\KeyBindingsPanel.cs" />
    <Compile Include="gtk-gui\MonoDevelop.Ide.Gui.OptionPanels.KeyBindingsPanel.cs" />
    <Compile Include="MonoDevelop.Ide.Commands\TextEditorCommands.cs" />
    <Compile Include="MonoDevelop.Ide.Commands\FileTabCommands.cs" />
    <Compile Include="gtk-gui\MonoDevelop.Ide.Gui.OptionPanels.BuildPanelWidget.cs" />
    <Compile Include="gtk-gui\MonoDevelop.Ide.Gui.OptionPanels.LoadSavePanelWidget.cs" />
    <Compile Include="gtk-gui\MonoDevelop.Ide.Gui.Dialogs.NewLayoutDialog.cs" />
    <Compile Include="gtk-gui\MonoDevelop.Ide.SelectEncodingsDialog.cs" />
    <Compile Include="gtk-gui\MonoDevelop.Ide.Gui.OptionPanels.TasksPanelWidget.cs" />
    <Compile Include="gtk-gui\MonoDevelop.Ide.Gui.Dialogs.TipOfTheDayWindow.cs" />
    <Compile Include="gtk-gui\MonoDevelop.Ide.Gui.OptionPanels.AddInsPanelWidget.cs" />
    <Compile Include="gtk-gui\MonoDevelop.Ide.Gui.Dialogs.AddinLoadErrorDialog.cs" />
    <Compile Include="MonoDevelop.Ide.Codons\FileFilterCodon.cs" />
    <Compile Include="MonoDevelop.Ide.ExternalTools\ExternalToolService.cs" />
    <Compile Include="MonoDevelop.Ide.Templates\FileTemplateReference.cs" />
    <Compile Include="MonoDevelop.Ide.Codons\FileTemplateConditionTypeCodon.cs" />
    <Compile Include="MonoDevelop.Ide.Templates\ClrVersionFileTemplateCondition.cs" />
    <Compile Include="MonoDevelop.Ide.Templates\FileTemplateCondition.cs" />
    <Compile Include="MonoDevelop.Ide.Templates\PartialTypeFileTemplateCondition.cs" />
    <Compile Include="MonoDevelop.Ide.Templates\ParentProjectFileTemplateCondition.cs" />
    <Compile Include="MonoDevelop.Ide.Gui.Content\CompletionTextEditorExtension.cs" />
    <Compile Include="MonoDevelop.Ide.Gui\ToolbarComboBox.cs" />
    <Compile Include="MonoDevelop.Ide.Gui.Content\ISplittable.cs" />
    <Compile Include="MonoDevelop.Ide.Gui.Content\IFoldable.cs" />
    <Compile Include="MonoDevelop.Ide.ExternalTools\ExternalToolPanel.cs" />
    <Compile Include="gtk-gui\MonoDevelop.Ide.ExternalTools.ExternalToolPanelWidget.cs" />
    <Compile Include="MonoDevelop.Ide.Gui\MonoDevelopStatusBar.cs" />
    <Compile Include="MonoDevelop.Ide.Gui\DocumentSwitcher.cs" />
    <Compile Include="MonoDevelop.Ide.Gui.OptionPanels\IDEStyleOptionsPanel.cs" />
    <Compile Include="gtk-gui\MonoDevelop.Ide.Gui.OptionPanels.IDEStyleOptionsPanelWidget.cs" />
    <Compile Include="MonoDevelop.Ide.Gui.Content\IZoomable.cs" />
    <Compile Include="MonoDevelop.Ide.Gui.Pads.ProjectPad\SolutionNodeBuilder.cs" />
    <Compile Include="MonoDevelop.Ide.Gui.Pads.ProjectPad\WorkspaceNodeBuilder.cs" />
    <Compile Include="MonoDevelop.Ide.Gui.Content\DocumentStateTracker.cs" />
    <Compile Include="MonoDevelop.Ide.Gui.Content\IPathedDocument.cs" />
    <Compile Include="MonoDevelop.Ide.Codons\CategoryNode.cs" />
    <Compile Include="MonoDevelop.Ide.Gui.Components\ExtensibleTreeView.cs" />
    <Compile Include="MonoDevelop.Ide.Gui.Components\ITreeBuilder.cs" />
    <Compile Include="MonoDevelop.Ide.Gui.Components\ITreeBuilderContext.cs" />
    <Compile Include="MonoDevelop.Ide.Gui.Components\ITreeNavigator.cs" />
    <Compile Include="MonoDevelop.Ide.Gui.Components\ITreeOptions.cs" />
    <Compile Include="MonoDevelop.Ide.Gui.Components\NodeAttributes.cs" />
    <Compile Include="MonoDevelop.Ide.Gui.Components\NodeBuilder.cs" />
    <Compile Include="MonoDevelop.Ide.Gui.Components\NodeBuilderExtension.cs" />
    <Compile Include="MonoDevelop.Ide.Gui.Components\NodeCommandHandler.cs" />
    <Compile Include="MonoDevelop.Ide.Gui.Components\NodeState.cs" />
    <Compile Include="MonoDevelop.Ide.Gui.Components\DragOperation.cs" />
    <Compile Include="MonoDevelop.Ide.Gui.Components\TreePadOption.cs" />
    <Compile Include="MonoDevelop.Ide.Gui.Components\TypeNodeBuilder.cs" />
    <Compile Include="MonoDevelop.Ide.Gui.Components\TreeViewItem.cs" />
    <Compile Include="MonoDevelop.Ide.Gui.Components\TreeNodeNavigator.cs" />
    <Compile Include="MonoDevelop.Ide.Gui.Components\TreeBuilder.cs" />
    <Compile Include="MonoDevelop.Ide.Gui.Components\TreeOptions.cs" />
    <Compile Include="MonoDevelop.Ide.Gui.Components\TransactedTreeBuilder.cs" />
    <Compile Include="MonoDevelop.Ide.Gui.Content\INavigable.cs" />
    <Compile Include="MonoDevelop.Ide.Gui.Content\IOpenNamedElementHandler.cs" />
    <Compile Include="MonoDevelop.Ide.Gui.Content\ISmartIndenter.cs" />
    <Compile Include="AssemblyInfo.cs" />
    <Compile Include="MonoDevelop.Ide.Gui.Content\ITextEditorResolver.cs" />
    <Compile Include="MonoDevelop.Ide.Gui.OptionPanels\AuthorInformationPanel.cs" />
    <Compile Include="MonoDevelop.Ide.Gui.OptionPanels\GlobalAuthorInformationPanel.cs" />
    <Compile Include="MonoDevelop.Ide.StandardHeader\StandardHeaderPolicyPanel.cs" />
    <Compile Include="gtk-gui\MonoDevelop.Ide.Gui.OptionPanels.AuthorInformationPanelWidget.cs" />
    <Compile Include="gtk-gui\MonoDevelop.Ide.Gui.OptionPanels.GlobalAuthorInformationPanelWidget.cs" />
    <Compile Include="gtk-gui\MonoDevelop.Ide.StandardHeader.StandardHeaderPolicyPanelWidget.cs" />
    <Compile Include="MonoDevelop.Ide.Gui.OptionPanels\TextStylePolicyPanel.cs" />
    <Compile Include="gtk-gui\MonoDevelop.Ide.Gui.OptionPanels.TextStylePolicyPanelWidget.cs" />
    <Compile Include="MonoDevelop.Ide.Gui.Content\TextStylePolicy.cs" />
    <Compile Include="MonoDevelop.Ide.Gui\PadFontChanger.cs" />
    <Compile Include="MonoDevelop.Ide.Gui.Components\PadTreeView.cs" />
    <Compile Include="MonoDevelop.Ide.Codons\PadContextMenuExtensionNode.cs" />
    <Compile Include="MonoDevelop.Ide.Gui.Pads.ProjectPad\FileOperationsBuilderExtension.cs" />
    <Compile Include="MonoDevelop.Ide.Templates\DirectoryTemplate.cs" />
    <Compile Include="MonoDevelop.Ide.Gui.Content\IUndoHandler.cs" />
    <Compile Include="MonoDevelop.Ide.CodeFormatting\CodeFormatterService.cs" />
    <Compile Include="MonoDevelop.Ide.CodeTemplates\CodeTemplatePanel.cs" />
    <Compile Include="gtk-gui\MonoDevelop.Ide.CodeTemplates.CodeTemplatePanelWidget.cs" />
    <Compile Include="MonoDevelop.Ide.CodeTemplates\EditTemplateDialog.cs" />
    <Compile Include="gtk-gui\MonoDevelop.Ide.CodeTemplates.EditTemplateDialog.cs" />
    <Compile Include="MonoDevelop.Ide.CodeTemplates\CodeTemplateVariable.cs" />
    <Compile Include="MonoDevelop.Ide.CodeTemplates\ExpansionObject.cs" />
    <Compile Include="MonoDevelop.Ide.CodeTemplates\CodeTemplateCompletionData.cs" />
    <Compile Include="MonoDevelop.Ide.CodeTemplates\CodeTemplateListDataProvider.cs" />
    <Compile Include="MonoDevelop.Ide.Gui.OptionPanels\MonoRuntimePanel.cs" />
    <Compile Include="gtk-gui\MonoDevelop.Ide.Gui.OptionPanels.MonoRuntimePanelWidget.cs" />
    <Compile Include="MonoDevelop.Ide.FindInFiles\SearchResult.cs" />
    <Compile Include="MonoDevelop.Ide.FindInFiles\SearchResultPad.cs" />
    <Compile Include="MonoDevelop.Ide.FindInFiles\FindInFilesDialog.cs" />
    <Compile Include="gtk-gui\MonoDevelop.Ide.FindInFiles.FindInFilesDialog.cs" />
    <Compile Include="MonoDevelop.Ide.FindInFiles\Commands.cs" />
    <Compile Include="MonoDevelop.Ide.FindInFiles\Scope.cs" />
    <Compile Include="MonoDevelop.Ide.FindInFiles\FileProvider.cs" />
    <Compile Include="MonoDevelop.Ide.FindInFiles\FilterOptions.cs" />
    <Compile Include="MonoDevelop.Ide.FindInFiles\FindReplace.cs" />
    <Compile Include="MonoDevelop.Ide.FindInFiles\SearchResultWidget.cs" />
    <Compile Include="MonoDevelop.Ide.FindInFiles\ISearchProgressMonitor.cs" />
    <Compile Include="MonoDevelop.Ide.FindInFiles\SearchProgressMonitor.cs" />
    <Compile Include="MonoDevelop.Ide.Gui\IAttachableViewContent.cs" />
    <Compile Include="MonoDevelop.Ide.Gui\AbstractAttachableViewContent.cs" />
    <Compile Include="MonoDevelop.Ide.CodeFormatting\CodeFormattingCommands.cs" />
    <Compile Include="MonoDevelop.Ide.Execution\ParameterizedExecutionHandler.cs" />
    <Compile Include="MonoDevelop.Ide.Execution\ExecutionModeCommandService.cs" />
    <Compile Include="MonoDevelop.Ide.Execution\CustomArgsCustomizer.cs" />
    <Compile Include="MonoDevelop.Ide.Execution\CommandExecutionContext.cs" />
    <Compile Include="MonoDevelop.Ide.Execution\IExecutionConfigurationEditor.cs" />
    <Compile Include="MonoDevelop.Ide.Gui.Components\ExecutionModeComboBox.cs" />
    <Compile Include="gtk-gui\MonoDevelop.Ide.Gui.Components.ExecutionModeComboBox.cs" />
    <Compile Include="MonoDevelop.Ide.Execution\IExecutionCommandCustomizer.cs" />
    <Compile Include="MonoDevelop.Ide.Execution\CustomExecutionMode.cs" />
    <Compile Include="MonoDevelop.Ide.Execution\MonoExecutionParameters.cs" />
    <Compile Include="MonoDevelop.Ide.Execution\MonoExecutionCustomizer.cs" />
    <Compile Include="MonoDevelop.Ide.Gui.Dialogs\SelectFileFormatDialog.cs" />
    <Compile Include="gtk-gui\MonoDevelop.Ide.Gui.Dialogs.SelectFileFormatDialog.cs" />
    <Compile Include="MonoDevelop.Ide.Gui.OptionPanels\MaintenanceOptionsPanel.cs" />
    <Compile Include="gtk-gui\MonoDevelop.Ide.Gui.OptionPanels.MaintenanceOptionsPanelWidget.cs" />
    <Compile Include="MonoDevelop.Ide.Tasks\TaskStore.cs" />
    <Compile Include="MonoDevelop.Ide.Gui.OptionPanels\AssemblyFoldersPanel.cs" />
    <Compile Include="gtk-gui\MonoDevelop.Ide.Gui.OptionPanels.AssemblyFoldersPanelWidget.cs" />
    <Compile Include="MonoDevelop.Ide.Gui.Content\ISupportsProjectReload.cs" />
    <Compile Include="MonoDevelop.Ide.Gui.OptionPanels\BuildMessagePanel.cs" />
    <Compile Include="gtk-gui\MonoDevelop.Ide.Gui.OptionPanels.BuildMessagePanelWidget.cs" />
    <Compile Include="MonoDevelop.Ide.Gui\HiddenWorkbenchWindow.cs" />
    <Compile Include="MonoDevelop.Ide.Gui\HiddenTextEditorViewContent.cs" />
    <Compile Include="MonoDevelop.Ide.Gui\WorkbenchWindow.cs" />
    <Compile Include="MonoDevelop.Ide.CodeTemplates\CodeTemplateCodon.cs" />
    <Compile Include="MonoDevelop.Ide.Gui.Content\ILocationList.cs" />
    <Compile Include="MonoDevelop.Ide.Gui.Dialogs\OpenFileDialog.cs" />
    <Compile Include="MonoDevelop.Ide.Extensions\IOpenFileDialogHandler.cs" />
    <Compile Include="MonoDevelop.Ide.Extensions\IAddFileDialogHandler.cs" />
    <Compile Include="MonoDevelop.Ide.Extensions\TextEditorExtensionNode.cs" />
    <Compile Include="MonoDevelop.Ide.Gui\DockItemToolbarLoader.cs" />
    <Compile Include="MonoDevelop.Ide.Gui.Components\LogView.cs" />
    <Compile Include="MonoDevelop.Ide.Gui\WorkbenchContext.cs" />
    <Compile Include="MonoDevelop.Ide.Extensions\LayoutExtensionNode.cs" />
    <Compile Include="MonoDevelop.Ide.Extensions\CustomToolExtensionNode.cs" />
    <Compile Include="MonoDevelop.Ide.CustomTools\CustomTool.cs" />
    <Compile Include="MonoDevelop.Ide.CustomTools\CustomToolService.cs" />
    <Compile Include="MonoDevelop.Components\FileSelector.cs" />
    <Compile Include="MonoDevelop.Components\BaseFileEntry.cs" />
    <Compile Include="MonoDevelop.Components\FileEntry.cs" />
    <Compile Include="MonoDevelop.Components\FolderDialog.cs" />
    <Compile Include="MonoDevelop.Components\FolderEntry.cs" />
    <Compile Include="MonoDevelop.Components\TabLabel.cs" />
    <Compile Include="MonoDevelop.Components\CellRendererComboBox.cs" />
    <Compile Include="MonoDevelop.Components\TreeViewCellContainer.cs" />
    <Compile Include="MonoDevelop.Components\TreeViewState.cs" />
    <Compile Include="MonoDevelop.Components\MenuButton.cs" />
    <Compile Include="MonoDevelop.Components\FixedWidthWrapLabel.cs" />
    <Compile Include="MonoDevelop.Components\TooltipWindow.cs" />
    <Compile Include="MonoDevelop.Components\ConsoleView.cs" />
    <Compile Include="MonoDevelop.Components\FolderListSelector.cs" />
    <Compile Include="MonoDevelop.Components\InfoBar.cs" />
    <Compile Include="MonoDevelop.Components\GtkUtil.cs" />
    <Compile Include="MonoDevelop.Components\MiniButton.cs" />
    <Compile Include="MonoDevelop.Components\SearchEntry.cs" />
    <Compile Include="MonoDevelop.Components\HoverImageButton.cs" />
    <Compile Include="MonoDevelop.Components\PathBar.cs" />
    <Compile Include="MonoDevelop.Components\SelectFileDialog.cs" />
    <Compile Include="MonoDevelop.Components\SelectFolderDialog.cs" />
    <Compile Include="MonoDevelop.Components\RoundedFrame.cs" />
    <Compile Include="MonoDevelop.Components\CairoExtensions.cs" />
    <Compile Include="MonoDevelop.Components.Chart\Axis.cs" />
    <Compile Include="MonoDevelop.Components.Chart\AxisDimension.cs" />
    <Compile Include="MonoDevelop.Components.Chart\AxisPosition.cs" />
    <Compile Include="MonoDevelop.Components.Chart\BasicChart.cs" />
    <Compile Include="MonoDevelop.Components.Chart\ChartCursor.cs" />
    <Compile Include="MonoDevelop.Components.Chart\DateTimeAxis.cs" />
    <Compile Include="MonoDevelop.Components.Chart\IntegerAxis.cs" />
    <Compile Include="MonoDevelop.Components.Chart\Serie.cs" />
    <Compile Include="MonoDevelop.Components.Chart\TickEnumerator.cs" />
    <Compile Include="MonoDevelop.Components.Commands\ActionCommand.cs" />
    <Compile Include="MonoDevelop.Components.Commands\ActionType.cs" />
    <Compile Include="MonoDevelop.Components.Commands\Command.cs" />
    <Compile Include="MonoDevelop.Components.Commands\CommandArrayInfo.cs" />
    <Compile Include="MonoDevelop.Components.Commands\CommandCheckMenuItem.cs" />
    <Compile Include="MonoDevelop.Components.Commands\CommandEntry.cs" />
    <Compile Include="MonoDevelop.Components.Commands\CommandEntrySet.cs" />
    <Compile Include="MonoDevelop.Components.Commands\CommandErrorHandler.cs" />
    <Compile Include="MonoDevelop.Components.Commands\CommandFrame.cs" />
    <Compile Include="MonoDevelop.Components.Commands\CommandHandler.cs" />
    <Compile Include="MonoDevelop.Components.Commands\CommandHandlerAttribute.cs" />
    <Compile Include="MonoDevelop.Components.Commands\CommandInfo.cs" />
    <Compile Include="MonoDevelop.Components.Commands\CommandInfoSet.cs" />
    <Compile Include="MonoDevelop.Components.Commands\CommandManager.cs" />
    <Compile Include="MonoDevelop.Components.Commands\CommandMenu.cs" />
    <Compile Include="MonoDevelop.Components.Commands\CommandMenuBar.cs" />
    <Compile Include="MonoDevelop.Components.Commands\CommandMenuItem.cs" />
    <Compile Include="MonoDevelop.Components.Commands\CommandSystemCommands.cs" />
    <Compile Include="MonoDevelop.Components.Commands\CommandToggleToolButton.cs" />
    <Compile Include="MonoDevelop.Components.Commands\CommandToolbar.cs" />
    <Compile Include="MonoDevelop.Components.Commands\CommandToolButton.cs" />
    <Compile Include="MonoDevelop.Components.Commands\CustomCommand.cs" />
    <Compile Include="MonoDevelop.Components.Commands\CustomMenuItem.cs" />
    <Compile Include="MonoDevelop.Components.Commands\ICommandMenuItem.cs" />
    <Compile Include="MonoDevelop.Components.Commands\ICommandRouter.cs" />
    <Compile Include="MonoDevelop.Components.Commands\ICommandUserItem.cs" />
    <Compile Include="MonoDevelop.Components.Commands\LinkCommandEntry.cs" />
    <Compile Include="MonoDevelop.Components.Commands\MenuToolButton.cs" />
    <Compile Include="MonoDevelop.Components.Commands\ICommandDelegatorRouter.cs" />
    <Compile Include="MonoDevelop.Components.Commands\CommandRouterContainer.cs" />
    <Compile Include="MonoDevelop.Components.Commands\ICommandTargetVisitor.cs" />
    <Compile Include="MonoDevelop.Components.Commands\KeyBindingManager.cs" />
    <Compile Include="MonoDevelop.Components.Commands\KeyBindingService.cs" />
    <Compile Include="MonoDevelop.Components.Commands\CustomItem.cs" />
    <Compile Include="MonoDevelop.Components.Commands\CommandSelectedEventArgs.cs" />
    <Compile Include="MonoDevelop.Components.Commands\IMultiCastCommandRouter.cs" />
    <Compile Include="MonoDevelop.Components.Commands\ICommandUpdateHandler.cs" />
    <Compile Include="MonoDevelop.Components.Commands\CustomCommandUpdaterAttribute.cs" />
    <Compile Include="MonoDevelop.Components.Commands\KeyBindingScheme.cs" />
    <Compile Include="MonoDevelop.Components.Commands\KeyBindingSet.cs" />
    <Compile Include="MonoDevelop.Components.Commands\ICommandBar.cs" />
    <Compile Include="MonoDevelop.Components.Commands.ExtensionNodes\CommandCategoryCodon.cs" />
    <Compile Include="MonoDevelop.Components.Commands.ExtensionNodes\CommandCodon.cs" />
    <Compile Include="MonoDevelop.Components.Commands.ExtensionNodes\CommandItemCodon.cs" />
    <Compile Include="MonoDevelop.Components.Commands.ExtensionNodes\ItemSetCodon.cs" />
    <Compile Include="MonoDevelop.Components.Commands.ExtensionNodes\LinkItemCodon.cs" />
    <Compile Include="MonoDevelop.Components.Commands.ExtensionNodes\SeparatorItemCodon.cs" />
    <Compile Include="MonoDevelop.Components.Commands.ExtensionNodes\LocalCommandItemCodon.cs" />
    <Compile Include="MonoDevelop.Components.Commands.ExtensionNodes\SchemeExtensionNode.cs" />
    <Compile Include="MonoDevelop.Components.DockToolbars\ArrowWindow.cs" />
    <Compile Include="MonoDevelop.Components.DockToolbars\DockedPosition.cs" />
    <Compile Include="MonoDevelop.Components.DockToolbars\DockGrip.cs" />
    <Compile Include="MonoDevelop.Components.DockToolbars\DockToolbar.cs" />
    <Compile Include="MonoDevelop.Components.DockToolbars\DockToolbarFrame.cs" />
    <Compile Include="MonoDevelop.Components.DockToolbars\DockToolbarFrameLayout.cs" />
    <Compile Include="MonoDevelop.Components.DockToolbars\DockToolbarFrameStatus.cs" />
    <Compile Include="MonoDevelop.Components.DockToolbars\DockToolbarPanel.cs" />
    <Compile Include="MonoDevelop.Components.DockToolbars\DockToolbarPosition.cs" />
    <Compile Include="MonoDevelop.Components.DockToolbars\DockToolbarStatus.cs" />
    <Compile Include="MonoDevelop.Components.DockToolbars\FixedPanel.cs" />
    <Compile Include="MonoDevelop.Components.DockToolbars\FloatingDock.cs" />
    <Compile Include="MonoDevelop.Components.DockToolbars\FloatingPosition.cs" />
    <Compile Include="MonoDevelop.Components.DockToolbars\IDockBar.cs" />
    <Compile Include="MonoDevelop.Components.DockToolbars\PlaceholderWindow.cs" />
    <Compile Include="MonoDevelop.Components.Extensions\PlatformDialog.cs" />
    <Compile Include="MonoDevelop.Components.Extensions\ISelectFileDialog.cs" />
    <Compile Include="MonoDevelop.Components.PropertyGrid\DefaultPropertyTab.cs" />
    <Compile Include="MonoDevelop.Components.PropertyGrid\EditorManager.cs" />
    <Compile Include="MonoDevelop.Components.PropertyGrid\EventPropertyTab.cs" />
    <Compile Include="MonoDevelop.Components.PropertyGrid\PropertyEditorCell.cs" />
    <Compile Include="MonoDevelop.Components.PropertyGrid\PropertyEditorTypeAttribute.cs" />
    <Compile Include="MonoDevelop.Components.PropertyGrid\PropertyGrid.cs" />
    <Compile Include="MonoDevelop.Components.PropertyGrid\PropertyValueChangedEventArgs.cs" />
    <Compile Include="MonoDevelop.Components.PropertyGrid\PropertyValueChangedEventHandler.cs" />
    <Compile Include="MonoDevelop.Components.PropertyGrid\SurrogateUITypeEditorAttribute.cs" />
    <Compile Include="MonoDevelop.Components.PropertyGrid.Editors\CharPropertyEditor.cs" />
    <Compile Include="MonoDevelop.Components.PropertyGrid.Editors\CollectionEditor.cs" />
    <Compile Include="MonoDevelop.Components.PropertyGrid.Editors\ColorEditorCell.cs" />
    <Compile Include="MonoDevelop.Components.PropertyGrid.Editors\DateTimeEditor.cs" />
    <Compile Include="MonoDevelop.Components.PropertyGrid.Editors\DefaultEditor.cs" />
    <Compile Include="MonoDevelop.Components.PropertyGrid.Editors\EnumerationEditorCell.cs" />
    <Compile Include="MonoDevelop.Components.PropertyGrid.Editors\EventEditor.cs" />
    <Compile Include="MonoDevelop.Components.PropertyGrid.Editors\ExpandableObjectEditor.cs" />
    <Compile Include="MonoDevelop.Components.PropertyGrid.Editors\FlagsEditorCell.cs" />
    <Compile Include="MonoDevelop.Components.PropertyGrid.Editors\FlagsSelectorDialog.cs" />
    <Compile Include="MonoDevelop.Components.PropertyGrid.Editors\FloatRange.cs" />
    <Compile Include="MonoDevelop.Components.PropertyGrid.Editors\IntRange.cs" />
    <Compile Include="MonoDevelop.Components.PropertyGrid.Editors\TextEditor.cs" />
    <Compile Include="MonoDevelop.Components.PropertyGrid.Editors\TextEditorDialog.cs" />
    <Compile Include="MonoDevelop.Components.PropertyGrid.Editors\TimeSpanEditor.cs" />
    <Compile Include="MonoDevelop.Components.PropertyGrid.Editors\BooleanEditorCell.cs" />
    <Compile Include="MonoDevelop.Components.Theming\GtkColors.cs" />
    <Compile Include="MonoDevelop.Components.Theming\GtkTheme.cs" />
    <Compile Include="MonoDevelop.Components.Theming\Theme.cs" />
    <Compile Include="MonoDevelop.Components.Theming\ThemeContext.cs" />
    <Compile Include="MonoDevelop.Components.Theming\ThemeEngine.cs" />
    <Compile Include="gtk-gui\MonoDevelop.Components.FolderListSelector.cs" />
    <Compile Include="MonoDevelop.Components.Docking\AutoHideBox.cs" />
    <Compile Include="MonoDevelop.Components.Docking\DockBar.cs" />
    <Compile Include="MonoDevelop.Components.Docking\DockBarItem.cs" />
    <Compile Include="MonoDevelop.Components.Docking\DockContainer.cs" />
    <Compile Include="MonoDevelop.Components.Docking\DockFrame.cs" />
    <Compile Include="MonoDevelop.Components.Docking\DockFrameTopLevel.cs" />
    <Compile Include="MonoDevelop.Components.Docking\DockGroup.cs" />
    <Compile Include="MonoDevelop.Components.Docking\DockGroupItem.cs" />
    <Compile Include="MonoDevelop.Components.Docking\DockGroupType.cs" />
    <Compile Include="MonoDevelop.Components.Docking\DockItem.cs" />
    <Compile Include="MonoDevelop.Components.Docking\DockItemBehavior.cs" />
    <Compile Include="MonoDevelop.Components.Docking\DockItemContainer.cs" />
    <Compile Include="MonoDevelop.Components.Docking\DockItemStatus.cs" />
    <Compile Include="MonoDevelop.Components.Docking\DockItemToolbar.cs" />
    <Compile Include="MonoDevelop.Components.Docking\DockLayout.cs" />
    <Compile Include="MonoDevelop.Components.Docking\DockObject.cs" />
    <Compile Include="MonoDevelop.Components.Docking\DockPosition.cs" />
    <Compile Include="MonoDevelop.Components.Docking\PlaceholderWindow.cs" />
    <Compile Include="MonoDevelop.Components.Docking\TabStrip.cs" />
    <Compile Include="MonoDevelop.Components\MenuButtonEntry.cs" />
    <Compile Include="MonoDevelop.Ide.Gui.Dialogs\IOptionsPanel.cs" />
    <Compile Include="MonoDevelop.Ide.Gui.Dialogs\MultiMessageDialog.cs" />
    <Compile Include="MonoDevelop.Ide.Gui.Dialogs\MultiTaskProgressDialog.cs" />
    <Compile Include="MonoDevelop.Ide.Gui.Dialogs\OptionsDialog.cs" />
    <Compile Include="MonoDevelop.Ide.Gui.Dialogs\OptionsPanel.cs" />
    <Compile Include="MonoDevelop.Ide.Gui.Dialogs\ProgressDialog.cs" />
    <Compile Include="MonoDevelop.Ide.Gui.Dialogs\SetupApp.cs" />
    <Compile Include="MonoDevelop.Ide.ProgressMonitoring\BaseProgressMonitor.cs" />
    <Compile Include="MonoDevelop.Ide.ProgressMonitoring\MessageDialogProgressMonitor.cs" />
    <Compile Include="MonoDevelop.Ide.ProgressMonitoring\MultiTaskDialogProgressMonitor.cs" />
    <Compile Include="MonoDevelop.Ide.WebBrowser\IWebBrowser.cs" />
    <Compile Include="MonoDevelop.Ide.WebBrowser\LocationChangedEventArgs.cs" />
    <Compile Include="MonoDevelop.Ide.WebBrowser\TitleChangedEventArgs.cs" />
    <Compile Include="MonoDevelop.Ide.WebBrowser\StatusMessageChangedEventArgs.cs" />
    <Compile Include="MonoDevelop.Ide.WebBrowser\LoadingProgressChangedEventArgs.cs" />
    <Compile Include="MonoDevelop.Ide.WebBrowser\LocationChangingEventArgs.cs" />
    <Compile Include="MonoDevelop.Ide.WebBrowser\IWebBrowserLoader.cs" />
    <Compile Include="MonoDevelop.Ide.CodeCompletion\CompletionListWindow.cs" />
    <Compile Include="MonoDevelop.Ide.CodeCompletion\ICompletionWidget.cs" />
    <Compile Include="MonoDevelop.Ide.CodeCompletion\ListWindow.cs" />
    <Compile Include="MonoDevelop.Ide.CodeCompletion\ParameterInformationWindowManager.cs" />
    <Compile Include="MonoDevelop.Ide.CodeCompletion\ParameterInformationWindow.cs" />
    <Compile Include="MonoDevelop.Ide.CodeCompletion\CompletionData.cs" />
    <Compile Include="MonoDevelop.Ide.CodeCompletion\CompletionDataList.cs" />
    <Compile Include="MonoDevelop.Ide.CodeCompletion\MutableCompletionDataList.cs" />
    <Compile Include="MonoDevelop.Ide.CodeCompletion\CompletionWindowManager.cs" />
    <Compile Include="MonoDevelop.Ide.CodeCompletion\ListWidget.cs" />
    <Compile Include="MonoDevelop.Ide.CodeCompletion\CodeCompletionContext.cs" />
    <Compile Include="MonoDevelop.Ide.CodeCompletion\CodeCompletionContextEventArgs.cs" />
    <Compile Include="gtk-gui\MonoDevelop.Ide.Gui.Dialogs.MultiMessageDialog.cs" />
    <Compile Include="gtk-gui\MonoDevelop.Ide.Gui.Dialogs.MultiTaskProgressDialog.cs" />
    <Compile Include="gtk-gui\MonoDevelop.Ide.Gui.Dialogs.ProgressDialog.cs" />
    <Compile Include="MonoDevelop.Ide\DesktopService.cs" />
    <Compile Include="MonoDevelop.Ide\DispatchService.cs" />
    <Compile Include="MonoDevelop.Ide\Ide.cs" />
    <Compile Include="MonoDevelop.Ide\IdePreferences.cs" />
    <Compile Include="MonoDevelop.Ide\RootWorkspace.cs" />
    <Compile Include="MonoDevelop.Ide.Desktop\DefaultPlatformService.cs" />
    <Compile Include="MonoDevelop.Ide.Desktop\DesktopApplication.cs" />
    <Compile Include="MonoDevelop.Ide.Desktop\RecentFileStorage.cs" />
    <Compile Include="MonoDevelop.Ide.Desktop\RecentItem.cs" />
    <Compile Include="MonoDevelop.Ide.Desktop\RecentOpen.cs" />
    <Compile Include="MonoDevelop.Ide\GLibLogging.cs" />
    <Compile Include="MonoDevelop.Ide\ImageService.cs" />
    <Compile Include="MonoDevelop.Ide.Desktop\PlatformService.cs" />
    <Compile Include="MonoDevelop.Ide\MessageService.cs" />
    <Compile Include="MonoDevelop.Ide\WebBrowserService.cs" />
    <Compile Include="MonoDevelop.Ide.Gui\AsyncDispatchAttribute.cs" />
    <Compile Include="MonoDevelop.Ide.Gui\FreeDispatchAttribute.cs" />
    <Compile Include="MonoDevelop.Ide.Gui\GuiSyncContext.cs" />
    <Compile Include="MonoDevelop.Ide.Gui\GuiSyncObject.cs" />
    <Compile Include="MonoDevelop.Ide.Gui\IMementoCapable.cs" />
    <Compile Include="MonoDevelop.Ide.Gui\StockIcons.cs" />
    <Compile Include="MonoDevelop.Ide.Gui\SyncContext.cs" />
    <Compile Include="MonoDevelop.Ide.Gui\SyncContextAttribute.cs" />
    <Compile Include="MonoDevelop.Ide.Gui\SyncObject.cs" />
    <Compile Include="MonoDevelop.Ide.Gui.Components\ProjectFileEntry.cs" />
    <Compile Include="MonoDevelop.Ide.Gui.Dialogs\ItemOptionsDialog.cs" />
    <Compile Include="MonoDevelop.Ide.Gui.Dialogs\ItemOptionsPanel.cs" />
    <Compile Include="MonoDevelop.Ide.Gui.Dialogs\MimeTypePolicyOptionsPanel.cs" />
    <Compile Include="MonoDevelop.Ide.Gui.Dialogs\MimeTypePolicyOptionsSection.cs" />
    <Compile Include="MonoDevelop.Ide.Gui.Dialogs\MultiConfigItemOptionsDialog.cs" />
    <Compile Include="MonoDevelop.Ide.Gui.Dialogs\MultiConfigItemOptionsPanel.cs" />
    <Compile Include="MonoDevelop.Ide.Projects\ProjectOptionsDialog.cs" />
    <Compile Include="MonoDevelop.Ide.Projects\RenameConfigDialog.cs" />
    <Compile Include="MonoDevelop.Ide.Projects\NewFileDialog.cs" />
    <Compile Include="MonoDevelop.Ide.Projects\AddFileDialog.cs" />
    <Compile Include="MonoDevelop.Ide.Projects\AddMimeTypeDialog.cs" />
    <Compile Include="MonoDevelop.Ide.Projects\AssemblyReferencePanel.cs" />
    <Compile Include="MonoDevelop.Ide.Projects\CombineEntryFeatureSelector.cs" />
    <Compile Include="MonoDevelop.Ide.Projects\CombineOptionsDialog.cs" />
    <Compile Include="MonoDevelop.Ide.Projects\ConfirmProjectDeleteDialog.cs" />
    <Compile Include="MonoDevelop.Ide.Projects\DefaultPolicyOptionsDialog.cs" />
    <Compile Include="MonoDevelop.Ide.Projects\DeleteConfigDialog.cs" />
    <Compile Include="MonoDevelop.Ide.Projects\FeatureSelectorDialog.cs" />
    <Compile Include="MonoDevelop.Ide.Projects\NewConfigurationDialog.cs" />
    <Compile Include="MonoDevelop.Ide.Projects\ProjectFileSelectorDialog.cs" />
    <Compile Include="MonoDevelop.Ide\ProjectOperations.cs" />
    <Compile Include="MonoDevelop.Ide.Projects\IncludeNewFilesDialog.cs" />
    <Compile Include="MonoDevelop.Ide.Execution\CustomExecutionModeDialog.cs" />
    <Compile Include="MonoDevelop.Ide.Execution\CustomExecutionModeManagerDialog.cs" />
    <Compile Include="MonoDevelop.Ide.Execution\CustomExecutionModeWidget.cs" />
    <Compile Include="MonoDevelop.Ide.Execution\MonoExecutionParametersPreview.cs" />
    <Compile Include="MonoDevelop.Ide.Execution\MonoExecutionParametersWidget.cs" />
    <Compile Include="MonoDevelop.Ide.Projects\ProjectReferencePanel.cs" />
    <Compile Include="MonoDevelop.Ide.Projects\SelectReferenceDialog.cs" />
    <Compile Include="gtk-gui\MonoDevelop.Ide.Projects.OptionPanels.BaseDirectoryPanelWidget.cs" />
    <Compile Include="gtk-gui\MonoDevelop.Ide.Projects.OptionPanels.CodeFormattingPanelWidget.cs" />
    <Compile Include="gtk-gui\MonoDevelop.Ide.Projects.OptionPanels.CombineBuildOptionsWidget.cs" />
    <Compile Include="gtk-gui\MonoDevelop.Ide.Projects.OptionPanels.CombineConfigurationPanelWidget.cs" />
    <Compile Include="gtk-gui\MonoDevelop.Ide.Projects.OptionPanels.CombineInformationWidget.cs" />
    <Compile Include="gtk-gui\MonoDevelop.Ide.Projects.OptionPanels.CommonAssemblySigningPreferences.cs" />
    <Compile Include="gtk-gui\MonoDevelop.Ide.Projects.OptionPanels.CustomCommandPanelWidget.cs" />
    <Compile Include="gtk-gui\MonoDevelop.Ide.Projects.OptionPanels.CustomCommandWidget.cs" />
    <Compile Include="gtk-gui\MonoDevelop.Ide.Projects.OptionPanels.GeneralProjectOptionsWidget.cs" />
    <Compile Include="gtk-gui\MonoDevelop.Ide.Projects.OptionPanels.NamespaceSynchronisationPanelWidget.cs" />
    <Compile Include="gtk-gui\MonoDevelop.Ide.Projects.OptionPanels.OutputOptionsPanelWidget.cs" />
    <Compile Include="gtk-gui\MonoDevelop.Ide.Projects.OptionPanels.RunOptionsPanelWidget.cs" />
    <Compile Include="gtk-gui\MonoDevelop.Ide.Projects.OptionPanels.RuntimeOptionsPanelWidget.cs" />
    <Compile Include="gtk-gui\MonoDevelop.Ide.Projects.OptionPanels.CombineEntryConfigurationsPanelWidget.cs" />
    <Compile Include="gtk-gui\MonoDevelop.Ide.Projects.OptionPanels.StartupOptionsPanelWidget.cs" />
    <Compile Include="MonoDevelop.Ide.Projects.OptionPanels\BaseDirectoryPanel.cs" />
    <Compile Include="MonoDevelop.Ide.Projects.OptionPanels\BaseDirectoryPanelWidget.cs" />
    <Compile Include="MonoDevelop.Ide.Projects.OptionPanels\CodeFormattingPanel.cs" />
    <Compile Include="MonoDevelop.Ide.Projects.OptionPanels\CombineBuildOptions.cs" />
    <Compile Include="MonoDevelop.Ide.Projects.OptionPanels\CombineConfigurationPanel.cs" />
    <Compile Include="MonoDevelop.Ide.Projects.OptionPanels\CombineInformationPanel.cs" />
    <Compile Include="MonoDevelop.Ide.Projects.OptionPanels\CommonAssemblySigningPreferences.cs" />
    <Compile Include="MonoDevelop.Ide.Projects.OptionPanels\CustomCommandPanel.cs" />
    <Compile Include="MonoDevelop.Ide.Projects.OptionPanels\CustomCommandPanelWidget.cs" />
    <Compile Include="MonoDevelop.Ide.Projects.OptionPanels\CustomCommandWidget.cs" />
    <Compile Include="MonoDevelop.Ide.Projects.OptionPanels\GeneralProjectOptions.cs" />
    <Compile Include="MonoDevelop.Ide.Projects.OptionPanels\NamespaceSynchronisationPanel.cs" />
    <Compile Include="MonoDevelop.Ide.Projects.OptionPanels\OutputOptionsPanel.cs" />
    <Compile Include="MonoDevelop.Ide.Projects.OptionPanels\RunOptionsPanel.cs" />
    <Compile Include="MonoDevelop.Ide.Projects.OptionPanels\RuntimeOptionsPanel.cs" />
    <Compile Include="MonoDevelop.Ide.Projects.OptionPanels\SolutionItemConfigurationsPanel.cs" />
    <Compile Include="MonoDevelop.Ide.Projects.OptionPanels\StartupOptionsPanel.cs" />
    <Compile Include="gtk-gui\MonoDevelop.Ide.Projects.CombineEntryFeatureSelector.cs" />
    <Compile Include="gtk-gui\MonoDevelop.Ide.Projects.AddMimeTypeDialog.cs" />
    <Compile Include="gtk-gui\MonoDevelop.Ide.Projects.ConfirmProjectDeleteDialog.cs" />
    <Compile Include="gtk-gui\MonoDevelop.Ide.Projects.DeleteConfigDialog.cs" />
    <Compile Include="gtk-gui\MonoDevelop.Ide.Projects.FeatureSelectorDialog.cs" />
    <Compile Include="gtk-gui\MonoDevelop.Ide.Projects.IncludeNewFilesDialog.cs" />
    <Compile Include="gtk-gui\MonoDevelop.Ide.Projects.NewConfigurationDialog.cs" />
    <Compile Include="gtk-gui\MonoDevelop.Ide.Projects.NewFileDialog.cs" />
    <Compile Include="MonoDevelop.Ide.Gui.Dialogs\PolicyOptionsPanel.cs" />
    <Compile Include="gtk-gui\MonoDevelop.Ide.Projects.ProjectFileSelectorDialog.cs" />
    <Compile Include="gtk-gui\MonoDevelop.Ide.Projects.RenameConfigDialog.cs" />
    <Compile Include="gtk-gui\MonoDevelop.Ide.Projects.SelectReferenceDialog.cs" />
    <Compile Include="gtk-gui\MonoDevelop.Ide.Execution.CustomExecutionModeDialog.cs" />
    <Compile Include="gtk-gui\MonoDevelop.Ide.Execution.CustomExecutionModeManagerDialog.cs" />
    <Compile Include="gtk-gui\MonoDevelop.Ide.Execution.CustomExecutionModeWidget.cs" />
    <Compile Include="gtk-gui\MonoDevelop.Ide.Execution.MonoExecutionParametersPreview.cs" />
    <Compile Include="gtk-gui\MonoDevelop.Ide.Execution.MonoExecutionParametersWidget.cs" />
    <Compile Include="MonoDevelop.Ide.Gui.Components\EnvVarList.cs" />
    <Compile Include="MonoDevelop.Ide\HelpOperations.cs" />
    <Compile Include="MonoDevelop.Ide\ExitEventHandler.cs" />
    <Compile Include="MonoDevelop.Ide\AddEntryEventHandler.cs" />
    <Compile Include="MonoDevelop.Ide\IdeStartup.cs" />
    <Compile Include="MonoDevelop.Ide.Extensions\MimeTypeNode.cs" />
    <Compile Include="MonoDevelop.Ide.Extensions\MimeTypeOptionsPanelNode.cs" />
    <Compile Include="MonoDevelop.Ide.Extensions\OptionsDialogSection.cs" />
    <Compile Include="MonoDevelop.Ide.Extensions\OptionsPanelNode.cs" />
    <Compile Include="MonoDevelop.Ide.Extensions\StockIconCodon.cs" />
    <Compile Include="MonoDevelop.Ide.Gui.Components\StringTagSelectorButton.cs" />
    <Compile Include="gtk-gui\MonoDevelop.Ide.Gui.Components.StringTagSelectorButton.cs" />
    <Compile Include="MonoDevelop.Ide.Gui.Pads.ProjectPad\SolutionFolderFileNodeBuilder.cs" />
    <Compile Include="MonoDevelop.Components\CompactScrolledWindow.cs" />
    <Compile Include="MonoDevelop.Ide.CodeCompletion\MemberCompletionData.cs" />
    <Compile Include="MonoDevelop.Ide.Navigation\DocumentNavigationPoint.cs" />
    <Compile Include="MonoDevelop.Ide.Navigation\NavigationHistoryService.cs" />
    <Compile Include="MonoDevelop.Ide.Navigation\TextFileNavigationPoint.cs" />
    <Compile Include="MonoDevelop.Ide.Navigation\NavigationHistoryItem.cs" />
    <Compile Include="MonoDevelop.Ide.Navigation\NavigationPoint.cs" />
    <Compile Include="MonoDevelop.Ide.Navigation\HistoryList.cs" />
    <Compile Include="MonoDevelop.Components.AutoTest\AutoTestService.cs" />
    <Compile Include="MonoDevelop.Components.AutoTest\AutoTestSession.cs" />
    <Compile Include="MonoDevelop.Components.AutoTest\AutoTestClientSession.cs" />
    <Compile Include="MonoDevelop.Components\DropDownBoxListWindow.cs" />
    <Compile Include="MonoDevelop.Ide.CodeCompletion\CompletionMatcher.cs" />
    <Compile Include="MonoDevelop.Components\Tabstrip.cs" />
    <Compile Include="MonoDevelop.Ide.Fonts\FontChooserPanelWidget.cs" />
    <Compile Include="gtk-gui\MonoDevelop.Ide.Fonts.FontChooserPanelWidget.cs" />
    <Compile Include="MonoDevelop.Ide.Fonts\FontChooserPanel.cs" />
    <Compile Include="MonoDevelop.Ide.Fonts\FontService.cs" />
    <Compile Include="MonoDevelop.Ide.Fonts\FontDescriptionCodon.cs" />
    <Compile Include="MonoDevelop.Components.Extensions\AlertDialog.cs" />
    <Compile Include="MonoDevelop.Ide.Gui.Dialogs\GtkAlertDialog.cs" />
    <Compile Include="MonoDevelop.Components.Extensions\TextQuestionDialog.cs" />
    <Compile Include="MonoDevelop.Components.Extensions\ErrorDialog.cs" />
    <Compile Include="MonoDevelop.Ide.Gui.Dialogs\GtkErrorDialog.cs" />
    <Compile Include="MonoDevelop.Ide.CodeFormatting\ICodeFormatter.cs" />
    <Compile Include="MonoDevelop.Ide.CodeFormatting\IAdvancedCodeFormatter.cs" />
    <Compile Include="MonoDevelop.Ide.CodeFormatting\DefaultCodeFormatter.cs" />
    <Compile Include="MonoDevelop.Ide.CodeFormatting\CodeFormatterExtensionNode.cs" />
    <Compile Include="MonoDevelop.Ide.CodeFormatting\CodeFormatter.cs" />
    <Compile Include="MonoDevelop.Ide.Gui\GtkSynchronizationContext.cs" />
    <Compile Include="MonoDevelop.Ide.Projects\NewPolicySetDialog.cs" />
    <Compile Include="gtk-gui\MonoDevelop.Ide.Projects.NewPolicySetDialog.cs" />
    <Compile Include="MonoDevelop.Components\HeaderBox.cs" />
    <Compile Include="MonoDevelop.Ide.Extensions\StartupHandlerExtensionAttribute.cs" />
    <Compile Include="MonoDevelop.Ide.FindInFiles\ReferencesFinder.cs" />
    <Compile Include="MonoDevelop.Components\SectionList.cs" />
    <Compile Include="MonoDevelop.Ide.Projects\TemplatePickerWidget.cs" />
    <Compile Include="MonoDevelop.Ide.Projects\NewProjectOptionsWidget.cs" />
    <Compile Include="MonoDevelop.Ide.Extensions\FileTypeCondition.cs" />
    <Compile Include="MonoDevelop.Ide.Gui\IDisplayBinding.cs" />
    <Compile Include="MonoDevelop.Ide.Projects\ExportProjectPolicyDialog.cs" />
    <Compile Include="gtk-gui\MonoDevelop.Ide.Projects.ExportProjectPolicyDialog.cs" />
    <Compile Include="MonoDevelop.Ide.Projects\ApplyPolicyDialog.cs" />
    <Compile Include="gtk-gui\MonoDevelop.Ide.Projects.ApplyPolicyDialog.cs" />
    <Compile Include="MonoDevelop.Ide.Gui.Components\ProjectSelectorWidget.cs" />
    <Compile Include="gtk-gui\MonoDevelop.Ide.Gui.Components.ProjectSelectorWidget.cs" />
    <Compile Include="MonoDevelop.Ide.Projects\ProjectSelectorDialog.cs" />
    <Compile Include="gtk-gui\MonoDevelop.Ide.Projects.ProjectSelectorDialog.cs" />
    <Compile Include="MonoDevelop.Ide.Projects\ImportProjectPolicyDialog.cs" />
    <Compile Include="gtk-gui\MonoDevelop.Ide.Projects.ImportProjectPolicyDialog.cs" />
    <Compile Include="MonoDevelop.Ide.ProgressMonitoring\ProgressBarMonitor.cs" />
    <Compile Include="gtk-gui\MonoDevelop.Ide.ProgressMonitoring.ProgressBarMonitor.cs" />
    <Compile Include="MonoDevelop.Ide.Projects\AddExternalFileDialog.cs" />
    <Compile Include="gtk-gui\MonoDevelop.Ide.Projects.AddExternalFileDialog.cs" />
    <Compile Include="MonoDevelop.Ide.Gui.Components\PriorityList.cs" />
    <Compile Include="gtk-gui\MonoDevelop.Ide.Gui.Components.PriorityList.cs" />
    <Compile Include="MonoDevelop.Components.PropertyGrid.Editors\FilePathEditor.cs" />
    <Compile Include="MonoDevelop.Ide.Tasks\CommentTag.cs" />
    <Compile Include="MonoDevelop.Ide.Tasks\CommentTasksChangedEventHandler.cs" />
    <Compile Include="MonoDevelop.Ide.FindInFiles\MemberReference.cs" />
    <Compile Include="MonoDevelop.Ide.Templates\XmlCodeDomReader.cs" />
    <Compile Include="MonoDevelop.Ide.Gui.Pads.ClassPad\ClassData.cs" />
    <Compile Include="MonoDevelop.Ide.Gui.Pads.ClassPad\ClassNodeBuilder.cs" />
    <Compile Include="MonoDevelop.Ide.Gui.Pads.ClassPad\ClassBrowserPad.cs" />
    <Compile Include="MonoDevelop.Ide.Gui.Pads.ClassPad\ClassBrowserPadWidget.cs" />
    <Compile Include="MonoDevelop.Ide.Gui.Pads.ClassPad\CombineNodeBuilder.cs" />
    <Compile Include="MonoDevelop.Ide.Gui.Pads.ClassPad\EventNodeBuilder.cs" />
    <Compile Include="MonoDevelop.Ide.Gui.Pads.ClassPad\FieldNodeBuilder.cs" />
    <Compile Include="MonoDevelop.Ide.Gui.Pads.ClassPad\MemberNodeBuilder.cs" />
    <Compile Include="MonoDevelop.Ide.Gui.Pads.ClassPad\MemberNodeCommandHandler.cs" />
    <Compile Include="MonoDevelop.Ide.Gui.Pads.ClassPad\MethodNodeBuilder.cs" />
    <Compile Include="MonoDevelop.Ide.Gui.Pads.ClassPad\NamespaceData.cs" />
    <Compile Include="MonoDevelop.Ide.Gui.Pads.ClassPad\NamespaceNodeBuilder.cs" />
    <Compile Include="MonoDevelop.Ide.Gui.Pads.ClassPad\ProjectNodeBuilder.cs" />
    <Compile Include="MonoDevelop.Ide.Gui.Pads.ClassPad\PropertyNodeBuilder.cs" />
    <Compile Include="MonoDevelop.Ide.Gui.Pads.ClassPad\SolutionNodeBuilder.cs" />
    <Compile Include="MonoDevelop.Ide.Gui.Pads.ClassPad\ReferenceNodeBuilder.cs" />
    <Compile Include="MonoDevelop.Ide.Gui.Dialogs\FeedbackDialog.cs" />
    <Compile Include="MonoDevelop.Ide\FeedbackService.cs" />
    <Compile Include="MonoDevelop.Ide.Updater\UpdateService.cs" />
    <Compile Include="MonoDevelop.Ide.Updater\IUpdateHandler.cs" />
    <Compile Include="MonoDevelop.Ide.Updater\AddinsUpdateHandler.cs" />
    <Compile Include="MonoDevelop.Ide.Updater\UpdateCheckHandler.cs" />
    <Compile Include="MonoDevelop.Ide.Gui.OptionPanels\SdkLocationPanel.cs" />
    <Compile Include="MonoDevelop.Ide.Projects\PackageReferencePanel.cs" />
    <Compile Include="MonoDevelop.Ide.WelcomePage\WelcomePageCommands.cs" />
    <Compile Include="MonoDevelop.Ide.WelcomePage\WelcomePageOptionPanel.cs" />
    <Compile Include="MonoDevelop.Ide.WelcomePage\WelcomePageWidget.cs" />
    <Compile Include="MonoDevelop.Ide.WelcomePage\WelcomePageOptions.cs" />
    <Compile Include="MonoDevelop.Ide.WelcomePage\WelcomePageLinkButton.cs" />
    <Compile Include="MonoDevelop.Ide.WelcomePage\WelcomePageNewsFeed.cs" />
    <Compile Include="MonoDevelop.Ide.WelcomePage\WelcomePageRecentProjectsList.cs" />
    <Compile Include="MonoDevelop.Ide.WelcomePage\WelcomePageLinksList.cs" />
    <Compile Include="MonoDevelop.Ide.Gui\ProjectLoadProgressMonitor.cs" />
    <Compile Include="MonoDevelop.Ide.Gui\CommonTextEditorOptions.cs" />
    <Compile Include="MonoDevelop.Components\FileFilterSet.cs" />
    <Compile Include="MonoDevelop.Ide\IdeVersionInfo.cs" />
    <Compile Include="MonoDevelop.Components\ContextMenuTreeView.cs" />
    <Compile Include="MonoDevelop.Ide.Gui.OptionPanels\LogAgentOptionsPanel.cs" />
    <Compile Include="MonoDevelop.Ide\LogReportingStartup.cs" />
    <Compile Include="MonoDevelop.Ide.Projects\ExportSolutionDialog.cs" />
    <Compile Include="gtk-gui\MonoDevelop.Ide.Projects.ExportSolutionDialog.cs" />
    <Compile Include="MonoDevelop.Components.Commands\CustomCommandTargetAttribute.cs" />
    <Compile Include="MonoDevelop.Ide.Extensions\ServiceUrlExtensionNode.cs" />
    <Compile Include="MonoDevelop.Ide\ProjectCreatedEventArgs.cs" />
    <Compile Include="MonoDevelop.Ide.FindInFiles\MemberCollector.cs" />
    <Compile Include="MonoDevelop.Ide.FindInFiles\SearchCollector.cs" />
    <Compile Include="MonoDevelop.Ide.TypeSystem\ProjectContentEventArgs.cs" />
    <Compile Include="MonoDevelop.Ide.TypeSystem\TypeSystemService.cs" />
    <Compile Include="MonoDevelop.Ide.TypeSystem\Ambience.cs" />
    <Compile Include="MonoDevelop.Ide.TypeSystem\AmbienceService.cs" />
    <Compile Include="MonoDevelop.Ide.TypeSystem\NetAmbience.cs" />
    <Compile Include="MonoDevelop.Ide.TypeSystem\OutputFlags.cs" />
    <Compile Include="MonoDevelop.Ide.TypeSystem\OutputSettings.cs" />
    <Compile Include="MonoDevelop.Ide.TypeSystem\StockIcons.cs" />
    <Compile Include="MonoDevelop.Ide.TypeSystem\FoldingRegion.cs" />
    <Compile Include="MonoDevelop.Ide.TypeSystem\ParsedDocument.cs" />
    <Compile Include="MonoDevelop.Ide.TypeSystem\Comment.cs" />
    <Compile Include="MonoDevelop.Ide.TypeSystem\Tag.cs" />
    <Compile Include="MonoDevelop.Ide.TypeSystem\PreProcessorDefine.cs" />
    <Compile Include="MonoDevelop.Ide.TypeSystem\ConditionalRegion.cs" />
    <Compile Include="MonoDevelop.Ide.TypeSystem\MarkupUtilities.cs" />
    <Compile Include="MonoDevelop.Ide.TypeSystem\CodeGenerationService.cs" />
    <Compile Include="MonoDevelop.Ide.TypeSystem\CodeGenerator.cs" />
    <Compile Include="MonoDevelop.Ide.TypeSystem\TypeSystemParserNode.cs" />
    <Compile Include="MonoDevelop.Ide.TypeSystem\MonoDocDocumentationProvider.cs" />
    <Compile Include="MonoDevelop.Ide.Projects.OptionPanels\PortableRuntimeOptionsPanel.cs" />
    <Compile Include="gtk-gui\MonoDevelop.Ide.Projects.OptionPanels.PortableRuntimeOptionsPanelWidget.cs" />
    <Compile Include="MonoDevelop.Ide.Gui\Styles.cs" />
    <Compile Include="MonoDevelop.Ide.Gui\DocumentToolbar.cs" />
    <Compile Include="MonoDevelop.Components.MainToolbar\MainToolbar.cs" />
    <Compile Include="MonoDevelop.Components.MainToolbar\StatusArea.cs" />
    <Compile Include="MonoDevelop.Components.MainToolbar\RoundButton.cs" />
    <Compile Include="MonoDevelop.Components.MainToolbar\ButtonBar.cs" />
    <Compile Include="MonoDevelop.Ide.TypeSystem\ProjectCommentTags.cs" />
    <Compile Include="MonoDevelop.Components.MainToolbar\ProjectSearchCategory.cs" />
    <Compile Include="MonoDevelop.Components.MainToolbar\SearchCategory.cs" />
    <Compile Include="MonoDevelop.Components.MainToolbar\ISearchDataSource.cs" />
    <Compile Include="MonoDevelop.Components.MainToolbar\FileSearchCategory.cs" />
    <Compile Include="MonoDevelop.Components.PropertyGrid\PropertyGridTable.cs" />
    <Compile Include="MonoDevelop.Components\CompactDialog.cs" />
    <Compile Include="MonoDevelop.Components.Docking\DockVisualStyle.cs" />
    <Compile Include="MonoDevelop.Components.MainToolbar\StyledProgressBar.cs" />
    <Compile Include="MonoDevelop.Components.MainToolbar\SearchPopupWindow.cs" />
    <Compile Include="MonoDevelop.Components\PopoverWindow.cs" />
    <Compile Include="MonoDevelop.Components\TooltipPopoverWindow.cs" />
    <Compile Include="MonoDevelop.Ide.Gui.Components\AnimatedIcon.cs" />
    <Compile Include="MonoDevelop.Ide\DefaultWebCertificateProvider.cs" />
    <Compile Include="MonoDevelop.Ide.TypeSystem\ParsedFileEventArgs.cs" />
    <Compile Include="MonoDevelop.Ide.Extensions\MimeTypeExtensionNode.cs" />
    <Compile Include="MonoDevelop.Ide.Gui\DocumentView.cs" />
    <Compile Include="MonoDevelop.Components\VPanedThin.cs" />
    <Compile Include="MonoDevelop.Components\HPanedThin.cs" />
    <Compile Include="MonoDevelop.Components.MainToolbar\CommandSearchCategory.cs" />
    <Compile Include="MonoDevelop.Components\ExtendedLabel.cs" />
    <Compile Include="MonoDevelop.Ide.CodeCompletion\TooltipInformation.cs" />
    <Compile Include="MonoDevelop.Ide.CodeCompletion\TooltipInformationWindow.cs" />
    <Compile Include="MonoDevelop.Ide.CodeCompletion\ParameterDataProvider.cs" />
    <Compile Include="MonoDevelop.Ide.TypeSystem\TypeSystemParser.cs" />
    <Compile Include="MonoDevelop.Ide.WelcomePage\WelcomePageSection.cs" />
    <Compile Include="MonoDevelop.Ide.WelcomePage\Style.cs" />
    <Compile Include="MonoDevelop.Ide.WelcomePage\WelcomePageFeedItem.cs" />
    <Compile Include="MonoDevelop.Ide.WelcomePage\WelcomePageListButton.cs" />
    <Compile Include="MonoDevelop.Ide.WelcomePage\WelcomePageButtonBar.cs" />
    <Compile Include="MonoDevelop.Ide.WelcomePage\WelcomePageBarButton.cs" />
    <Compile Include="MonoDevelop.Components\MouseTracker.cs" />
    <Compile Include="MonoDevelop.Components.MainToolbar\SearchPopupSearchPattern.cs" />
    <Compile Include="MonoDevelop.Components\PopoverWindowTheme.cs" />
    <Compile Include="MonoDevelop.Ide.WelcomePage\WelcomePageYoutubeFeed.cs" />
    <Compile Include="MonoDevelop.Ide\EditReferencesEventArgs.cs" />
    <Compile Include="MonoDevelop.Components.MainToolbar\StatusAreaTheme.cs" />
    <Compile Include="MonoDevelop.Components\PopoverWidget.cs" />
    <Compile Include="MonoDevelop.Ide.TextEditing\TextEditorService.cs" />
    <Compile Include="MonoDevelop.Ide.TextEditing\FileLineExtension.cs" />
    <Compile Include="MonoDevelop.Ide.TextEditing\TopLevelWidgetExtension.cs" />
    <Compile Include="MonoDevelop.Ide.TextEditing\VerticalAlignment.cs" />
    <Compile Include="MonoDevelop.Ide.TextEditing\HorizontalAlignment.cs" />
    <Compile Include="MonoDevelop.Ide.TextEditing\TextLineMarkerExtension.cs" />
    <Compile Include="MonoDevelop.Ide.TextEditing\TextFileEventArgs.cs" />
    <Compile Include="MonoDevelop.Ide.TextEditing\LineCountEventArgs.cs" />
    <Compile Include="MonoDevelop.Ide.TextEditing\FileExtension.cs" />
    <Compile Include="MonoDevelop.Ide.TextEditing\FileExtensionEventArgs.cs" />
    <Compile Include="MonoDevelop.Components.MainToolbar\StatusAreaBuildTheme.cs" />
    <Compile Include="MonoDevelop.Components\ThreadedRenderer.cs" />
    <Compile Include="MonoDevelop.Components.MainToolbar\ConfigurationMerger.cs" />
    <Compile Include="MonoDevelop.Components.MainToolbar\NavigateToCommand.cs" />
    <Compile Include="MonoDevelop.Components.MainToolbar\ResultsDataSource.cs" />
    <Compile Include="MonoDevelop.Components.MainToolbar\SearchResult.cs" />
    <Compile Include="MonoDevelop.Components\ImageButton.cs" />
    <Compile Include="MonoDevelop.Ide.WelcomePage\DefaultWelcomePage.cs" />
    <Compile Include="MonoDevelop.Ide.WelcomePage\WelcomePageService.cs" />
    <Compile Include="MonoDevelop.Ide.WelcomePage\WelcomePageFrame.cs" />
    <Compile Include="MonoDevelop.Ide.WelcomePage\WelcomePageRow.cs" />
    <Compile Include="MonoDevelop.Ide.WelcomePage\WelcomePageColumn.cs" />
    <Compile Include="MonoDevelop.Ide.WelcomePage\IWelcomePageProvider.cs" />
    <Compile Include="MonoDevelop.Ide.WelcomePage\WelcomePageTipOfTheDaySection.cs" />
    <Compile Include="MonoDevelop.Components.Docking\DockItemTitleTab.cs" />
    <Compile Include="MonoDevelop.Ide.WelcomePage\WelcomePageFirstRun.cs" />
    <Compile Include="MonoDevelop.Ide.Gui\StatusBar.cs" />
    <Compile Include="MonoDevelop.Ide.Gui\StatusBarContextBase.cs" />
    <Compile Include="MonoDevelop.Ide.Gui\StatusBarContext.cs" />
    <Compile Include="MonoDevelop.Ide.Gui\StatusBarIcon.cs" />
    <Compile Include="MonoDevelop.Ide.Gui\StatusBarContextImpl.cs" />
    <Compile Include="MonoDevelop.Components.MainToolbar\MainStatusBarContextImpl.cs" />
    <Compile Include="MonoDevelop.Ide.TypeSystem\MonoDevelopProjectContent.cs" />
    <Compile Include="MonoDevelop.Components.Commands\ICommandDelegator.cs" />
    <Compile Include="MonoDevelop.Ide.CustomTools\ResXFileCodeGenerator.cs" />
    <Compile Include="MonoDevelop.Ide.CustomTools\ThreadAsyncOperation.cs" />
    <Compile Include="MonoDevelop.Components\CellRendererImage.cs" />
    <Compile Include="MonoDevelop.Components\ImageView.cs" />
    <Compile Include="MonoDevelop.Ide.Projects\IdeFileSystemExtensionExtension.cs" />
    <Compile Include="AddinInfo.cs" />
    <Compile Include="MonoDevelop.Ide.CodeCompletion\CompletionCharacters.cs" />
    <Compile Include="MonoDevelop.Ide.CodeCompletion\CompletionCharacterCodon.cs" />
    <Compile Include="MonoDevelop.Ide.TypeSystem\IRefactoringContext.cs" />
    <Compile Include="MonoDevelop.Ide.Gui.Pads.ProjectPad\ImplicitFrameworkAssemblyReferenceNodeBuilder.cs" />
    <Compile Include="MonoDevelop.Ide.Gui.Pads.ProjectPad\PortableFrameworkSubsetNodeBuilder.cs" />
    <Compile Include="MonoDevelop.Components.MainToolbar\SearchInSolutionSearchCategory.cs" />
    <Compile Include="MonoDevelop.Ide.Projects.OptionPanels\CombineMSBuildOptions.cs" />
    <Compile Include="MonoDevelop.Ide.Gui\PadCollection.cs" />
    <Compile Include="MonoDevelop.Ide.Extensions\IdeCustomizer.cs" />
    <Compile Include="MonoDevelop.Components\ExtendedTitleBarWindow.cs" />
    <Compile Include="MonoDevelop.Components.Extensions\IExtendedTitleBarWindowBackend.cs" />
    <Compile Include="MonoDevelop.Components\DropDownBox.cs" />
    <Compile Include="MonoDevelop.Components.Extensions\IExtendedTitleBarDialogBackend.cs" />
    <Compile Include="MonoDevelop.Components\ExtendedTitleBarDialog.cs" />
    <Compile Include="MonoDevelop.Ide.Templates\ProjectTemplatePackageReference.cs" />
    <Compile Include="MonoDevelop.Ide.Templates\PackageRepositoryNode.cs" />
    <Compile Include="MonoDevelop.Ide.Templates\WorkspaceItemCreatedInformation.cs" />
    <Compile Include="MonoDevelop.Ide.Templates\PackageReferencesForCreatedProject.cs" />
    <Compile Include="MonoDevelop.Ide.Templates\ProjectTemplatePackageInstaller.cs" />
    <Compile Include="MonoDevelop.Components.DockNotebook\DockNotebook.cs" />
    <Compile Include="MonoDevelop.Components.DockNotebook\PlaceholderWindow.cs" />
    <Compile Include="MonoDevelop.Components.DockNotebook\TabStrip.cs" />
    <Compile Include="MonoDevelop.Components.DockNotebook\TabEventArgs.cs" />
    <Compile Include="MonoDevelop.Components.DockNotebook\DockNotebookTab.cs" />
    <Compile Include="MonoDevelop.Components.DockNotebook\DockNotebookContainer.cs" />
    <Compile Include="MonoDevelop.Components\CheckBoxContextMenuItem.cs" />
    <Compile Include="MonoDevelop.Components\ContextMenu.cs" />
    <Compile Include="MonoDevelop.Components\ContextMenuItem.cs" />
    <Compile Include="MonoDevelop.Components\ContextMenuItemCollection.cs" />
    <Compile Include="MonoDevelop.Components\RadioButtonContextMenuItem.cs" />
    <Compile Include="MonoDevelop.Components\RadioButtonContextMenuItemGroup.cs" />
    <Compile Include="MonoDevelop.Components\SeparatorContextMenuItem.cs" />
    <Compile Include="MonoDevelop.Components\ContextMenuExtensionsMac.cs" />
    <Compile Include="MonoDevelop.Components\ContextMenuExtensionsGtk.cs" />
    <Compile Include="MonoDevelop.Ide.Gui\Split.cs" />
    <Compile Include="MonoDevelop.Ide.CustomTools\PublicResXFileCodeGenerator.cs" />
    <Compile Include="MonoDevelop.Components\ImageLoader.cs" />
    <Compile Include="MonoDevelop.Components.DockNotebook\DockWindow.cs" />
    <Compile Include="MonoDevelop.Ide.CustomTools\MSBuildCustomTool.cs" />
    <Compile Include="MonoDevelop.Components\Mac\GtkMacInterop.cs" />
    <Compile Include="MonoDevelop.Components\Control.cs" />
    <Compile Include="MonoDevelop.Ide.Templates\SolutionTemplate.cs" />
    <Compile Include="MonoDevelop.Ide.Templates\TemplateCategory.cs" />
    <Compile Include="MonoDevelop.Ide.Templates\TemplateWizard.cs" />
    <Compile Include="MonoDevelop.Ide.Templates\WizardPage.cs" />
    <Compile Include="MonoDevelop.Ide.Projects\INewProjectController.cs" />
    <Compile Include="MonoDevelop.Ide.Projects\NewProjectController.cs" />
    <Compile Include="MonoDevelop.Ide.Projects\GtkNewProjectDialogBackend.cs" />
    <Compile Include="MonoDevelop.Ide.Projects\INewProjectDialogBackend.cs" />
    <Compile Include="MonoDevelop.Ide.Projects\GtkNewProjectDialogBackend.UI.cs">
      <DependentUpon>GtkNewProjectDialogBackend.cs</DependentUpon>
    </Compile>
    <Compile Include="MonoDevelop.Ide.Projects\GtkProjectFolderPreviewWidget.cs" />
    <Compile Include="gtk-gui\MonoDevelop.Ide.Projects.GtkProjectFolderPreviewWidget.cs" />
    <Compile Include="MonoDevelop.Ide.Projects\GtkProjectConfigurationWidget.cs" />
    <Compile Include="gtk-gui\MonoDevelop.Ide.Projects.GtkProjectConfigurationWidget.cs" />
    <Compile Include="MonoDevelop.Ide.Templates\TemplatingService.cs" />
    <Compile Include="MonoDevelop.Ide.Codons\TemplateCategoryCodon.cs" />
    <Compile Include="MonoDevelop.Ide.Templates\ProjectTemplateCategorizer.cs" />
    <Compile Include="MonoDevelop.Ide.Templates\DefaultSolutionTemplate.cs" />
    <Compile Include="MonoDevelop.Ide.Templates\IProjectTemplatingProvider.cs" />
    <Compile Include="MonoDevelop.Ide.Templates\ProjectTemplatingProvider.cs" />
    <Compile Include="MonoDevelop.Ide.Templates\TemplateCategoryPath.cs" />
    <Compile Include="MonoDevelop.Ide.Templates\ProcessedTemplateResult.cs" />
    <Compile Include="MonoDevelop.Ide.Templates\DefaultProcessedTemplateResult.cs" />
    <Compile Include="MonoDevelop.Ide.Projects\FinalProjectConfigurationPage.cs" />
    <Compile Include="MonoDevelop.Ide.Projects\GtkTemplateCategoryCellRenderer.cs" />
    <Compile Include="MonoDevelop.Ide.Projects\GtkTemplateCellRenderer.cs" />
    <Compile Include="MonoDevelop.Ide.Templates\TemplateWizardProvider.cs" />
    <Compile Include="MonoDevelop.Ide.Templates\TemplateCondition.cs" />
    <Compile Include="MonoDevelop.Ide.Templates\TemplateParameter.cs" />
    <Compile Include="MonoDevelop.Ide.Templates\IVersionControlProjectTemplateHandler.cs" />
    <Compile Include="MonoDevelop.Ide.Templates\TemplateImageProvider.cs" />
    <Compile Include="MonoDevelop.Ide.Codons\ImageCodon.cs" />
    <Compile Include="MonoDevelop.Components\Mac\MDLinkMenuItem.cs" />
    <Compile Include="MonoDevelop.Components\Mac\MDMenu.cs" />
    <Compile Include="MonoDevelop.Components\Mac\MDMenuItem.cs" />
    <Compile Include="MonoDevelop.Components\Mac\MDServicesMenuItem.cs" />
    <Compile Include="MonoDevelop.Components\Mac\MDSubMenuItem.cs" />
    <Compile Include="MonoDevelop.Components\Mac\Messaging.cs" />
    <Compile Include="MonoDevelop.Components\Mac\ObjcHelper.cs" />
    <Compile Include="MonoDevelop.Components\Mac\Util.cs" />
    <Compile Include="MonoDevelop.Components\Mac\NSViewContainer.cs" />
    <Compile Include="MonoDevelop.Components\Mac\GtkEmbed.cs" />
    <Compile Include="MonoDevelop.Components\Mac\WidgetWithNativeWindow.cs" />
    <Compile Include="MonoDevelop.Ide.Projects\NewProjectConfiguration.cs" />
    <Compile Include="MonoDevelop.Components\EventBoxTooltip.cs" />
    <Compile Include="MonoDevelop.Ide.Templates\ProjectTemplateCreateInformation.cs" />
  </ItemGroup>
  <ItemGroup>
    <None Include="Makefile.am" />
    <Data Include="options\DefaultEditingLayout.xml" />
    <Data Include="options\MonoDevelopProperties.xml" />
    <Data Include="options\MonoDevelop-templates.xml" />
    <Data Include="options\MonoDevelop-tools.xml" />
    <Data Include="options\TipsOfTheDay.xml" />
    <None Include="MonoDevelop.Ide.dll.config">
      <CopyToOutputDirectory>PreserveNewest</CopyToOutputDirectory>
    </None>
  </ItemGroup>
  <Import Project="$(MSBuildBinPath)\Microsoft.CSharp.targets" />
  <Target Name="AfterBuild">
    <Copy SourceFiles="@(Data)" DestinationFolder="..\..\..\build\data\%(Data.RelativeDir)" />
  </Target>
  <ItemGroup>
    <Folder Include="MonoDevelop.Ide.CodeFormatting\" />
    <Folder Include="MonoDevelop.Ide.Execution\" />
    <Folder Include="MonoDevelop.Ide.Extensions\" />
    <Folder Include="MonoDevelop.Ide.CustomTools\" />
    <Folder Include="MonoDevelop.Components.Extensions\" />
    <Folder Include="MonoDevelop.Components.Theming\" />
    <Folder Include="MonoDevelop.Components.Docking\" />
    <Folder Include="MonoDevelop.Ide.Gui\" />
    <Folder Include="MonoDevelop.Ide.Desktop\" />
    <Folder Include="MonoDevelop.Ide.Projects\" />
    <Folder Include="MonoDevelop.Ide\" />
    <Folder Include="MonoDevelop.Ide.Gui.Dialogs\" />
    <Folder Include="MonoDevelop.Ide.Projects.OptionPanels\" />
    <Folder Include="MonoDevelop.Ide.Navigation\" />
    <Folder Include="MonoDevelop.Components.AutoTest\" />
    <Folder Include="MonoDevelop.Ide.Fonts\" />
    <Folder Include="MonoDevelop.Ide.Codons\" />
    <Folder Include="ExtensionModel\" />
    <Folder Include="icons\" />
    <Folder Include="MonoDevelop.Ide.WelcomePage\" />
    <Folder Include="branding\" />
    <Folder Include="MonoDevelop.Components.MainToolbar\" />
    <Folder Include="MonoDevelop.Components.MainToolbar\Theme\" />
    <Folder Include="MonoDevelop.Ide.WelcomePage\icons\" />
    <Folder Include="MonoDevelop.Ide.TextEditing\" />
    <Folder Include="MonoDevelop.Components.DockNotebook\" />
  </ItemGroup>
  <ItemGroup>
    <Content Include="gtkrc.win32">
      <CopyToOutputDirectory>PreserveNewest</CopyToOutputDirectory>
    </Content>
    <Content Include="gtkrc.mac">
      <CopyToOutputDirectory>PreserveNewest</CopyToOutputDirectory>
    </Content>
    <Content Include="gtkrc.mac-yosemite">
      <CopyToOutputDirectory>PreserveNewest</CopyToOutputDirectory>
    </Content>
    <Content Include="gtkrc">
      <CopyToOutputDirectory>PreserveNewest</CopyToOutputDirectory>
    </Content>
    <Content Include="gtkrc.win32-vista">
      <CopyToOutputDirectory>PreserveNewest</CopyToOutputDirectory>
    </Content>
  </ItemGroup>
</Project><|MERGE_RESOLUTION|>--- conflicted
+++ resolved
@@ -1982,7 +1982,6 @@
     <EmbeddedResource Include="icons\project-status-error-16%402x.png">
       <LogicalName>project-status-error-16@2x.png</LogicalName>
     </EmbeddedResource>
-<<<<<<< HEAD
     <EmbeddedResource Include="icons\light\platform-android-16%402x.png">
       <LogicalName>platform-android-light-16@2x.png</LogicalName>
     </EmbeddedResource>
@@ -2060,7 +2059,7 @@
     </EmbeddedResource>
     <EmbeddedResource Include="templates\images\gtk2-project%402x.png">
       <LogicalName>gtk2-project@2x.png</LogicalName>
-=======
+    </EmbeddedResource>
     <EmbeddedResource Include="icons\preview-active-16.png">
       <LogicalName>preview-active-16.png</LogicalName>
     </EmbeddedResource>
@@ -2144,7 +2143,6 @@
     </EmbeddedResource>
     <EmbeddedResource Include="icons\spinner-selected-5-16%402x.png">
       <LogicalName>spinner-selected-5-16@2x.png</LogicalName>
->>>>>>> 3c45e847
     </EmbeddedResource>
   </ItemGroup>
   <ItemGroup>
