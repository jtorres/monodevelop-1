<?xml version="1.0" encoding="utf-8"?>
<Project DefaultTargets="Build" xmlns="http://schemas.microsoft.com/developer/msbuild/2003" ToolsVersion="4.0">
  <PropertyGroup>
    <Configuration Condition=" '$(Configuration)' == '' ">Debug</Configuration>
    <Platform Condition=" '$(Platform)' == '' ">AnyCPU</Platform>
    <ProductVersion>8.0.30703</ProductVersion>
    <SchemaVersion>2.0</SchemaVersion>
    <ProjectGuid>{27096E7F-C91C-4AC6-B289-6897A701DF21}</ProjectGuid>
    <OutputType>Library</OutputType>
    <AssemblyName>MonoDevelop.Ide</AssemblyName>
    <RootNamespace>MonoDevelop.Ide</RootNamespace>
    <TargetFrameworkVersion>v4.5</TargetFrameworkVersion>
  </PropertyGroup>
  <PropertyGroup Condition=" '$(Configuration)|$(Platform)' == 'Debug|AnyCPU' ">
    <DebugSymbols>True</DebugSymbols>
    <DebugType>full</DebugType>
    <Optimize>False</Optimize>
    <OutputPath>..\..\..\build\bin</OutputPath>
    <ErrorReport>prompt</ErrorReport>
    <WarningLevel>3</WarningLevel>
    <Execution>
      <Execution clr-version="Net_2_0" />
    </Execution>
    <AllowUnsafeBlocks>True</AllowUnsafeBlocks>
    <DefineConstants>DEBUG</DefineConstants>
    <NoWarn>1591;1573</NoWarn>
    <DocumentationFile>..\..\..\build\bin\MonoDevelop.Ide.xml</DocumentationFile>
  </PropertyGroup>
  <PropertyGroup Condition=" '$(Configuration)|$(Platform)' == 'Release|AnyCPU' ">
    <DebugType>pdbonly</DebugType>
    <Optimize>True</Optimize>
    <OutputPath>..\..\..\build\AddIns\</OutputPath>
    <ErrorReport>prompt</ErrorReport>
    <WarningLevel>4</WarningLevel>
    <Execution>
      <Execution clr-version="Net_2_0" />
    </Execution>
    <AllowUnsafeBlocks>True</AllowUnsafeBlocks>
    <DebugSymbols>true</DebugSymbols>
    <NoWarn>1591;1573</NoWarn>
    <DocumentationFile>..\..\..\build\AddIns\MonoDevelop.Ide.xml</DocumentationFile>
  </PropertyGroup>
  <PropertyGroup Condition=" '$(Configuration)|$(Platform)' == 'DebugMac|AnyCPU' ">
    <DebugSymbols>true</DebugSymbols>
    <DebugType>full</DebugType>
    <Optimize>false</Optimize>
    <OutputPath>..\..\..\build\bin</OutputPath>
    <DefineConstants>DEBUG,MAC</DefineConstants>
    <ErrorReport>prompt</ErrorReport>
    <WarningLevel>3</WarningLevel>
    <DocumentationFile>..\..\..\build\bin\MonoDevelop.Ide.xml</DocumentationFile>
    <AllowUnsafeBlocks>true</AllowUnsafeBlocks>
    <Execution>
      <Execution clr-version="Net_2_0" />
    </Execution>
    <NoWarn>1591;1573</NoWarn>
  </PropertyGroup>
  <PropertyGroup Condition=" '$(Configuration)|$(Platform)' == 'ReleaseMac|AnyCPU' ">
    <DebugSymbols>true</DebugSymbols>
    <DebugType>pdbonly</DebugType>
    <Optimize>true</Optimize>
    <OutputPath>..\..\..\build\AddIns\</OutputPath>
    <DefineConstants>MAC</DefineConstants>
    <ErrorReport>prompt</ErrorReport>
    <WarningLevel>4</WarningLevel>
    <DocumentationFile>..\..\..\build\AddIns\MonoDevelop.Ide.xml</DocumentationFile>
    <AllowUnsafeBlocks>true</AllowUnsafeBlocks>
    <Execution>
      <Execution clr-version="Net_2_0" />
    </Execution>
    <NoWarn>1591;1573</NoWarn>
  </PropertyGroup>
  <ItemGroup>
    <Reference Include="System" />
    <Reference Include="System.Drawing" />
    <Reference Include="System.Xml" />
    <Reference Include="System.Data" />
    <Reference Include="System.Web.Services" />
    <Reference Include="Mono.Posix" />
    <Reference Include="System.Runtime.Remoting" />
    <Reference Include="monodoc, Version=1.0.0.0, Culture=neutral, PublicKeyToken=0738eb9f132ed756" />
    <Reference Include="gdk-sharp, Version=2.12.0.0, Culture=neutral, PublicKeyToken=35e10195dab3c99f">
      <SpecificVersion>False</SpecificVersion>
    </Reference>
    <Reference Include="atk-sharp, Version=2.12.0.0, Culture=neutral, PublicKeyToken=35e10195dab3c99f">
      <SpecificVersion>False</SpecificVersion>
    </Reference>
    <Reference Include="pango-sharp, Version=2.12.0.0, Culture=neutral, PublicKeyToken=35e10195dab3c99f">
      <SpecificVersion>False</SpecificVersion>
    </Reference>
    <Reference Include="glib-sharp, Version=2.12.0.0, Culture=neutral, PublicKeyToken=35e10195dab3c99f">
      <SpecificVersion>False</SpecificVersion>
    </Reference>
    <Reference Include="gtk-sharp, Version=2.12.0.0, Culture=neutral, PublicKeyToken=35e10195dab3c99f">
      <SpecificVersion>False</SpecificVersion>
    </Reference>
    <Reference Include="System.Core" />
    <Reference Include="ICSharpCode.SharpZipLib" />
    <Reference Include="Mono.Cairo" />
    <Reference Include="System.Web" />
    <Reference Include="System.Xml.Linq" />
    <Reference Include="System.Design" />
    <Reference Include="System.Windows.Forms" />
    <Reference Include="Xamarin.Mac" Condition=" '$(Configuration)' == 'DebugMac' ">
      <HintPath>..\..\..\external\Xamarin.Mac.dll</HintPath>
    </Reference>
  </ItemGroup>
  <ItemGroup>
    <ProjectReference Include="..\MonoDevelop.Core\MonoDevelop.Core.csproj">
      <Project>{7525BB88-6142-4A26-93B9-A30C6983390A}</Project>
      <Name>MonoDevelop.Core</Name>
      <Private>False</Private>
    </ProjectReference>
    <ProjectReference Include="..\Mono.Texteditor\Mono.TextEditor.csproj">
      <Project>{A2329308-3751-4DBD-9A75-5F7B8B024625}</Project>
      <Name>Mono.TextEditor</Name>
      <Private>False</Private>
    </ProjectReference>
    <ProjectReference Include="..\MonoDevelop.Projects.Formats.MSBuild\MonoDevelop.Projects.Formats.MSBuild.csproj">
      <Project>{A437F1A3-78DF-4F00-8053-D32A8B1EB679}</Project>
      <Name>MonoDevelop.Projects.Formats.MSBuild</Name>
      <Private>False</Private>
    </ProjectReference>
    <ProjectReference Include="..\..\..\external\nrefactory\ICSharpCode.NRefactory\ICSharpCode.NRefactory.csproj">
      <Project>{3B2A5653-EC97-4001-BB9B-D90F1AF2C371}</Project>
      <Name>ICSharpCode.NRefactory</Name>
      <Private>False</Private>
    </ProjectReference>
    <ProjectReference Include="..\..\..\external\nrefactory\ICSharpCode.NRefactory.CSharp\ICSharpCode.NRefactory.CSharp.csproj">
      <Project>{53DCA265-3C3C-42F9-B647-F72BA678122B}</Project>
      <Name>ICSharpCode.NRefactory.CSharp</Name>
      <Private>False</Private>
    </ProjectReference>
    <ProjectReference Include="..\..\..\external\xwt\Xwt\Xwt.csproj">
      <Project>{92494904-35FA-4DC9-BDE9-3A3E87AC49D3}</Project>
      <Name>Xwt</Name>
    </ProjectReference>
    <ProjectReference Include="..\..\..\external\xwt\Xwt.Gtk\Xwt.Gtk.csproj">
      <Project>{C3887A93-B2BD-4097-8E2F-3A063EFF32FD}</Project>
      <Name>Xwt.Gtk</Name>
    </ProjectReference>
    <ProjectReference Include="..\..\..\external\mono-addins\Mono.Addins\Mono.Addins.csproj">
      <Project>{91DD5A2D-9FE3-4C3C-9253-876141874DAD}</Project>
      <Name>Mono.Addins</Name>
      <Private>False</Private>
    </ProjectReference>
    <ProjectReference Include="..\..\..\external\mono-addins\Mono.Addins.Setup\Mono.Addins.Setup.csproj">
      <Project>{A85C9721-C054-4BD8-A1F3-0227615F0A36}</Project>
      <Name>Mono.Addins.Setup</Name>
      <Private>False</Private>
    </ProjectReference>
    <ProjectReference Include="..\..\..\external\mono-addins\Mono.Addins.Gui\Mono.Addins.Gui.csproj">
      <Project>{FEC19BDA-4904-4005-8C09-68E82E8BEF6A}</Project>
      <Name>Mono.Addins.Gui</Name>
      <Private>False</Private>
    </ProjectReference>
    <ProjectReference Include="..\..\..\external\cecil\Mono.Cecil.csproj">
      <Project>{D68133BD-1E63-496E-9EDE-4FBDBF77B486}</Project>
      <Name>Mono.Cecil</Name>
    </ProjectReference>
    <ProjectReference Include="..\..\..\external\debugger-libs\Mono.Debugging\Mono.Debugging.csproj">
      <Project>{90C99ADB-7D4B-4EB4-98C2-40BD1B14C7D2}</Project>
      <Name>Mono.Debugging</Name>
    </ProjectReference>
    <ProjectReference Include="..\..\..\external\nrefactory\ICSharpCode.NRefactory.IKVM\ICSharpCode.NRefactory.IKVM.csproj">
      <Project>{A727169F-D94F-443F-B305-B057D7F3B420}</Project>
      <Name>ICSharpCode.NRefactory.IKVM</Name>
    </ProjectReference>
    <ProjectReference Include="..\..\..\external\ikvm\reflect\IKVM.Reflection.csproj">
      <Project>{4CB170EF-DFE6-4A56-9E1B-A85449E827A7}</Project>
      <Name>IKVM.Reflection</Name>
    </ProjectReference>
  </ItemGroup>
  <ItemGroup>
    <EmbeddedResource Include="templates\AppConfigFile.xft.xml">
      <LogicalName>AppConfigFile.xft.xml</LogicalName>
    </EmbeddedResource>
    <EmbeddedResource Include="templates\BlankCombine.xpt.xml">
      <LogicalName>BlankCombine.xpt.xml</LogicalName>
    </EmbeddedResource>
    <EmbeddedResource Include="templates\EmptyClass.xft.xml">
      <LogicalName>EmptyClass.xft.xml</LogicalName>
    </EmbeddedResource>
    <EmbeddedResource Include="templates\EmptyEnum.xft.xml">
      <LogicalName>EmptyEnum.xft.xml</LogicalName>
    </EmbeddedResource>
    <EmbeddedResource Include="templates\EmptyHTMLFile.xft.xml">
      <LogicalName>EmptyHTMLFile.xft.xml</LogicalName>
    </EmbeddedResource>
    <EmbeddedResource Include="templates\EmptyInterface.xft.xml">
      <LogicalName>EmptyInterface.xft.xml</LogicalName>
    </EmbeddedResource>
    <EmbeddedResource Include="templates\EmptyResourceFile.xft.xml">
      <LogicalName>EmptyResourceFile.xft.xml</LogicalName>
    </EmbeddedResource>
    <EmbeddedResource Include="templates\EmptyStruct.xft.xml">
      <LogicalName>EmptyStruct.xft.xml</LogicalName>
    </EmbeddedResource>
    <EmbeddedResource Include="templates\EmptyTextFile.xft.xml">
      <LogicalName>EmptyTextFile.xft.xml</LogicalName>
    </EmbeddedResource>
    <EmbeddedResource Include="templates\EmptyXMLFile.xft.xml">
      <LogicalName>EmptyXMLFile.xft.xml</LogicalName>
    </EmbeddedResource>
    <EmbeddedResource Include="icons\light\assembly-reference-overlay-16.png">
      <LogicalName>assembly-reference-overlay-light-16.png</LogicalName>
    </EmbeddedResource>
    <EmbeddedResource Include="icons\light\assembly-reference-overlay-16%402x.png">
      <LogicalName>assembly-reference-overlay-light-16@2x.png</LogicalName>
    </EmbeddedResource>
    <EmbeddedResource Include="icons\light\invalid-reference-overlay-16.png">
      <LogicalName>invalid-reference-overlay-light-16.png</LogicalName>
    </EmbeddedResource>
    <EmbeddedResource Include="icons\light\invalid-reference-overlay-16%402x.png">
      <LogicalName>invalid-reference-overlay-light-16@2x.png</LogicalName>
    </EmbeddedResource>
    <EmbeddedResource Include="icons\light\project-reference-overlay-16.png">
      <LogicalName>project-reference-overlay-light-16.png</LogicalName>
    </EmbeddedResource>
    <EmbeddedResource Include="icons\light\project-reference-overlay-16%402x.png">
      <LogicalName>project-reference-overlay-light-16@2x.png</LogicalName>
    </EmbeddedResource>
    <EmbeddedResource Include="icons\light\parser-16.png">
      <LogicalName>parser-light-16.png</LogicalName>
    </EmbeddedResource>
    <EmbeddedResource Include="icons\light\parser-16%402x.png">
      <LogicalName>parser-light-16@2x.png</LogicalName>
    </EmbeddedResource>
    <EmbeddedResource Include="templates\GenericProject.xpt.xml">
      <LogicalName>GenericProject.xpt.xml</LogicalName>
    </EmbeddedResource>
    <EmbeddedResource Include="gtk-gui\gui.stetic">
      <LogicalName>gui.stetic</LogicalName>
    </EmbeddedResource>
    <EmbeddedResource Include="icons\light\pin-down-16.png">
      <LogicalName>pin-down-light-16.png</LogicalName>
    </EmbeddedResource>
    <EmbeddedResource Include="icons\light\pin-down-16%402x.png">
      <LogicalName>pin-down-light-16@2x.png</LogicalName>
    </EmbeddedResource>
    <EmbeddedResource Include="icons\light\pin-up-16.png">
      <LogicalName>pin-up-light-16.png</LogicalName>
    </EmbeddedResource>
    <EmbeddedResource Include="icons\light\pin-up-16%402x.png">
      <LogicalName>pin-up-light-16@2x.png</LogicalName>
    </EmbeddedResource>
    <EmbeddedResource Include="options\KeyBindingSchemeEmacs.xml">
      <LogicalName>KeyBindingSchemeEmacs.xml</LogicalName>
    </EmbeddedResource>
    <EmbeddedResource Include="options\KeyBindingSchemeVisualStudio.xml">
      <LogicalName>KeyBindingSchemeVisualStudio.xml</LogicalName>
    </EmbeddedResource>
    <EmbeddedResource Include="templates\Workspace.xpt.xml">
      <LogicalName>Workspace.xpt.xml</LogicalName>
    </EmbeddedResource>
    <EmbeddedResource Include="options\KeyBindingSchemeMonoDevelop1.xml">
      <LogicalName>KeyBindingSchemeMonoDevelop1.xml</LogicalName>
    </EmbeddedResource>
    <EmbeddedResource Include="icons\navigate-next-16.png">
      <LogicalName>navigate-next-16.png</LogicalName>
    </EmbeddedResource>
    <EmbeddedResource Include="icons\navigate-previous-16.png">
      <LogicalName>navigate-previous-16.png</LogicalName>
    </EmbeddedResource>
    <EmbeddedResource Include="options\KeyBindingSchemeMonoDevelop2.xml">
      <LogicalName>KeyBindingSchemeMonoDevelop2.xml</LogicalName>
    </EmbeddedResource>
    <EmbeddedResource Include="MonoDevelop.Ide.StandardHeader\MITX11LicencePolicy.xml">
      <LogicalName>MITX11LicencePolicy.xml</LogicalName>
    </EmbeddedResource>
    <EmbeddedResource Include="MonoDevelop.Ide.StandardHeader\Apache2LicencePolicy.xml">
      <LogicalName>Apache2LicencePolicy.xml</LogicalName>
    </EmbeddedResource>
    <EmbeddedResource Include="MonoDevelop.Ide.StandardHeader\GPL2LicencePolicy.xml">
      <LogicalName>GPL2LicencePolicy.xml</LogicalName>
    </EmbeddedResource>
    <EmbeddedResource Include="MonoDevelop.Ide.StandardHeader\GPL3LicencePolicy.xml">
      <LogicalName>GPL3LicencePolicy.xml</LogicalName>
    </EmbeddedResource>
    <EmbeddedResource Include="MonoDevelop.Ide.StandardHeader\LGPL2-1LicencePolicy.xml">
      <LogicalName>LGPL2-1LicencePolicy.xml</LogicalName>
    </EmbeddedResource>
    <EmbeddedResource Include="MonoDevelop.Ide.StandardHeader\NewBSDLicencePolicy.xml">
      <LogicalName>NewBSDLicencePolicy.xml</LogicalName>
    </EmbeddedResource>
    <EmbeddedResource Include="MonoDevelop.Ide.CodeTemplates\MonoDevelop-templates.xml">
      <LogicalName>MonoDevelop-templates.xml</LogicalName>
    </EmbeddedResource>
    <EmbeddedResource Include="MonoDevelop.Ide.CodeFormatting\MonoTextStylePolicy.xml">
      <LogicalName>MonoTextStylePolicy.xml</LogicalName>
    </EmbeddedResource>
    <EmbeddedResource Include="MonoDevelop.Ide.CodeFormatting\VisualStudioTextStylePolicy.xml">
      <LogicalName>VisualStudioTextStylePolicy.xml</LogicalName>
    </EmbeddedResource>
    <EmbeddedResource Include="MonoDevelop.Ide.StandardHeader\LGPL3LicencePolicy.xml">
      <LogicalName>LGPL3LicencePolicy.xml</LogicalName>
    </EmbeddedResource>
    <EmbeddedResource Include="MonoDevelop.Ide.CodeFormatting\InvariantTextStylePolicy.xml">
      <LogicalName>InvariantTextStylePolicy.xml</LogicalName>
    </EmbeddedResource>
    <EmbeddedResource Include="icons\add-namespace-16.png">
      <LogicalName>add-namespace-16.png</LogicalName>
    </EmbeddedResource>
    <EmbeddedResource Include="icons\light\assembly-project-16.png">
      <LogicalName>assembly-project-light-16.png</LogicalName>
    </EmbeddedResource>
    <EmbeddedResource Include="icons\light\assembly-project-16%402x.png">
      <LogicalName>assembly-project-light-16@2x.png</LogicalName>
    </EmbeddedResource>
    <EmbeddedResource Include="icons\light\breakpoint-16.png">
      <LogicalName>breakpoint-light-16.png</LogicalName>
    </EmbeddedResource>
    <EmbeddedResource Include="icons\light\breakpoint-16%402x.png">
      <LogicalName>breakpoint-light-16@2x.png</LogicalName>
    </EmbeddedResource>
    <EmbeddedResource Include="icons\light\breakpoint-disable-all-16.png">
      <LogicalName>breakpoint-disable-all-light-16.png</LogicalName>
    </EmbeddedResource>
    <EmbeddedResource Include="icons\light\breakpoint-disable-all-16%402x.png">
      <LogicalName>breakpoint-disable-all-light-16@2x.png</LogicalName>
    </EmbeddedResource>
    <EmbeddedResource Include="icons\light\breakpoint-disabled-16.png">
      <LogicalName>breakpoint-disabled-light-16.png</LogicalName>
    </EmbeddedResource>
    <EmbeddedResource Include="icons\light\breakpoint-disabled-16%402x.png">
      <LogicalName>breakpoint-disabled-light-16@2x.png</LogicalName>
    </EmbeddedResource>
    <EmbeddedResource Include="icons\light\breakpoint-invalid-16.png">
      <LogicalName>breakpoint-invalid-light-16.png</LogicalName>
    </EmbeddedResource>
    <EmbeddedResource Include="icons\light\breakpoint-invalid-16%402x.png">
      <LogicalName>breakpoint-invalid-light-16@2x.png</LogicalName>
    </EmbeddedResource>
    <EmbeddedResource Include="icons\light\breakpoint-new-16.png">
      <LogicalName>breakpoint-new-light-16.png</LogicalName>
    </EmbeddedResource>
    <EmbeddedResource Include="icons\light\breakpoint-new-16%402x.png">
      <LogicalName>breakpoint-new-light-16@2x.png</LogicalName>
    </EmbeddedResource>
    <EmbeddedResource Include="icons\light\breakpoint-on-off-16.png">
      <LogicalName>breakpoint-on-off-light-16.png</LogicalName>
    </EmbeddedResource>
    <EmbeddedResource Include="icons\light\breakpoint-on-off-16%402x.png">
      <LogicalName>breakpoint-on-off-light-16@2x.png</LogicalName>
    </EmbeddedResource>
    <EmbeddedResource Include="icons\build-project-16.png">
      <LogicalName>build-project-16.png</LogicalName>
    </EmbeddedResource>
    <EmbeddedResource Include="icons\build-solution-16.png">
      <LogicalName>build-solution-16.png</LogicalName>
    </EmbeddedResource>
    <EmbeddedResource Include="icons\light\element-template-16.png">
      <LogicalName>element-template-light-16.png</LogicalName>
    </EmbeddedResource>
    <EmbeddedResource Include="icons\light\element-template-16%402x.png">
      <LogicalName>element-template-light-16@2x.png</LogicalName>
    </EmbeddedResource>
    <EmbeddedResource Include="icons\light\element-template-surroundwith-16.png">
      <LogicalName>element-template-surroundwith-light-16.png</LogicalName>
    </EmbeddedResource>
    <EmbeddedResource Include="icons\light\element-template-surroundwith-16%402x.png">
      <LogicalName>element-template-surroundwith-light-16@2x.png</LogicalName>
    </EmbeddedResource>
    <EmbeddedResource Include="icons\light\comment-16.png">
      <LogicalName>comment-light-16.png</LogicalName>
    </EmbeddedResource>
    <EmbeddedResource Include="icons\light\comment-16%402x.png">
      <LogicalName>comment-light-16@2x.png</LogicalName>
    </EmbeddedResource>
    <EmbeddedResource Include="icons\edit-find-next-16.png">
      <LogicalName>edit-find-next-16.png</LogicalName>
    </EmbeddedResource>
    <EmbeddedResource Include="icons\edit-select-all-16.png">
      <LogicalName>edit-select-all-16.png</LogicalName>
    </EmbeddedResource>
    <EmbeddedResource Include="icons\light\element-class-16.png">
      <LogicalName>element-class-light-16.png</LogicalName>
    </EmbeddedResource>
    <EmbeddedResource Include="icons\light\element-class-16%402x.png">
      <LogicalName>element-class-light-16@2x.png</LogicalName>
    </EmbeddedResource>
    <EmbeddedResource Include="icons\light\element-delegate-16.png">
      <LogicalName>element-delegate-light-16.png</LogicalName>
    </EmbeddedResource>
    <EmbeddedResource Include="icons\light\element-delegate-16%402x.png">
      <LogicalName>element-delegate-light-16@2x.png</LogicalName>
    </EmbeddedResource>
    <EmbeddedResource Include="icons\light\element-enumeration-16.png">
      <LogicalName>element-enumeration-light-16.png</LogicalName>
    </EmbeddedResource>
    <EmbeddedResource Include="icons\light\element-enumeration-16%402x.png">
      <LogicalName>element-enumeration-light-16@2x.png</LogicalName>
    </EmbeddedResource>
    <EmbeddedResource Include="icons\light\element-event-16.png">
      <LogicalName>element-event-light-16.png</LogicalName>
    </EmbeddedResource>
    <EmbeddedResource Include="icons\light\element-event-16%402x.png">
      <LogicalName>element-event-light-16@2x.png</LogicalName>
    </EmbeddedResource>
    <EmbeddedResource Include="icons\light\element-extensionmethod-16.png">
      <LogicalName>element-extensionmethod-light-16.png</LogicalName>
    </EmbeddedResource>
    <EmbeddedResource Include="icons\light\element-extensionmethod-16%402x.png">
      <LogicalName>element-extensionmethod-light-16@2x.png</LogicalName>
    </EmbeddedResource>
    <EmbeddedResource Include="icons\light\element-field-16.png">
      <LogicalName>element-field-light-16.png</LogicalName>
    </EmbeddedResource>
    <EmbeddedResource Include="icons\light\element-field-16%402x.png">
      <LogicalName>element-field-light-16@2x.png</LogicalName>
    </EmbeddedResource>
    <EmbeddedResource Include="icons\light\element-interface-16.png">
      <LogicalName>element-interface-light-16.png</LogicalName>
    </EmbeddedResource>
    <EmbeddedResource Include="icons\light\element-interface-16%402x.png">
      <LogicalName>element-interface-light-16@2x.png</LogicalName>
    </EmbeddedResource>
    <EmbeddedResource Include="icons\light\element-constant-16.png">
      <LogicalName>element-constant-light-16.png</LogicalName>
    </EmbeddedResource>
    <EmbeddedResource Include="icons\light\element-constant-16%402x.png">
      <LogicalName>element-constant-light-16@2x.png</LogicalName>
    </EmbeddedResource>
    <EmbeddedResource Include="icons\light\element-method-16.png">
      <LogicalName>element-method-light-16.png</LogicalName>
    </EmbeddedResource>
    <EmbeddedResource Include="icons\light\element-method-16%402x.png">
      <LogicalName>element-method-light-16@2x.png</LogicalName>
    </EmbeddedResource>
    <EmbeddedResource Include="icons\light\element-method-new-16.png">
      <LogicalName>element-method-new-light-16.png</LogicalName>
    </EmbeddedResource>
    <EmbeddedResource Include="icons\light\element-method-new-16%402x.png">
      <LogicalName>element-method-new-light-16@2x.png</LogicalName>
    </EmbeddedResource>
    <EmbeddedResource Include="icons\light\element-namespace-16.png">
      <LogicalName>element-namespace-light-16.png</LogicalName>
    </EmbeddedResource>
    <EmbeddedResource Include="icons\light\element-namespace-16%402x.png">
      <LogicalName>element-namespace-light-16@2x.png</LogicalName>
    </EmbeddedResource>
    <EmbeddedResource Include="icons\light\element-property-16.png">
      <LogicalName>element-property-light-16.png</LogicalName>
    </EmbeddedResource>
    <EmbeddedResource Include="icons\light\element-property-16%402x.png">
      <LogicalName>element-property-light-16@2x.png</LogicalName>
    </EmbeddedResource>
    <EmbeddedResource Include="icons\light\element-structure-16.png">
      <LogicalName>element-structure-light-16.png</LogicalName>
    </EmbeddedResource>
    <EmbeddedResource Include="icons\light\element-structure-16%402x.png">
      <LogicalName>element-structure-light-16@2x.png</LogicalName>
    </EmbeddedResource>
    <EmbeddedResource Include="icons\light\file-class-32.png">
      <LogicalName>file-class-light-32.png</LogicalName>
    </EmbeddedResource>
    <EmbeddedResource Include="icons\light\file-class-32%402x.png">
      <LogicalName>file-class-light-32@2x.png</LogicalName>
    </EmbeddedResource>
    <EmbeddedResource Include="icons\light\file-enumeration-32.png">
      <LogicalName>file-enumeration-light-32.png</LogicalName>
    </EmbeddedResource>
    <EmbeddedResource Include="icons\light\file-enumeration-32%402x.png">
      <LogicalName>file-enumeration-light-32@2x.png</LogicalName>
    </EmbeddedResource>
    <EmbeddedResource Include="icons\light\file-interface-32.png">
      <LogicalName>file-interface-light-32.png</LogicalName>
    </EmbeddedResource>
    <EmbeddedResource Include="icons\light\file-interface-32%402x.png">
      <LogicalName>file-interface-light-32@2x.png</LogicalName>
    </EmbeddedResource>
    <EmbeddedResource Include="icons\light\file-struct-32.png">
      <LogicalName>file-struct-light-32.png</LogicalName>
    </EmbeddedResource>
    <EmbeddedResource Include="icons\light\file-struct-32%402x.png">
      <LogicalName>file-struct-light-32@2x.png</LogicalName>
    </EmbeddedResource>
    <EmbeddedResource Include="icons\light\file-xml-16.png">
      <LogicalName>file-xml-light-16.png</LogicalName>
    </EmbeddedResource>
    <EmbeddedResource Include="icons\light\file-xml-16%402x.png">
      <LogicalName>file-xml-light-16@2x.png</LogicalName>
    </EmbeddedResource>
    <EmbeddedResource Include="icons\light\file-xml-32.png">
      <LogicalName>file-xml-light-32.png</LogicalName>
    </EmbeddedResource>
    <EmbeddedResource Include="icons\light\file-xml-32%402x.png">
      <LogicalName>file-xml-light-32@2x.png</LogicalName>
    </EmbeddedResource>
    <EmbeddedResource Include="icons\light\file-script-16.png">
      <LogicalName>file-script-light-16.png</LogicalName>
    </EmbeddedResource>
    <EmbeddedResource Include="icons\light\file-script-16%402x.png">
      <LogicalName>file-script-light-16@2x.png</LogicalName>
    </EmbeddedResource>
    <EmbeddedResource Include="icons\light\file-script-32.png">
      <LogicalName>file-script-light-32.png</LogicalName>
    </EmbeddedResource>
    <EmbeddedResource Include="icons\light\file-script-32%402x.png">
      <LogicalName>file-script-light-32@2x.png</LogicalName>
    </EmbeddedResource>
    <EmbeddedResource Include="icons\folder-new-16.png">
      <LogicalName>folder-new-16.png</LogicalName>
    </EmbeddedResource>
    <EmbeddedResource Include="icons\light\element-keyword-16.png">
      <LogicalName>element-keyword-light-16.png</LogicalName>
    </EmbeddedResource>
    <EmbeddedResource Include="icons\light\element-keyword-16%402x.png">
      <LogicalName>element-keyword-light-16@2x.png</LogicalName>
    </EmbeddedResource>
    <EmbeddedResource Include="icons\monodevelop-16.png">
      <LogicalName>monodevelop-16.png</LogicalName>
    </EmbeddedResource>
    <EmbeddedResource Include="icons\monodevelop-22.png">
      <LogicalName>monodevelop-22.png</LogicalName>
    </EmbeddedResource>
    <EmbeddedResource Include="icons\monodevelop-32.png">
      <LogicalName>monodevelop-32.png</LogicalName>
    </EmbeddedResource>
    <EmbeddedResource Include="icons\monodevelop-48.png">
      <LogicalName>monodevelop-48.png</LogicalName>
    </EmbeddedResource>
    <EmbeddedResource Include="icons\light\package-16.png">
      <LogicalName>package-light-16.png</LogicalName>
    </EmbeddedResource>
    <EmbeddedResource Include="icons\light\package-16%402x.png">
      <LogicalName>package-light-16@2x.png</LogicalName>
    </EmbeddedResource>
    <EmbeddedResource Include="icons\light\package-24.png">
      <LogicalName>package-light-24.png</LogicalName>
    </EmbeddedResource>
    <EmbeddedResource Include="icons\light\package-24%402x.png">
      <LogicalName>package-light-24@2x.png</LogicalName>
    </EmbeddedResource>
    <EmbeddedResource Include="icons\light\package-32.png">
      <LogicalName>package-light-32.png</LogicalName>
    </EmbeddedResource>
    <EmbeddedResource Include="icons\light\package-32%402x.png">
      <LogicalName>package-light-32@2x.png</LogicalName>
    </EmbeddedResource>
    <EmbeddedResource Include="icons\light\package-48.png">
      <LogicalName>package-light-48.png</LogicalName>
    </EmbeddedResource>
    <EmbeddedResource Include="icons\light\package-48%402x.png">
      <LogicalName>package-light-48@2x.png</LogicalName>
    </EmbeddedResource>
    <EmbeddedResource Include="icons\light\pad-task-list-16.png">
      <LogicalName>pad-task-list-light-16.png</LogicalName>
    </EmbeddedResource>
    <EmbeddedResource Include="icons\light\pad-task-list-16%402x.png">
      <LogicalName>pad-task-list-light-16@2x.png</LogicalName>
    </EmbeddedResource>
    <EmbeddedResource Include="icons\light\project-16.png">
      <LogicalName>project-light-16.png</LogicalName>
    </EmbeddedResource>
    <EmbeddedResource Include="icons\light\project-16%402x.png">
      <LogicalName>project-light-16@2x.png</LogicalName>
    </EmbeddedResource>
    <EmbeddedResource Include="icons\light\project-32.png">
      <LogicalName>project-light-32.png</LogicalName>
    </EmbeddedResource>
    <EmbeddedResource Include="icons\light\project-32%402x.png">
      <LogicalName>project-light-32@2x.png</LogicalName>
    </EmbeddedResource>
    <EmbeddedResource Include="icons\light\project-console-overlay-32.png">
      <LogicalName>project-console-overlay-light-32.png</LogicalName>
    </EmbeddedResource>
    <EmbeddedResource Include="icons\light\project-console-overlay-32%402x.png">
      <LogicalName>project-console-overlay-light-32@2x.png</LogicalName>
    </EmbeddedResource>
    <EmbeddedResource Include="icons\light\project-gui-overlay-32.png">
      <LogicalName>project-gui-overlay-light-32.png</LogicalName>
    </EmbeddedResource>
    <EmbeddedResource Include="icons\light\project-gui-overlay-32%402x.png">
      <LogicalName>project-gui-overlay-light-32@2x.png</LogicalName>
    </EmbeddedResource>
    <EmbeddedResource Include="icons\light\project-library-overlay-32.png">
      <LogicalName>project-library-overlay-light-32.png</LogicalName>
    </EmbeddedResource>
    <EmbeddedResource Include="icons\light\project-library-overlay-32%402x.png">
      <LogicalName>project-library-overlay-light-32@2x.png</LogicalName>
    </EmbeddedResource>
    <EmbeddedResource Include="icons\light\project-shared-assets-overlay-32.png">
      <LogicalName>project-shared-assets-overlay-light-32.png</LogicalName>
    </EmbeddedResource>
    <EmbeddedResource Include="icons\light\project-shared-assets-overlay-32%402x.png">
      <LogicalName>project-shared-assets-overlay-light-32@2x.png</LogicalName>
    </EmbeddedResource>
    <EmbeddedResource Include="icons\light\project-package-overlay-32.png">
      <LogicalName>project-package-overlay-light-32.png</LogicalName>
    </EmbeddedResource>
    <EmbeddedResource Include="icons\light\project-package-overlay-32%402x.png">
      <LogicalName>project-package-overlay-light-32@2x.png</LogicalName>
    </EmbeddedResource>
    <EmbeddedResource Include="icons\project-new-16.png">
      <LogicalName>project-new-16.png</LogicalName>
    </EmbeddedResource>
    <EmbeddedResource Include="icons\light\package-source-16.png">
      <LogicalName>package-source-light-16.png</LogicalName>
    </EmbeddedResource>
    <EmbeddedResource Include="icons\light\package-source-16%402x.png">
      <LogicalName>package-source-light-16@2x.png</LogicalName>
    </EmbeddedResource>
    <EmbeddedResource Include="icons\light\reference-16.png">
      <LogicalName>reference-light-16.png</LogicalName>
    </EmbeddedResource>
    <EmbeddedResource Include="icons\light\reference-16%402x.png">
      <LogicalName>reference-light-16@2x.png</LogicalName>
    </EmbeddedResource>
    <EmbeddedResource Include="icons\light\solution-16.png">
      <LogicalName>solution-light-16.png</LogicalName>
    </EmbeddedResource>
    <EmbeddedResource Include="icons\light\solution-16%402x.png">
      <LogicalName>solution-light-16@2x.png</LogicalName>
    </EmbeddedResource>
    <EmbeddedResource Include="icons\light\solution-32.png">
      <LogicalName>solution-light-32.png</LogicalName>
    </EmbeddedResource>
    <EmbeddedResource Include="icons\light\solution-32%402x.png">
      <LogicalName>solution-light-32@2x.png</LogicalName>
    </EmbeddedResource>
    <EmbeddedResource Include="icons\solution-folder-new-16.png">
      <LogicalName>solution-folder-new-16.png</LogicalName>
    </EmbeddedResource>
    <EmbeddedResource Include="icons\solution-new-16.png">
      <LogicalName>solution-new-16.png</LogicalName>
    </EmbeddedResource>
    <EmbeddedResource Include="icons\light\element-visibility-internal-overlay-16.png">
      <LogicalName>element-visibility-internal-overlay-light-16.png</LogicalName>
    </EmbeddedResource>
    <EmbeddedResource Include="icons\light\element-visibility-internal-overlay-16%402x.png">
      <LogicalName>element-visibility-internal-overlay-light-16@2x.png</LogicalName>
    </EmbeddedResource>
    <EmbeddedResource Include="icons\light\element-visibility-private-overlay-16.png">
      <LogicalName>element-visibility-private-overlay-light-16.png</LogicalName>
    </EmbeddedResource>
    <EmbeddedResource Include="icons\light\element-visibility-private-overlay-16%402x.png">
      <LogicalName>element-visibility-private-overlay-light-16@2x.png</LogicalName>
    </EmbeddedResource>
    <EmbeddedResource Include="icons\light\element-visibility-protected-overlay-16.png">
      <LogicalName>element-visibility-protected-overlay-light-16.png</LogicalName>
    </EmbeddedResource>
    <EmbeddedResource Include="icons\light\element-visibility-protected-overlay-16%402x.png">
      <LogicalName>element-visibility-protected-overlay-light-16@2x.png</LogicalName>
    </EmbeddedResource>
    <EmbeddedResource Include="icons\light\element-visibility-internal-an-protected-overlay-16.png">
      <LogicalName>element-visibility-internal-an-protected-overlay-light-16.png</LogicalName>
    </EmbeddedResource>
    <EmbeddedResource Include="icons\light\element-visibility-internal-an-protected-overlay-16%402x.png">
      <LogicalName>element-visibility-internal-an-protected-overlay-light-16@2x.png</LogicalName>
    </EmbeddedResource>
    <EmbeddedResource Include="icons\light\element-visibility-internal-or-protected-overlay-16.png">
      <LogicalName>element-visibility-internal-or-protected-overlay-light-16.png</LogicalName>
    </EmbeddedResource>
    <EmbeddedResource Include="icons\light\element-visibility-internal-or-protected-overlay-16%402x.png">
      <LogicalName>element-visibility-internal-or-protected-overlay-light-16@2x.png</LogicalName>
    </EmbeddedResource>
    <EmbeddedResource Include="icons\light\element-visibility-static-overlay-16.png">
      <LogicalName>element-visibility-static-overlay-light-16.png</LogicalName>
    </EmbeddedResource>
    <EmbeddedResource Include="icons\light\element-visibility-static-overlay-16%402x.png">
      <LogicalName>element-visibility-static-overlay-light-16@2x.png</LogicalName>
    </EmbeddedResource>
    <EmbeddedResource Include="icons\light\project-web-overlay-32.png">
      <LogicalName>project-web-overlay-light-32.png</LogicalName>
    </EmbeddedResource>
    <EmbeddedResource Include="icons\light\project-web-overlay-32%402x.png">
      <LogicalName>project-web-overlay-light-32@2x.png</LogicalName>
    </EmbeddedResource>
    <EmbeddedResource Include="icons\light\workspace-16.png">
      <LogicalName>workspace-light-16.png</LogicalName>
    </EmbeddedResource>
    <EmbeddedResource Include="icons\light\workspace-16%402x.png">
      <LogicalName>workspace-light-16@2x.png</LogicalName>
    </EmbeddedResource>
    <EmbeddedResource Include="icons\light\workspace-32.png">
      <LogicalName>workspace-light-32.png</LogicalName>
    </EmbeddedResource>
    <EmbeddedResource Include="icons\light\workspace-32%402x.png">
      <LogicalName>workspace-light-32@2x.png</LogicalName>
    </EmbeddedResource>
    <EmbeddedResource Include="MonoDevelop.Components.Docking\icons\light\pad-minimize-9.png">
      <LogicalName>pad-minimize-light-9.png</LogicalName>
    </EmbeddedResource>
    <EmbeddedResource Include="MonoDevelop.Components.Docking\icons\light\pad-minimize-9%402x.png">
      <LogicalName>pad-minimize-light-9@2x.png</LogicalName>
    </EmbeddedResource>
    <EmbeddedResource Include="MonoDevelop.Components.Docking\icons\light\pad-close-9.png">
      <LogicalName>pad-close-light-9.png</LogicalName>
    </EmbeddedResource>
    <EmbeddedResource Include="MonoDevelop.Components.Docking\icons\light\pad-close-9%402x.png">
      <LogicalName>pad-close-light-9@2x.png</LogicalName>
    </EmbeddedResource>
    <EmbeddedResource Include="MonoDevelop.Components.Docking\icons\light\pad-dock-9.png">
      <LogicalName>pad-dock-light-9.png</LogicalName>
    </EmbeddedResource>
    <EmbeddedResource Include="MonoDevelop.Components.Docking\icons\light\pad-dock-9%402x.png">
      <LogicalName>pad-dock-light-9@2x.png</LogicalName>
    </EmbeddedResource>
    <EmbeddedResource Include="MonoDevelop.Ide.Gui.Pads.ProjectPad\ProjectPadContextMenu.addin.xml">
      <LogicalName>ProjectPadContextMenu.addin.xml</LogicalName>
    </EmbeddedResource>
    <EmbeddedResource Include="ExtensionModel\Commands.addin.xml">
      <LogicalName>Commands.addin.xml</LogicalName>
    </EmbeddedResource>
    <EmbeddedResource Include="ExtensionModel\DefaultPolicyPanels.addin.xml">
      <LogicalName>DefaultPolicyPanels.addin.xml</LogicalName>
    </EmbeddedResource>
    <EmbeddedResource Include="ExtensionModel\GlobalOptionsDialog.addin.xml">
      <LogicalName>GlobalOptionsDialog.addin.xml</LogicalName>
    </EmbeddedResource>
    <EmbeddedResource Include="ExtensionModel\ItemOptionPanels.addin.xml">
      <LogicalName>ItemOptionPanels.addin.xml</LogicalName>
    </EmbeddedResource>
    <EmbeddedResource Include="ExtensionModel\MainMenu.addin.xml">
      <LogicalName>MainMenu.addin.xml</LogicalName>
    </EmbeddedResource>
    <EmbeddedResource Include="ExtensionModel\MainToolbar.addin.xml">
      <LogicalName>MainToolbar.addin.xml</LogicalName>
    </EmbeddedResource>
    <EmbeddedResource Include="ExtensionModel\MimeTypes.addin.xml">
      <LogicalName>MimeTypes.addin.xml</LogicalName>
    </EmbeddedResource>
    <EmbeddedResource Include="ExtensionModel\Pads.addin.xml">
      <LogicalName>Pads.addin.xml</LogicalName>
    </EmbeddedResource>
    <EmbeddedResource Include="ExtensionModel\StockIcons.addin.xml">
      <LogicalName>StockIcons.addin.xml</LogicalName>
    </EmbeddedResource>
    <EmbeddedResource Include="ExtensionModel\Templates.addin.xml">
      <LogicalName>Templates.addin.xml</LogicalName>
    </EmbeddedResource>
    <EmbeddedResource Include="ExtensionModel\MonoDevelop.Ide.addin.xml">
      <LogicalName>MonoDevelop.Ide.addin.xml</LogicalName>
    </EmbeddedResource>
    <EmbeddedResource Include="ExtensionModel\Policies.addin.xml">
      <LogicalName>Policies.addin.xml</LogicalName>
    </EmbeddedResource>
    <EmbeddedResource Include="MonoDevelop.Components.Commands\CommandsExtensionModel.addin.xml">
      <LogicalName>CommandsExtensionModel.addin.xml</LogicalName>
    </EmbeddedResource>
    <EmbeddedResource Include="MonoDevelop.Ide.Gui.Pads.ClassPad\ClassPadContextMenu.addin.xml">
      <LogicalName>ClassPadContextMenu.addin.xml</LogicalName>
    </EmbeddedResource>
    <EmbeddedResource Include="icons\light\feedback-16.png">
      <LogicalName>feedback-light-16.png</LogicalName>
    </EmbeddedResource>
    <EmbeddedResource Include="icons\light\feedback-16%402x.png">
      <LogicalName>feedback-light-16@2x.png</LogicalName>
    </EmbeddedResource>
    <EmbeddedResource Include="icons\light\updates-16.png">
      <LogicalName>updates-light-16.png</LogicalName>
    </EmbeddedResource>
    <EmbeddedResource Include="icons\light\updates-16%402x.png">
      <LogicalName>updates-light-16@2x.png</LogicalName>
    </EmbeddedResource>
    <EmbeddedResource Include="branding\WelcomePage_Logo.png">
      <LogicalName>WelcomePage_Logo.png</LogicalName>
    </EmbeddedResource>
    <EmbeddedResource Include="branding\WelcomePage_TopBorderRepeat.png">
      <LogicalName>WelcomePage_TopBorderRepeat.png</LogicalName>
    </EmbeddedResource>
    <EmbeddedResource Include="branding\AboutImage.png">
      <LogicalName>AboutImage.png</LogicalName>
    </EmbeddedResource>
    <EmbeddedResource Include="icons\light\popup-close-16.png">
      <LogicalName>popup-close-light-16.png</LogicalName>
    </EmbeddedResource>
    <EmbeddedResource Include="icons\light\popup-close-16%402x.png">
      <LogicalName>popup-close-light-16@2x.png</LogicalName>
    </EmbeddedResource>
    <EmbeddedResource Include="icons\light\popup-close-hover-16.png">
      <LogicalName>popup-close-hover-light-16.png</LogicalName>
    </EmbeddedResource>
    <EmbeddedResource Include="icons\light\popup-close-hover-16%402x.png">
      <LogicalName>popup-close-hover-light-16@2x.png</LogicalName>
    </EmbeddedResource>
    <EmbeddedResource Include="MonoDevelop.Components.MainToolbar\assets\light\btn-debug-base-left-cap-normal.png">
      <LogicalName>btn-debug-base-left-cap-normal-light.png</LogicalName>
    </EmbeddedResource>
    <EmbeddedResource Include="MonoDevelop.Components.MainToolbar\assets\light\btn-debug-base-left-cap-normal%402x.png">
      <LogicalName>btn-debug-base-left-cap-normal-light@2x.png</LogicalName>
    </EmbeddedResource>
    <EmbeddedResource Include="MonoDevelop.Components.MainToolbar\assets\light\btn-debug-base-left-cap-pressed.png">
      <LogicalName>btn-debug-base-left-cap-pressed-light.png</LogicalName>
    </EmbeddedResource>
    <EmbeddedResource Include="MonoDevelop.Components.MainToolbar\assets\light\btn-debug-base-left-cap-pressed%402x.png">
      <LogicalName>btn-debug-base-left-cap-pressed-light@2x.png</LogicalName>
    </EmbeddedResource>
    <EmbeddedResource Include="MonoDevelop.Components.MainToolbar\assets\light\btn-debug-base-middle-cap-normal.png">
      <LogicalName>btn-debug-base-middle-cap-normal-light.png</LogicalName>
    </EmbeddedResource>
    <EmbeddedResource Include="MonoDevelop.Components.MainToolbar\assets\light\btn-debug-base-middle-cap-normal%402x.png">
      <LogicalName>btn-debug-base-middle-cap-normal-light@2x.png</LogicalName>
    </EmbeddedResource>
    <EmbeddedResource Include="MonoDevelop.Components.MainToolbar\assets\light\btn-debug-base-middle-cap-pressed.png">
      <LogicalName>btn-debug-base-middle-cap-pressed-light.png</LogicalName>
    </EmbeddedResource>
    <EmbeddedResource Include="MonoDevelop.Components.MainToolbar\assets\light\btn-debug-base-middle-cap-pressed%402x.png">
      <LogicalName>btn-debug-base-middle-cap-pressed-light@2x.png</LogicalName>
    </EmbeddedResource>
    <EmbeddedResource Include="MonoDevelop.Components.MainToolbar\assets\light\btn-debug-base-right-cap-normal.png">
      <LogicalName>btn-debug-base-right-cap-normal-light.png</LogicalName>
    </EmbeddedResource>
    <EmbeddedResource Include="MonoDevelop.Components.MainToolbar\assets\light\btn-debug-base-right-cap-normal%402x.png">
      <LogicalName>btn-debug-base-right-cap-normal-light@2x.png</LogicalName>
    </EmbeddedResource>
    <EmbeddedResource Include="MonoDevelop.Components.MainToolbar\assets\light\btn-debug-base-right-cap-pressed.png">
      <LogicalName>btn-debug-base-right-cap-pressed-light.png</LogicalName>
    </EmbeddedResource>
    <EmbeddedResource Include="MonoDevelop.Components.MainToolbar\assets\light\btn-debug-base-right-cap-pressed%402x.png">
      <LogicalName>btn-debug-base-right-cap-pressed-light@2x.png</LogicalName>
    </EmbeddedResource>
    <EmbeddedResource Include="MonoDevelop.Components.MainToolbar\assets\light\btn-execute-disabled-32.png">
      <LogicalName>btn-execute-disabled-light-32.png</LogicalName>
    </EmbeddedResource>
    <EmbeddedResource Include="MonoDevelop.Components.MainToolbar\assets\light\btn-execute-disabled-32%402x.png">
      <LogicalName>btn-execute-disabled-light-32@2x.png</LogicalName>
    </EmbeddedResource>
    <EmbeddedResource Include="MonoDevelop.Components.MainToolbar\assets\light\btn-execute-hover-32.png">
      <LogicalName>btn-execute-hover-light-32.png</LogicalName>
    </EmbeddedResource>
    <EmbeddedResource Include="MonoDevelop.Components.MainToolbar\assets\light\btn-execute-hover-32%402x.png">
      <LogicalName>btn-execute-hover-light-32@2x.png</LogicalName>
    </EmbeddedResource>
    <EmbeddedResource Include="MonoDevelop.Components.MainToolbar\assets\light\btn-execute-normal-32.png">
      <LogicalName>btn-execute-normal-light-32.png</LogicalName>
    </EmbeddedResource>
    <EmbeddedResource Include="MonoDevelop.Components.MainToolbar\assets\light\btn-execute-normal-32%402x.png">
      <LogicalName>btn-execute-normal-light-32@2x.png</LogicalName>
    </EmbeddedResource>
    <EmbeddedResource Include="MonoDevelop.Components.MainToolbar\assets\light\btn-execute-pressed-32.png">
      <LogicalName>btn-execute-pressed-light-32.png</LogicalName>
    </EmbeddedResource>
    <EmbeddedResource Include="MonoDevelop.Components.MainToolbar\assets\light\btn-execute-pressed-32%402x.png">
      <LogicalName>btn-execute-pressed-light-32@2x.png</LogicalName>
    </EmbeddedResource>
    <EmbeddedResource Include="MonoDevelop.Components.MainToolbar\icons\light\ico-execute-disabled-32.png">
      <LogicalName>ico-execute-disabled-light-32.png</LogicalName>
    </EmbeddedResource>
    <EmbeddedResource Include="MonoDevelop.Components.MainToolbar\icons\light\ico-execute-disabled-32%402x.png">
      <LogicalName>ico-execute-disabled-light-32@2x.png</LogicalName>
    </EmbeddedResource>
    <EmbeddedResource Include="MonoDevelop.Components.MainToolbar\icons\light\ico-execute-normal-32.png">
      <LogicalName>ico-execute-normal-light-32.png</LogicalName>
    </EmbeddedResource>
    <EmbeddedResource Include="MonoDevelop.Components.MainToolbar\icons\light\ico-execute-normal-32%402x.png">
      <LogicalName>ico-execute-normal-light-32@2x.png</LogicalName>
    </EmbeddedResource>
    <EmbeddedResource Include="MonoDevelop.Components.MainToolbar\icons\light\ico-stop-disabled-32.png">
      <LogicalName>ico-stop-disabled-light-32.png</LogicalName>
    </EmbeddedResource>
    <EmbeddedResource Include="MonoDevelop.Components.MainToolbar\icons\light\ico-stop-disabled-32%402x.png">
      <LogicalName>ico-stop-disabled-light-32@2x.png</LogicalName>
    </EmbeddedResource>
    <EmbeddedResource Include="MonoDevelop.Components.MainToolbar\icons\light\ico-stop-normal-32.png">
      <LogicalName>ico-stop-normal-light-32.png</LogicalName>
    </EmbeddedResource>
    <EmbeddedResource Include="MonoDevelop.Components.MainToolbar\icons\light\ico-stop-normal-32%402x.png">
      <LogicalName>ico-stop-normal-light-32@2x.png</LogicalName>
    </EmbeddedResource>
    <EmbeddedResource Include="icons\light\disclose-arrow-down-16.png">
      <LogicalName>disclose-arrow-down-light-16.png</LogicalName>
    </EmbeddedResource>
    <EmbeddedResource Include="icons\light\disclose-arrow-down-16%402x.png">
      <LogicalName>disclose-arrow-down-light-16@2x.png</LogicalName>
    </EmbeddedResource>
    <EmbeddedResource Include="icons\light\disclose-arrow-up-16.png">
      <LogicalName>disclose-arrow-up-light-16.png</LogicalName>
    </EmbeddedResource>
    <EmbeddedResource Include="icons\light\disclose-arrow-up-16%402x.png">
      <LogicalName>disclose-arrow-up-light-16@2x.png</LogicalName>
    </EmbeddedResource>
    <EmbeddedResource Include="icons\light\pad-search-results-16.png">
      <LogicalName>pad-search-results-light-16.png</LogicalName>
    </EmbeddedResource>
    <EmbeddedResource Include="icons\light\pad-search-results-16%402x.png">
      <LogicalName>pad-search-results-light-16@2x.png</LogicalName>
    </EmbeddedResource>
    <EmbeddedResource Include="icons\light\searchbox-clear-16.png">
      <LogicalName>searchbox-clear-light-16.png</LogicalName>
    </EmbeddedResource>
    <EmbeddedResource Include="icons\light\searchbox-clear-16%402x.png">
      <LogicalName>searchbox-clear-light-16@2x.png</LogicalName>
    </EmbeddedResource>
    <EmbeddedResource Include="icons\light\searchbox-search-16.png">
      <LogicalName>searchbox-search-light-16.png</LogicalName>
    </EmbeddedResource>
    <EmbeddedResource Include="icons\light\searchbox-search-16%402x.png">
      <LogicalName>searchbox-search-light-16@2x.png</LogicalName>
    </EmbeddedResource>
    <EmbeddedResource Include="icons\light\tree-popup-button.png">
      <LogicalName>tree-popup-button-light.png</LogicalName>
    </EmbeddedResource>
    <EmbeddedResource Include="icons\light\tree-popup-button%402x.png">
      <LogicalName>tree-popup-button-light@2x.png</LogicalName>
    </EmbeddedResource>
    <EmbeddedResource Include="icons\light\tree-popup-button-hover.png">
      <LogicalName>tree-popup-button-hover-light.png</LogicalName>
    </EmbeddedResource>
    <EmbeddedResource Include="icons\light\tree-popup-button-hover%402x.png">
      <LogicalName>tree-popup-button-hover-light@2x.png</LogicalName>
    </EmbeddedResource>
    <EmbeddedResource Include="icons\light\tree-popup-button-down.png">
      <LogicalName>tree-popup-button-down-light.png</LogicalName>
    </EmbeddedResource>
    <EmbeddedResource Include="icons\light\tree-popup-button-down%402x.png">
      <LogicalName>tree-popup-button-down-light@2x.png</LogicalName>
    </EmbeddedResource>
    <EmbeddedResource Include="MonoDevelop.Components\SearchEntry.cs" />
    <EmbeddedResource Include="icons\clear-all-bookmarks-16.png">
      <LogicalName>clear-all-bookmarks-16.png</LogicalName>
    </EmbeddedResource>
    <EmbeddedResource Include="icons\close-all-documents-16.png">
      <LogicalName>close-all-documents-16.png</LogicalName>
    </EmbeddedResource>
    <EmbeddedResource Include="icons\close-solution-16.png">
      <LogicalName>close-solution-16.png</LogicalName>
    </EmbeddedResource>
    <EmbeddedResource Include="icons\empty-16.png">
      <LogicalName>empty-16.png</LogicalName>
    </EmbeddedResource>
    <EmbeddedResource Include="icons\find-in-files-16.png">
      <LogicalName>find-in-files-16.png</LogicalName>
    </EmbeddedResource>
    <EmbeddedResource Include="icons\goto-next-bookmark-16.png">
      <LogicalName>goto-next-bookmark-16.png</LogicalName>
    </EmbeddedResource>
    <EmbeddedResource Include="icons\goto-prev-bookmark-16.png">
      <LogicalName>goto-prev-bookmark-16.png</LogicalName>
    </EmbeddedResource>
    <EmbeddedResource Include="icons\light\pad-application-output-16.png">
      <LogicalName>pad-application-output-light-16.png</LogicalName>
    </EmbeddedResource>
    <EmbeddedResource Include="icons\light\pad-application-output-16%402x.png">
      <LogicalName>pad-application-output-light-16@2x.png</LogicalName>
    </EmbeddedResource>
    <EmbeddedResource Include="icons\light\pad-immediate-16.png">
      <LogicalName>pad-immediate-light-16.png</LogicalName>
    </EmbeddedResource>
    <EmbeddedResource Include="icons\light\pad-immediate-16%402x.png">
      <LogicalName>pad-immediate-light-16@2x.png</LogicalName>
    </EmbeddedResource>
    <EmbeddedResource Include="icons\light\pad-generic-pad-16.png">
      <LogicalName>pad-generic-pad-light-16.png</LogicalName>
    </EmbeddedResource>
    <EmbeddedResource Include="icons\light\pad-generic-pad-16%402x.png">
      <LogicalName>pad-generic-pad-light-16@2x.png</LogicalName>
    </EmbeddedResource>
    <EmbeddedResource Include="icons\replace-in-files-16.png">
      <LogicalName>replace-in-files-16.png</LogicalName>
    </EmbeddedResource>
    <EmbeddedResource Include="icons\light\file-resource-16.png">
      <LogicalName>file-resource-light-16.png</LogicalName>
    </EmbeddedResource>
    <EmbeddedResource Include="icons\light\file-resource-16%402x.png">
      <LogicalName>file-resource-light-16@2x.png</LogicalName>
    </EmbeddedResource>
    <EmbeddedResource Include="icons\light\file-resource-32.png">
      <LogicalName>file-resource-light-32.png</LogicalName>
    </EmbeddedResource>
    <EmbeddedResource Include="icons\light\file-resource-32%402x.png">
      <LogicalName>file-resource-light-32@2x.png</LogicalName>
    </EmbeddedResource>
    <EmbeddedResource Include="icons\light\file-text-32.png">
      <LogicalName>file-text-light-32.png</LogicalName>
    </EmbeddedResource>
    <EmbeddedResource Include="icons\light\file-text-32%402x.png">
      <LogicalName>file-text-light-32@2x.png</LogicalName>
    </EmbeddedResource>
    <EmbeddedResource Include="icons\light\file-text-16.png">
      <LogicalName>file-text-light-16.png</LogicalName>
    </EmbeddedResource>
    <EmbeddedResource Include="icons\light\file-text-16%402x.png">
      <LogicalName>file-text-light-16@2x.png</LogicalName>
    </EmbeddedResource>
    <EmbeddedResource Include="icons\toggle-bookmark-16.png">
      <LogicalName>toggle-bookmark-16.png</LogicalName>
    </EmbeddedResource>
    <EmbeddedResource Include="icons\web-search-16.png">
      <LogicalName>web-search-16.png</LogicalName>
    </EmbeddedResource>
    <EmbeddedResource Include="icons\light\file-generic-16.png">
      <LogicalName>file-generic-light-16.png</LogicalName>
    </EmbeddedResource>
    <EmbeddedResource Include="icons\light\file-generic-16%402x.png">
      <LogicalName>file-generic-light-16@2x.png</LogicalName>
    </EmbeddedResource>
    <EmbeddedResource Include="icons\light\file-generic-32.png">
      <LogicalName>file-generic-light-32.png</LogicalName>
    </EmbeddedResource>
    <EmbeddedResource Include="icons\light\file-generic-32%402x.png">
      <LogicalName>file-generic-light-32@2x.png</LogicalName>
    </EmbeddedResource>
    <EmbeddedResource Include="icons\light\tabbar-prev-12.png">
      <LogicalName>tabbar-prev-light-12.png</LogicalName>
    </EmbeddedResource>
    <EmbeddedResource Include="icons\light\tabbar-prev-12%402x.png">
      <LogicalName>tabbar-prev-light-12@2x.png</LogicalName>
    </EmbeddedResource>
    <EmbeddedResource Include="icons\light\tabbar-next-12.png">
      <LogicalName>tabbar-next-light-12.png</LogicalName>
    </EmbeddedResource>
    <EmbeddedResource Include="icons\light\tabbar-next-12%402x.png">
      <LogicalName>tabbar-next-light-12@2x.png</LogicalName>
    </EmbeddedResource>
    <EmbeddedResource Include="icons\light\breadcrumb-previous-normal-16.png">
      <LogicalName>breadcrumb-previous-normal-light-16.png</LogicalName>
    </EmbeddedResource>
    <EmbeddedResource Include="icons\light\breadcrumb-previous-normal-16%402x.png">
      <LogicalName>breadcrumb-previous-normal-light-16@2x.png</LogicalName>
    </EmbeddedResource>
    <EmbeddedResource Include="icons\light\breadcrumb-next-normal-16.png">
      <LogicalName>breadcrumb-next-normal-light-16.png</LogicalName>
    </EmbeddedResource>
    <EmbeddedResource Include="icons\light\breadcrumb-next-normal-16%402x.png">
      <LogicalName>breadcrumb-next-normal-light-16@2x.png</LogicalName>
    </EmbeddedResource>
    <EmbeddedResource Include="icons\light\status-building-1-14.png">
      <LogicalName>status-building-1-light-14.png</LogicalName>
    </EmbeddedResource>
    <EmbeddedResource Include="icons\light\status-building-1-14%402x.png">
      <LogicalName>status-building-1-light-14@2x.png</LogicalName>
    </EmbeddedResource>
    <EmbeddedResource Include="icons\light\status-building-2-14.png">
      <LogicalName>status-building-2-light-14.png</LogicalName>
    </EmbeddedResource>
    <EmbeddedResource Include="icons\light\status-building-2-14%402x.png">
      <LogicalName>status-building-2-light-14@2x.png</LogicalName>
    </EmbeddedResource>
    <EmbeddedResource Include="icons\light\status-building-3-14.png">
      <LogicalName>status-building-3-light-14.png</LogicalName>
    </EmbeddedResource>
    <EmbeddedResource Include="icons\light\status-building-3-14%402x.png">
      <LogicalName>status-building-3-light-14@2x.png</LogicalName>
    </EmbeddedResource>
    <EmbeddedResource Include="icons\light\status-building-4-14.png">
      <LogicalName>status-building-4-light-14.png</LogicalName>
    </EmbeddedResource>
    <EmbeddedResource Include="icons\light\status-building-4-14%402x.png">
      <LogicalName>status-building-4-light-14@2x.png</LogicalName>
    </EmbeddedResource>
    <EmbeddedResource Include="icons\light\status-building-5-14.png">
      <LogicalName>status-building-5-light-14.png</LogicalName>
    </EmbeddedResource>
    <EmbeddedResource Include="icons\light\status-building-5-14%402x.png">
      <LogicalName>status-building-5-light-14@2x.png</LogicalName>
    </EmbeddedResource>
    <EmbeddedResource Include="icons\light\status-searching-1-14.png">
      <LogicalName>status-searching-1-light-14.png</LogicalName>
    </EmbeddedResource>
    <EmbeddedResource Include="icons\light\status-searching-1-14%402x.png">
      <LogicalName>status-searching-1-light-14@2x.png</LogicalName>
    </EmbeddedResource>
    <EmbeddedResource Include="icons\light\status-searching-2-14.png">
      <LogicalName>status-searching-2-light-14.png</LogicalName>
    </EmbeddedResource>
    <EmbeddedResource Include="icons\light\status-searching-2-14%402x.png">
      <LogicalName>status-searching-2-light-14@2x.png</LogicalName>
    </EmbeddedResource>
    <EmbeddedResource Include="icons\light\status-searching-3-14.png">
      <LogicalName>status-searching-3-light-14.png</LogicalName>
    </EmbeddedResource>
    <EmbeddedResource Include="icons\light\status-searching-3-14%402x.png">
      <LogicalName>status-searching-3-light-14@2x.png</LogicalName>
    </EmbeddedResource>
    <EmbeddedResource Include="icons\light\status-searching-4-14.png">
      <LogicalName>status-searching-4-light-14.png</LogicalName>
    </EmbeddedResource>
    <EmbeddedResource Include="icons\light\status-searching-4-14%402x.png">
      <LogicalName>status-searching-4-light-14@2x.png</LogicalName>
    </EmbeddedResource>
    <EmbeddedResource Include="icons\light\status-pushing-1-14.png">
      <LogicalName>status-pushing-1-light-14.png</LogicalName>
    </EmbeddedResource>
    <EmbeddedResource Include="icons\light\status-pushing-1-14%402x.png">
      <LogicalName>status-pushing-1-light-14@2x.png</LogicalName>
    </EmbeddedResource>
    <EmbeddedResource Include="icons\light\status-pushing-2-14.png">
      <LogicalName>status-pushing-2-light-14.png</LogicalName>
    </EmbeddedResource>
    <EmbeddedResource Include="icons\light\status-pushing-2-14%402x.png">
      <LogicalName>status-pushing-2-light-14@2x.png</LogicalName>
    </EmbeddedResource>
    <EmbeddedResource Include="icons\light\status-pushing-3-14.png">
      <LogicalName>status-pushing-3-light-14.png</LogicalName>
    </EmbeddedResource>
    <EmbeddedResource Include="icons\light\status-pushing-3-14%402x.png">
      <LogicalName>status-pushing-3-light-14@2x.png</LogicalName>
    </EmbeddedResource>
    <EmbeddedResource Include="icons\light\status-pushing-4-14.png">
      <LogicalName>status-pushing-4-light-14.png</LogicalName>
    </EmbeddedResource>
    <EmbeddedResource Include="icons\light\status-pushing-4-14%402x.png">
      <LogicalName>status-pushing-4-light-14@2x.png</LogicalName>
    </EmbeddedResource>
    <EmbeddedResource Include="icons\light\status-pushing-5-14.png">
      <LogicalName>status-pushing-5-light-14.png</LogicalName>
    </EmbeddedResource>
    <EmbeddedResource Include="icons\light\status-pushing-5-14%402x.png">
      <LogicalName>status-pushing-5-light-14@2x.png</LogicalName>
    </EmbeddedResource>
    <EmbeddedResource Include="icons\light\status-pushing-6-14.png">
      <LogicalName>status-pushing-6-light-14.png</LogicalName>
    </EmbeddedResource>
    <EmbeddedResource Include="icons\light\status-pushing-6-14%402x.png">
      <LogicalName>status-pushing-6-light-14@2x.png</LogicalName>
    </EmbeddedResource>
    <EmbeddedResource Include="icons\light\status-pulling-1-14.png">
      <LogicalName>status-pulling-1-light-14.png</LogicalName>
    </EmbeddedResource>
    <EmbeddedResource Include="icons\light\status-pulling-1-14%402x.png">
      <LogicalName>status-pulling-1-light-14@2x.png</LogicalName>
    </EmbeddedResource>
    <EmbeddedResource Include="icons\light\status-pulling-2-14.png">
      <LogicalName>status-pulling-2-light-14.png</LogicalName>
    </EmbeddedResource>
    <EmbeddedResource Include="icons\light\status-pulling-2-14%402x.png">
      <LogicalName>status-pulling-2-light-14@2x.png</LogicalName>
    </EmbeddedResource>
    <EmbeddedResource Include="icons\light\status-pulling-3-14.png">
      <LogicalName>status-pulling-3-light-14.png</LogicalName>
    </EmbeddedResource>
    <EmbeddedResource Include="icons\light\status-pulling-3-14%402x.png">
      <LogicalName>status-pulling-3-light-14@2x.png</LogicalName>
    </EmbeddedResource>
    <EmbeddedResource Include="icons\light\status-pulling-4-14.png">
      <LogicalName>status-pulling-4-light-14.png</LogicalName>
    </EmbeddedResource>
    <EmbeddedResource Include="icons\light\status-pulling-4-14%402x.png">
      <LogicalName>status-pulling-4-light-14@2x.png</LogicalName>
    </EmbeddedResource>
    <EmbeddedResource Include="icons\light\status-pulling-5-14.png">
      <LogicalName>status-pulling-5-light-14.png</LogicalName>
    </EmbeddedResource>
    <EmbeddedResource Include="icons\light\status-pulling-5-14%402x.png">
      <LogicalName>status-pulling-5-light-14@2x.png</LogicalName>
    </EmbeddedResource>
    <EmbeddedResource Include="icons\light\status-pulling-6-14.png">
      <LogicalName>status-pulling-6-light-14.png</LogicalName>
    </EmbeddedResource>
    <EmbeddedResource Include="icons\light\status-pulling-6-14%402x.png">
      <LogicalName>status-pulling-6-light-14@2x.png</LogicalName>
    </EmbeddedResource>
    <EmbeddedResource Include="icons\light\status-opening-1-14.png">
      <LogicalName>status-opening-1-light-14.png</LogicalName>
    </EmbeddedResource>
    <EmbeddedResource Include="icons\light\status-opening-1-14%402x.png">
      <LogicalName>status-opening-1-light-14@2x.png</LogicalName>
    </EmbeddedResource>
    <EmbeddedResource Include="icons\light\status-opening-2-14.png">
      <LogicalName>status-opening-2-light-14.png</LogicalName>
    </EmbeddedResource>
    <EmbeddedResource Include="icons\light\status-opening-2-14%402x.png">
      <LogicalName>status-opening-2-light-14@2x.png</LogicalName>
    </EmbeddedResource>
    <EmbeddedResource Include="icons\light\status-opening-3-14.png">
      <LogicalName>status-opening-3-light-14.png</LogicalName>
    </EmbeddedResource>
    <EmbeddedResource Include="icons\light\status-opening-3-14%402x.png">
      <LogicalName>status-opening-3-light-14@2x.png</LogicalName>
    </EmbeddedResource>
    <EmbeddedResource Include="icons\light\status-opening-4-14.png">
      <LogicalName>status-opening-4-light-14.png</LogicalName>
    </EmbeddedResource>
    <EmbeddedResource Include="icons\light\status-opening-4-14%402x.png">
      <LogicalName>status-opening-4-light-14@2x.png</LogicalName>
    </EmbeddedResource>
    <EmbeddedResource Include="icons\light\status-opening-5-14.png">
      <LogicalName>status-opening-5-light-14.png</LogicalName>
    </EmbeddedResource>
    <EmbeddedResource Include="icons\light\status-opening-5-14%402x.png">
      <LogicalName>status-opening-5-light-14@2x.png</LogicalName>
    </EmbeddedResource>
    <EmbeddedResource Include="icons\light\status-opening-6-14.png">
      <LogicalName>status-opening-6-light-14.png</LogicalName>
    </EmbeddedResource>
    <EmbeddedResource Include="icons\light\status-opening-6-14%402x.png">
      <LogicalName>status-opening-6-light-14@2x.png</LogicalName>
    </EmbeddedResource>
    <EmbeddedResource Include="icons\light\information-16.png">
      <LogicalName>information-light-16.png</LogicalName>
    </EmbeddedResource>
    <EmbeddedResource Include="icons\light\information-16%402x.png">
      <LogicalName>information-light-16@2x.png</LogicalName>
    </EmbeddedResource>
    <EmbeddedResource Include="icons\light\information-24.png">
      <LogicalName>information-light-24.png</LogicalName>
    </EmbeddedResource>
    <EmbeddedResource Include="icons\light\information-24%402x.png">
      <LogicalName>information-light-24@2x.png</LogicalName>
    </EmbeddedResource>
    <EmbeddedResource Include="icons\light\information-32.png">
      <LogicalName>information-light-32.png</LogicalName>
    </EmbeddedResource>
    <EmbeddedResource Include="icons\light\information-32%402x.png">
      <LogicalName>information-light-32@2x.png</LogicalName>
    </EmbeddedResource>
    <EmbeddedResource Include="icons\light\information-48.png">
      <LogicalName>information-light-48.png</LogicalName>
    </EmbeddedResource>
    <EmbeddedResource Include="icons\light\information-48%402x.png">
      <LogicalName>information-light-48@2x.png</LogicalName>
    </EmbeddedResource>
    <EmbeddedResource Include="icons\light\question-16.png">
      <LogicalName>question-light-16.png</LogicalName>
    </EmbeddedResource>
    <EmbeddedResource Include="icons\light\question-16%402x.png">
      <LogicalName>question-light-16@2x.png</LogicalName>
    </EmbeddedResource>
    <EmbeddedResource Include="icons\light\question-24.png">
      <LogicalName>question-light-24.png</LogicalName>
    </EmbeddedResource>
    <EmbeddedResource Include="icons\light\question-24%402x.png">
      <LogicalName>question-light-24@2x.png</LogicalName>
    </EmbeddedResource>
    <EmbeddedResource Include="icons\light\question-32.png">
      <LogicalName>question-light-32.png</LogicalName>
    </EmbeddedResource>
    <EmbeddedResource Include="icons\light\question-32%402x.png">
      <LogicalName>question-light-32@2x.png</LogicalName>
    </EmbeddedResource>
    <EmbeddedResource Include="icons\light\question-48.png">
      <LogicalName>question-light-48.png</LogicalName>
    </EmbeddedResource>
    <EmbeddedResource Include="icons\light\question-48%402x.png">
      <LogicalName>question-light-48@2x.png</LogicalName>
    </EmbeddedResource>
    <EmbeddedResource Include="icons\light\command-16.png">
      <LogicalName>command-light-16.png</LogicalName>
    </EmbeddedResource>
    <EmbeddedResource Include="icons\light\command-16%402x.png">
      <LogicalName>command-light-16@2x.png</LogicalName>
    </EmbeddedResource>
    <EmbeddedResource Include="MonoDevelop.Components.MainToolbar\icons\light\ico-build-disabled-32.png">
      <LogicalName>ico-build-disabled-light-32.png</LogicalName>
    </EmbeddedResource>
    <EmbeddedResource Include="MonoDevelop.Components.MainToolbar\icons\light\ico-build-disabled-32%402x.png">
      <LogicalName>ico-build-disabled-light-32@2x.png</LogicalName>
    </EmbeddedResource>
    <EmbeddedResource Include="MonoDevelop.Components.MainToolbar\icons\light\ico-build-normal-32.png">
      <LogicalName>ico-build-normal-light-32.png</LogicalName>
    </EmbeddedResource>
    <EmbeddedResource Include="MonoDevelop.Components.MainToolbar\icons\light\ico-build-normal-32%402x.png">
      <LogicalName>ico-build-normal-light-32@2x.png</LogicalName>
    </EmbeddedResource>
    <EmbeddedResource Include="icons\light\stop-16.png">
      <LogicalName>stop-light-16.png</LogicalName>
    </EmbeddedResource>
    <EmbeddedResource Include="icons\light\stop-16%402x.png">
      <LogicalName>stop-light-16@2x.png</LogicalName>
    </EmbeddedResource>
    <EmbeddedResource Include="icons\light\clear-16.png">
      <LogicalName>clear-light-16.png</LogicalName>
    </EmbeddedResource>
    <EmbeddedResource Include="icons\light\clear-16%402x.png">
      <LogicalName>clear-light-16@2x.png</LogicalName>
    </EmbeddedResource>
    <EmbeddedResource Include="icons\light\status-ready-14.png">
      <LogicalName>status-ready-light-14.png</LogicalName>
    </EmbeddedResource>
    <EmbeddedResource Include="icons\light\status-ready-14%402x.png">
      <LogicalName>status-ready-light-14@2x.png</LogicalName>
    </EmbeddedResource>
    <EmbeddedResource Include="icons\light\status-success-14.png">
      <LogicalName>status-success-light-14.png</LogicalName>
    </EmbeddedResource>
    <EmbeddedResource Include="icons\light\status-success-14%402x.png">
      <LogicalName>status-success-light-14@2x.png</LogicalName>
    </EmbeddedResource>
    <EmbeddedResource Include="icons\light\status-warning-14.png">
      <LogicalName>status-warning-light-14.png</LogicalName>
    </EmbeddedResource>
    <EmbeddedResource Include="icons\light\status-warning-14%402x.png">
      <LogicalName>status-warning-light-14@2x.png</LogicalName>
    </EmbeddedResource>
    <EmbeddedResource Include="icons\light\status-failure-14.png">
      <LogicalName>status-failure-light-14.png</LogicalName>
    </EmbeddedResource>
    <EmbeddedResource Include="icons\light\status-failure-14%402x.png">
      <LogicalName>status-failure-light-14@2x.png</LogicalName>
    </EmbeddedResource>
    <EmbeddedResource Include="MonoDevelop.Ide.WelcomePage\icons\link-chat.png">
      <LogicalName>link-chat.png</LogicalName>
    </EmbeddedResource>
    <EmbeddedResource Include="MonoDevelop.Ide.WelcomePage\icons\link-cloud.png">
      <LogicalName>link-cloud.png</LogicalName>
    </EmbeddedResource>
    <EmbeddedResource Include="MonoDevelop.Ide.WelcomePage\icons\link-heart.png">
      <LogicalName>link-heart.png</LogicalName>
    </EmbeddedResource>
    <EmbeddedResource Include="MonoDevelop.Ide.WelcomePage\icons\link-info.png">
      <LogicalName>link-info.png</LogicalName>
    </EmbeddedResource>
    <EmbeddedResource Include="MonoDevelop.Ide.WelcomePage\icons\new_solution.png">
      <LogicalName>new_solution.png</LogicalName>
    </EmbeddedResource>
    <EmbeddedResource Include="MonoDevelop.Ide.WelcomePage\icons\open_solution.png">
      <LogicalName>open_solution.png</LogicalName>
    </EmbeddedResource>
    <EmbeddedResource Include="icons\light\link-overlay-16.png">
      <LogicalName>link-overlay-light-16.png</LogicalName>
    </EmbeddedResource>
    <EmbeddedResource Include="icons\light\link-overlay-16%402x.png">
      <LogicalName>link-overlay-light-16@2x.png</LogicalName>
    </EmbeddedResource>
    <EmbeddedResource Include="icons\light\pad-error-list-16.png">
      <LogicalName>pad-error-list-light-16.png</LogicalName>
    </EmbeddedResource>
    <EmbeddedResource Include="icons\light\pad-error-list-16%402x.png">
      <LogicalName>pad-error-list-light-16@2x.png</LogicalName>
    </EmbeddedResource>
    <EmbeddedResource Include="icons\light\pad-error-list-errors-16.png">
      <LogicalName>pad-error-list-errors-light-16.png</LogicalName>
    </EmbeddedResource>
    <EmbeddedResource Include="icons\light\pad-error-list-errors-16%402x.png">
      <LogicalName>pad-error-list-errors-light-16@2x.png</LogicalName>
    </EmbeddedResource>
    <EmbeddedResource Include="icons\light\pad-error-list-warnings-16.png">
      <LogicalName>pad-error-list-warnings-light-16.png</LogicalName>
    </EmbeddedResource>
    <EmbeddedResource Include="icons\light\pad-error-list-warnings-16%402x.png">
      <LogicalName>pad-error-list-warnings-light-16@2x.png</LogicalName>
    </EmbeddedResource>
    <EmbeddedResource Include="MonoDevelop.Ide.WelcomePage\icons\starburst.png">
      <LogicalName>starburst.png</LogicalName>
    </EmbeddedResource>
    <EmbeddedResource Include="icons\light\status-connecting-1-14.png">
      <LogicalName>status-connecting-1-light-14.png</LogicalName>
    </EmbeddedResource>
    <EmbeddedResource Include="icons\light\status-connecting-1-14%402x.png">
      <LogicalName>status-connecting-1-light-14@2x.png</LogicalName>
    </EmbeddedResource>
    <EmbeddedResource Include="icons\light\status-connecting-2-14.png">
      <LogicalName>status-connecting-2-light-14.png</LogicalName>
    </EmbeddedResource>
    <EmbeddedResource Include="icons\light\status-connecting-2-14%402x.png">
      <LogicalName>status-connecting-2-light-14@2x.png</LogicalName>
    </EmbeddedResource>
    <EmbeddedResource Include="icons\light\status-connecting-3-14.png">
      <LogicalName>status-connecting-3-light-14.png</LogicalName>
    </EmbeddedResource>
    <EmbeddedResource Include="icons\light\status-connecting-3-14%402x.png">
      <LogicalName>status-connecting-3-light-14@2x.png</LogicalName>
    </EmbeddedResource>
    <EmbeddedResource Include="icons\light\status-connecting-4-14.png">
      <LogicalName>status-connecting-4-light-14.png</LogicalName>
    </EmbeddedResource>
    <EmbeddedResource Include="icons\light\status-connecting-4-14%402x.png">
      <LogicalName>status-connecting-4-light-14@2x.png</LogicalName>
    </EmbeddedResource>
    <EmbeddedResource Include="icons\light\status-connecting-5-14.png">
      <LogicalName>status-connecting-5-light-14.png</LogicalName>
    </EmbeddedResource>
    <EmbeddedResource Include="icons\light\status-connecting-5-14%402x.png">
      <LogicalName>status-connecting-5-light-14@2x.png</LogicalName>
    </EmbeddedResource>
    <EmbeddedResource Include="icons\light\status-connecting-6-14.png">
      <LogicalName>status-connecting-6-light-14.png</LogicalName>
    </EmbeddedResource>
    <EmbeddedResource Include="icons\light\status-connecting-6-14%402x.png">
      <LogicalName>status-connecting-6-light-14@2x.png</LogicalName>
    </EmbeddedResource>
    <EmbeddedResource Include="icons\light\element-variable-16.png">
      <LogicalName>element-variable-light-16.png</LogicalName>
    </EmbeddedResource>
    <EmbeddedResource Include="icons\light\element-variable-16%402x.png">
      <LogicalName>element-variable-light-16@2x.png</LogicalName>
    </EmbeddedResource>
    <EmbeddedResource Include="icons\light\element-exception-16.png">
      <LogicalName>element-exception-light-16.png</LogicalName>
    </EmbeddedResource>
    <EmbeddedResource Include="icons\light\element-exception-16%402x.png">
      <LogicalName>element-exception-light-16@2x.png</LogicalName>
    </EmbeddedResource>
    <EmbeddedResource Include="icons\light\element-fs-field-16.png">
      <LogicalName>element-fs-field-light-16.png</LogicalName>
    </EmbeddedResource>
    <EmbeddedResource Include="icons\light\element-fs-field-16%402x.png">
      <LogicalName>element-fs-field-light-16@2x.png</LogicalName>
    </EmbeddedResource>
    <EmbeddedResource Include="icons\light\element-module-16.png">
      <LogicalName>element-module-light-16.png</LogicalName>
    </EmbeddedResource>
    <EmbeddedResource Include="icons\light\element-module-16%402x.png">
      <LogicalName>element-module-light-16@2x.png</LogicalName>
    </EmbeddedResource>
    <EmbeddedResource Include="icons\light\element-other-declaration-16.png">
      <LogicalName>element-other-declaration-light-16.png</LogicalName>
    </EmbeddedResource>
    <EmbeddedResource Include="icons\light\element-other-declaration-16%402x.png">
      <LogicalName>element-other-declaration-light-16@2x.png</LogicalName>
    </EmbeddedResource>
    <EmbeddedResource Include="icons\light\element-type-16.png">
      <LogicalName>element-type-light-16.png</LogicalName>
    </EmbeddedResource>
    <EmbeddedResource Include="icons\light\element-type-16%402x.png">
      <LogicalName>element-type-light-16@2x.png</LogicalName>
    </EmbeddedResource>
    <EmbeddedResource Include="icons\light\file-source-16.png">
      <LogicalName>file-source-light-16.png</LogicalName>
    </EmbeddedResource>
    <EmbeddedResource Include="icons\light\file-source-16%402x.png">
      <LogicalName>file-source-light-16@2x.png</LogicalName>
    </EmbeddedResource>
    <EmbeddedResource Include="icons\light\file-source-32.png">
      <LogicalName>file-source-light-32.png</LogicalName>
    </EmbeddedResource>
    <EmbeddedResource Include="icons\light\file-source-32%402x.png">
      <LogicalName>file-source-light-32@2x.png</LogicalName>
    </EmbeddedResource>
    <EmbeddedResource Include="icons\light\file-header-16.png">
      <LogicalName>file-header-light-16.png</LogicalName>
    </EmbeddedResource>
    <EmbeddedResource Include="icons\light\file-header-16%402x.png">
      <LogicalName>file-header-light-16@2x.png</LogicalName>
    </EmbeddedResource>
    <EmbeddedResource Include="icons\light\file-header-32.png">
      <LogicalName>file-header-light-32.png</LogicalName>
    </EmbeddedResource>
    <EmbeddedResource Include="icons\light\file-header-32%402x.png">
      <LogicalName>file-header-light-32@2x.png</LogicalName>
    </EmbeddedResource>
    <EmbeddedResource Include="icons\light\file-unit-test-32.png">
      <LogicalName>file-unit-test-light-32.png</LogicalName>
    </EmbeddedResource>
    <EmbeddedResource Include="icons\light\file-unit-test-32%402x.png">
      <LogicalName>file-unit-test-light-32@2x.png</LogicalName>
    </EmbeddedResource>
    <EmbeddedResource Include="icons\light\file-web-16.png">
      <LogicalName>file-web-light-16.png</LogicalName>
    </EmbeddedResource>
    <EmbeddedResource Include="icons\light\file-web-16%402x.png">
      <LogicalName>file-web-light-16@2x.png</LogicalName>
    </EmbeddedResource>
    <EmbeddedResource Include="icons\light\file-web-32.png">
      <LogicalName>file-web-light-32.png</LogicalName>
    </EmbeddedResource>
    <EmbeddedResource Include="icons\light\file-web-32%402x.png">
      <LogicalName>file-web-light-32@2x.png</LogicalName>
    </EmbeddedResource>
    <EmbeddedResource Include="icons\light\file-gtk-32.png">
      <LogicalName>file-gtk-light-32.png</LogicalName>
    </EmbeddedResource>
    <EmbeddedResource Include="icons\light\file-gtk-32%402x.png">
      <LogicalName>file-gtk-light-32@2x.png</LogicalName>
    </EmbeddedResource>
    <EmbeddedResource Include="icons\light\status-waiting-1-14.png">
      <LogicalName>status-waiting-1-light-14.png</LogicalName>
    </EmbeddedResource>
    <EmbeddedResource Include="icons\light\status-waiting-1-14%402x.png">
      <LogicalName>status-waiting-1-light-14@2x.png</LogicalName>
    </EmbeddedResource>
    <EmbeddedResource Include="icons\light\status-waiting-2-14.png">
      <LogicalName>status-waiting-2-light-14.png</LogicalName>
    </EmbeddedResource>
    <EmbeddedResource Include="icons\light\status-waiting-2-14%402x.png">
      <LogicalName>status-waiting-2-light-14@2x.png</LogicalName>
    </EmbeddedResource>
    <EmbeddedResource Include="icons\light\status-waiting-3-14.png">
      <LogicalName>status-waiting-3-light-14.png</LogicalName>
    </EmbeddedResource>
    <EmbeddedResource Include="icons\light\status-waiting-3-14%402x.png">
      <LogicalName>status-waiting-3-light-14@2x.png</LogicalName>
    </EmbeddedResource>
    <EmbeddedResource Include="icons\light\status-waiting-4-14.png">
      <LogicalName>status-waiting-4-light-14.png</LogicalName>
    </EmbeddedResource>
    <EmbeddedResource Include="icons\light\status-waiting-4-14%402x.png">
      <LogicalName>status-waiting-4-light-14@2x.png</LogicalName>
    </EmbeddedResource>
    <EmbeddedResource Include="icons\light\status-waiting-5-14.png">
      <LogicalName>status-waiting-5-light-14.png</LogicalName>
    </EmbeddedResource>
    <EmbeddedResource Include="icons\light\status-waiting-5-14%402x.png">
      <LogicalName>status-waiting-5-light-14@2x.png</LogicalName>
    </EmbeddedResource>
    <EmbeddedResource Include="icons\light\component-folder-osx-16.png">
      <LogicalName>component-folder-osx-light-16.png</LogicalName>
    </EmbeddedResource>
    <EmbeddedResource Include="icons\light\component-folder-osx-16%402x.png">
      <LogicalName>component-folder-osx-light-16@2x.png</LogicalName>
    </EmbeddedResource>
    <EmbeddedResource Include="icons\light\component-folder-win-16.png">
      <LogicalName>component-folder-win-light-16.png</LogicalName>
    </EmbeddedResource>
    <EmbeddedResource Include="icons\light\component-folder-win-16%402x.png">
      <LogicalName>component-folder-win-light-16@2x.png</LogicalName>
    </EmbeddedResource>
    <EmbeddedResource Include="icons\light\generic-folder-osx-16.png">
      <LogicalName>generic-folder-osx-light-16.png</LogicalName>
    </EmbeddedResource>
    <EmbeddedResource Include="icons\light\generic-folder-osx-16%402x.png">
      <LogicalName>generic-folder-osx-light-16@2x.png</LogicalName>
    </EmbeddedResource>
    <EmbeddedResource Include="icons\light\generic-folder-win-16.png">
      <LogicalName>generic-folder-win-light-16.png</LogicalName>
    </EmbeddedResource>
    <EmbeddedResource Include="icons\light\generic-folder-win-16%402x.png">
      <LogicalName>generic-folder-win-light-16@2x.png</LogicalName>
    </EmbeddedResource>
    <EmbeddedResource Include="icons\light\special-folder-osx-16.png">
      <LogicalName>special-folder-osx-light-16.png</LogicalName>
    </EmbeddedResource>
    <EmbeddedResource Include="icons\light\special-folder-osx-16%402x.png">
      <LogicalName>special-folder-osx-light-16@2x.png</LogicalName>
    </EmbeddedResource>
    <EmbeddedResource Include="icons\light\special-folder-win-16.png">
      <LogicalName>special-folder-win-light-16.png</LogicalName>
    </EmbeddedResource>
    <EmbeddedResource Include="icons\light\special-folder-win-16%402x.png">
      <LogicalName>special-folder-win-light-16@2x.png</LogicalName>
    </EmbeddedResource>
    <EmbeddedResource Include="icons\light\web-reference-folder-osx-16.png">
      <LogicalName>web-reference-folder-osx-light-16.png</LogicalName>
    </EmbeddedResource>
    <EmbeddedResource Include="icons\light\web-reference-folder-osx-16%402x.png">
      <LogicalName>web-reference-folder-osx-light-16@2x.png</LogicalName>
    </EmbeddedResource>
    <EmbeddedResource Include="icons\light\web-reference-folder-win-16.png">
      <LogicalName>web-reference-folder-win-light-16.png</LogicalName>
    </EmbeddedResource>
    <EmbeddedResource Include="icons\light\web-reference-folder-win-16%402x.png">
      <LogicalName>web-reference-folder-win-light-16@2x.png</LogicalName>
    </EmbeddedResource>
    <EmbeddedResource Include="icons\light\pad-help-16.png">
      <LogicalName>pad-help-light-16.png</LogicalName>
    </EmbeddedResource>
    <EmbeddedResource Include="icons\light\pad-help-16%402x.png">
      <LogicalName>pad-help-light-16@2x.png</LogicalName>
    </EmbeddedResource>
    <EmbeddedResource Include="icons\light\preferences-16.png">
      <LogicalName>preferences-light-16.png</LogicalName>
    </EmbeddedResource>
    <EmbeddedResource Include="icons\light\preferences-16%402x.png">
      <LogicalName>preferences-light-16@2x.png</LogicalName>
    </EmbeddedResource>
    <EmbeddedResource Include="icons\light\sort-alphabetically-16.png">
      <LogicalName>sort-alphabetically-light-16.png</LogicalName>
    </EmbeddedResource>
    <EmbeddedResource Include="icons\light\sort-alphabetically-16%402x.png">
      <LogicalName>sort-alphabetically-light-16@2x.png</LogicalName>
    </EmbeddedResource>
    <EmbeddedResource Include="icons\light\group-by-category-16.png">
      <LogicalName>group-by-category-light-16.png</LogicalName>
    </EmbeddedResource>
    <EmbeddedResource Include="icons\light\group-by-category-16%402x.png">
      <LogicalName>group-by-category-light-16@2x.png</LogicalName>
    </EmbeddedResource>
    <EmbeddedResource Include="icons\light\add-16.png">
      <LogicalName>add-light-16.png</LogicalName>
    </EmbeddedResource>
    <EmbeddedResource Include="icons\light\add-16%402x.png">
      <LogicalName>add-light-16@2x.png</LogicalName>
    </EmbeddedResource>
    <EmbeddedResource Include="icons\light\warning-overlay-9.png">
      <LogicalName>warning-overlay-light-9.png</LogicalName>
    </EmbeddedResource>
    <EmbeddedResource Include="icons\light\warning-overlay-9%402x.png">
      <LogicalName>warning-overlay-light-9@2x.png</LogicalName>
    </EmbeddedResource>
    <EmbeddedResource Include="icons\light\warning-8.png">
      <LogicalName>warning-light-8.png</LogicalName>
    </EmbeddedResource>
    <EmbeddedResource Include="icons\light\warning-8%402x.png">
      <LogicalName>warning-light-8@2x.png</LogicalName>
    </EmbeddedResource>
    <EmbeddedResource Include="icons\light\warning-16.png">
      <LogicalName>warning-light-16.png</LogicalName>
    </EmbeddedResource>
    <EmbeddedResource Include="icons\light\warning-16%402x.png">
      <LogicalName>warning-light-16@2x.png</LogicalName>
    </EmbeddedResource>
    <EmbeddedResource Include="icons\light\warning-24.png">
      <LogicalName>warning-light-24.png</LogicalName>
    </EmbeddedResource>
    <EmbeddedResource Include="icons\light\warning-24%402x.png">
      <LogicalName>warning-light-24@2x.png</LogicalName>
    </EmbeddedResource>
    <EmbeddedResource Include="icons\light\warning-32.png">
      <LogicalName>warning-light-32.png</LogicalName>
    </EmbeddedResource>
    <EmbeddedResource Include="icons\light\warning-32%402x.png">
      <LogicalName>warning-light-32@2x.png</LogicalName>
    </EmbeddedResource>
    <EmbeddedResource Include="icons\light\warning-48.png">
      <LogicalName>warning-light-48.png</LogicalName>
    </EmbeddedResource>
    <EmbeddedResource Include="icons\light\warning-48%402x.png">
      <LogicalName>warning-light-48@2x.png</LogicalName>
    </EmbeddedResource>
    <EmbeddedResource Include="icons\light\error-16.png">
      <LogicalName>error-light-16.png</LogicalName>
    </EmbeddedResource>
    <EmbeddedResource Include="icons\light\error-16%402x.png">
      <LogicalName>error-light-16@2x.png</LogicalName>
    </EmbeddedResource>
    <EmbeddedResource Include="icons\light\error-24.png">
      <LogicalName>error-light-24.png</LogicalName>
    </EmbeddedResource>
    <EmbeddedResource Include="icons\light\error-24%402x.png">
      <LogicalName>error-light-24@2x.png</LogicalName>
    </EmbeddedResource>
    <EmbeddedResource Include="icons\light\error-32.png">
      <LogicalName>error-light-32.png</LogicalName>
    </EmbeddedResource>
    <EmbeddedResource Include="icons\light\error-32%402x.png">
      <LogicalName>error-light-32@2x.png</LogicalName>
    </EmbeddedResource>
    <EmbeddedResource Include="icons\light\error-48.png">
      <LogicalName>error-light-48.png</LogicalName>
    </EmbeddedResource>
    <EmbeddedResource Include="icons\light\error-48%402x.png">
      <LogicalName>error-light-48@2x.png</LogicalName>
    </EmbeddedResource>
    <EmbeddedResource Include="icons\light\done-16.png">
      <LogicalName>done-light-16.png</LogicalName>
    </EmbeddedResource>
    <EmbeddedResource Include="icons\light\done-16%402x.png">
      <LogicalName>done-light-16@2x.png</LogicalName>
    </EmbeddedResource>
    <EmbeddedResource Include="icons\light\edit-16.png">
      <LogicalName>edit-light-16.png</LogicalName>
    </EmbeddedResource>
    <EmbeddedResource Include="icons\light\edit-16%402x.png">
      <LogicalName>edit-light-16@2x.png</LogicalName>
    </EmbeddedResource>
    <EmbeddedResource Include="icons\light\star-16.png">
      <LogicalName>star-light-16.png</LogicalName>
    </EmbeddedResource>
    <EmbeddedResource Include="icons\light\star-16%402x.png">
      <LogicalName>star-light-16@2x.png</LogicalName>
    </EmbeddedResource>
    <EmbeddedResource Include="icons\light\star-hover-16.png">
      <LogicalName>star-hover-light-16.png</LogicalName>
    </EmbeddedResource>
    <EmbeddedResource Include="icons\light\star-hover-16%402x.png">
      <LogicalName>star-hover-light-16@2x.png</LogicalName>
    </EmbeddedResource>
    <EmbeddedResource Include="icons\light\star-overlay-16.png">
      <LogicalName>star-overlay-light-16.png</LogicalName>
    </EmbeddedResource>
    <EmbeddedResource Include="icons\light\star-overlay-16%402x.png">
      <LogicalName>star-overlay-light-16@2x.png</LogicalName>
    </EmbeddedResource>
    <EmbeddedResource Include="icons\light\star-overlay-hover-16.png">
      <LogicalName>star-overlay-hover-light-16.png</LogicalName>
    </EmbeddedResource>
    <EmbeddedResource Include="icons\light\star-overlay-hover-16%402x.png">
      <LogicalName>star-overlay-hover-light-16@2x.png</LogicalName>
    </EmbeddedResource>
    <EmbeddedResource Include="icons\light\unstar-16.png">
      <LogicalName>unstar-light-16.png</LogicalName>
    </EmbeddedResource>
    <EmbeddedResource Include="icons\light\unstar-16%402x.png">
      <LogicalName>unstar-light-16@2x.png</LogicalName>
    </EmbeddedResource>
    <EmbeddedResource Include="icons\light\unstar-hover-16.png">
      <LogicalName>unstar-hover-light-16.png</LogicalName>
    </EmbeddedResource>
    <EmbeddedResource Include="icons\light\unstar-hover-16%402x.png">
      <LogicalName>unstar-hover-light-16@2x.png</LogicalName>
    </EmbeddedResource>
    <EmbeddedResource Include="icons\light\unstar-overlay-16.png">
      <LogicalName>unstar-overlay-light-16.png</LogicalName>
    </EmbeddedResource>
    <EmbeddedResource Include="icons\light\unstar-overlay-16%402x.png">
      <LogicalName>unstar-overlay-light-16@2x.png</LogicalName>
    </EmbeddedResource>
    <EmbeddedResource Include="icons\light\unstar-overlay-hover-16.png">
      <LogicalName>unstar-overlay-hover-light-16.png</LogicalName>
    </EmbeddedResource>
    <EmbeddedResource Include="icons\light\unstar-overlay-hover-16%402x.png">
      <LogicalName>unstar-overlay-hover-light-16@2x.png</LogicalName>
    </EmbeddedResource>
    <EmbeddedResource Include="icons\light\remove-16.png">
      <LogicalName>remove-light-16.png</LogicalName>
    </EmbeddedResource>
    <EmbeddedResource Include="icons\light\remove-16%402x.png">
      <LogicalName>remove-light-16@2x.png</LogicalName>
    </EmbeddedResource>
    <EmbeddedResource Include="icons\light\properties-16.png">
      <LogicalName>properties-light-16.png</LogicalName>
    </EmbeddedResource>
    <EmbeddedResource Include="icons\light\properties-16%402x.png">
      <LogicalName>properties-light-16@2x.png</LogicalName>
    </EmbeddedResource>
    <EmbeddedResource Include="icons\light\prefs-load-save-16.png">
      <LogicalName>prefs-load-save-light-16.png</LogicalName>
    </EmbeddedResource>
    <EmbeddedResource Include="icons\light\prefs-load-save-16%402x.png">
      <LogicalName>prefs-load-save-light-16@2x.png</LogicalName>
    </EmbeddedResource>
    <EmbeddedResource Include="icons\light\prefs-code-formatting-16.png">
      <LogicalName>prefs-code-formatting-light-16.png</LogicalName>
    </EmbeddedResource>
    <EmbeddedResource Include="icons\light\prefs-code-formatting-16%402x.png">
      <LogicalName>prefs-code-formatting-light-16@2x.png</LogicalName>
    </EmbeddedResource>
    <EmbeddedResource Include="icons\light\prefs-language-16.png">
      <LogicalName>prefs-language-light-16.png</LogicalName>
    </EmbeddedResource>
    <EmbeddedResource Include="icons\light\prefs-language-16%402x.png">
      <LogicalName>prefs-language-light-16@2x.png</LogicalName>
    </EmbeddedResource>
    <EmbeddedResource Include="icons\light\prefs-key-bindings-16.png">
      <LogicalName>prefs-key-bindings-light-16.png</LogicalName>
    </EmbeddedResource>
    <EmbeddedResource Include="icons\light\prefs-key-bindings-16%402x.png">
      <LogicalName>prefs-key-bindings-light-16@2x.png</LogicalName>
    </EmbeddedResource>
    <EmbeddedResource Include="icons\light\prefs-fonts-16.png">
      <LogicalName>prefs-fonts-light-16.png</LogicalName>
    </EmbeddedResource>
    <EmbeddedResource Include="icons\light\prefs-fonts-16%402x.png">
      <LogicalName>prefs-fonts-light-16@2x.png</LogicalName>
    </EmbeddedResource>
    <EmbeddedResource Include="icons\light\prefs-author-information-16.png">
      <LogicalName>prefs-author-information-light-16.png</LogicalName>
    </EmbeddedResource>
    <EmbeddedResource Include="icons\light\prefs-author-information-16%402x.png">
      <LogicalName>prefs-author-information-light-16@2x.png</LogicalName>
    </EmbeddedResource>
    <EmbeddedResource Include="icons\light\prefs-sdk-locations-16.png">
      <LogicalName>prefs-sdk-locations-light-16.png</LogicalName>
    </EmbeddedResource>
    <EmbeddedResource Include="icons\light\prefs-sdk-locations-16%402x.png">
      <LogicalName>prefs-sdk-locations-light-16@2x.png</LogicalName>
    </EmbeddedResource>
    <EmbeddedResource Include="icons\light\prefs-external-tools-16.png">
      <LogicalName>prefs-external-tools-light-16.png</LogicalName>
    </EmbeddedResource>
    <EmbeddedResource Include="icons\light\prefs-external-tools-16%402x.png">
      <LogicalName>prefs-external-tools-light-16@2x.png</LogicalName>
    </EmbeddedResource>
    <EmbeddedResource Include="icons\light\prefs-build-16.png">
      <LogicalName>prefs-build-light-16.png</LogicalName>
    </EmbeddedResource>
    <EmbeddedResource Include="icons\light\prefs-build-16%402x.png">
      <LogicalName>prefs-build-light-16@2x.png</LogicalName>
    </EmbeddedResource>
    <EmbeddedResource Include="icons\light\prefs-play-16.png">
      <LogicalName>prefs-play-light-16.png</LogicalName>
    </EmbeddedResource>
    <EmbeddedResource Include="icons\light\prefs-play-16%402x.png">
      <LogicalName>prefs-play-light-16@2x.png</LogicalName>
    </EmbeddedResource>
    <EmbeddedResource Include="icons\light\prefs-updates-16.png">
      <LogicalName>prefs-updates-light-16.png</LogicalName>
    </EmbeddedResource>
    <EmbeddedResource Include="icons\light\prefs-updates-16%402x.png">
      <LogicalName>prefs-updates-light-16@2x.png</LogicalName>
    </EmbeddedResource>
    <EmbeddedResource Include="icons\light\prefs-task-list-16.png">
      <LogicalName>prefs-task-list-light-16.png</LogicalName>
    </EmbeddedResource>
    <EmbeddedResource Include="icons\light\prefs-task-list-16%402x.png">
      <LogicalName>prefs-task-list-light-16@2x.png</LogicalName>
    </EmbeddedResource>
    <EmbeddedResource Include="icons\light\prefs-generic-16.png">
      <LogicalName>prefs-generic-light-16.png</LogicalName>
    </EmbeddedResource>
    <EmbeddedResource Include="icons\light\prefs-generic-16%402x.png">
      <LogicalName>prefs-generic-light-16@2x.png</LogicalName>
    </EmbeddedResource>
    <EmbeddedResource Include="icons\light\prefs-csharp-16.png">
      <LogicalName>prefs-csharp-light-16.png</LogicalName>
    </EmbeddedResource>
    <EmbeddedResource Include="icons\light\prefs-csharp-16%402x.png">
      <LogicalName>prefs-csharp-light-16@2x.png</LogicalName>
    </EmbeddedResource>
    <EmbeddedResource Include="icons\light\prefs-standard-header-16.png">
      <LogicalName>prefs-standard-header-light-16.png</LogicalName>
    </EmbeddedResource>
    <EmbeddedResource Include="icons\light\prefs-standard-header-16%402x.png">
      <LogicalName>prefs-standard-header-light-16@2x.png</LogicalName>
    </EmbeddedResource>
    <EmbeddedResource Include="icons\light\prefs-dotnet-naming-policies-16.png">
      <LogicalName>prefs-dotnet-naming-policies-light-16.png</LogicalName>
    </EmbeddedResource>
    <EmbeddedResource Include="icons\light\prefs-dotnet-naming-policies-16%402x.png">
      <LogicalName>prefs-dotnet-naming-policies-light-16@2x.png</LogicalName>
    </EmbeddedResource>
    <EmbeddedResource Include="icons\light\prefs-code-templates-16.png">
      <LogicalName>prefs-code-templates-light-16.png</LogicalName>
    </EmbeddedResource>
    <EmbeddedResource Include="icons\light\prefs-code-templates-16%402x.png">
      <LogicalName>prefs-code-templates-light-16@2x.png</LogicalName>
    </EmbeddedResource>
    <EmbeddedResource Include="icons\light\prefs-name-conventions-16.png">
      <LogicalName>prefs-name-conventions-light-16.png</LogicalName>
    </EmbeddedResource>
    <EmbeddedResource Include="icons\light\prefs-name-conventions-16%402x.png">
      <LogicalName>prefs-name-conventions-light-16@2x.png</LogicalName>
    </EmbeddedResource>
    <EmbeddedResource Include="icons\light\copy-16.png">
      <LogicalName>copy-light-16.png</LogicalName>
    </EmbeddedResource>
    <EmbeddedResource Include="icons\light\copy-16%402x.png">
      <LogicalName>copy-light-16@2x.png</LogicalName>
    </EmbeddedResource>
    <EmbeddedResource Include="icons\light\find-16.png">
      <LogicalName>find-light-16.png</LogicalName>
    </EmbeddedResource>
    <EmbeddedResource Include="icons\light\find-16%402x.png">
      <LogicalName>find-light-16@2x.png</LogicalName>
    </EmbeddedResource>
    <EmbeddedResource Include="icons\light\find-and-replace-16.png">
      <LogicalName>find-and-replace-light-16.png</LogicalName>
    </EmbeddedResource>
    <EmbeddedResource Include="icons\light\find-and-replace-16%402x.png">
      <LogicalName>find-and-replace-light-16@2x.png</LogicalName>
    </EmbeddedResource>
    <EmbeddedResource Include="icons\light\go-back-16.png">
      <LogicalName>go-back-light-16.png</LogicalName>
    </EmbeddedResource>
    <EmbeddedResource Include="icons\light\go-back-16%402x.png">
      <LogicalName>go-back-light-16@2x.png</LogicalName>
    </EmbeddedResource>
    <EmbeddedResource Include="icons\light\go-down-16.png">
      <LogicalName>go-down-light-16.png</LogicalName>
    </EmbeddedResource>
    <EmbeddedResource Include="icons\light\go-down-16%402x.png">
      <LogicalName>go-down-light-16@2x.png</LogicalName>
    </EmbeddedResource>
    <EmbeddedResource Include="icons\light\go-forward-16.png">
      <LogicalName>go-forward-light-16.png</LogicalName>
    </EmbeddedResource>
    <EmbeddedResource Include="icons\light\go-forward-16%402x.png">
      <LogicalName>go-forward-light-16@2x.png</LogicalName>
    </EmbeddedResource>
    <EmbeddedResource Include="icons\light\go-up-16.png">
      <LogicalName>go-up-light-16.png</LogicalName>
    </EmbeddedResource>
    <EmbeddedResource Include="icons\light\go-up-16%402x.png">
      <LogicalName>go-up-light-16@2x.png</LogicalName>
    </EmbeddedResource>
    <EmbeddedResource Include="icons\light\undo-16.png">
      <LogicalName>undo-light-16.png</LogicalName>
    </EmbeddedResource>
    <EmbeddedResource Include="icons\light\undo-16%402x.png">
      <LogicalName>undo-light-16@2x.png</LogicalName>
    </EmbeddedResource>
    <EmbeddedResource Include="icons\light\home-16.png">
      <LogicalName>home-light-16.png</LogicalName>
    </EmbeddedResource>
    <EmbeddedResource Include="icons\light\home-16%402x.png">
      <LogicalName>home-light-16@2x.png</LogicalName>
    </EmbeddedResource>
    <EmbeddedResource Include="icons\light\jump-to-16.png">
      <LogicalName>jump-to-light-16.png</LogicalName>
    </EmbeddedResource>
    <EmbeddedResource Include="icons\light\jump-to-16%402x.png">
      <LogicalName>jump-to-light-16@2x.png</LogicalName>
    </EmbeddedResource>
    <EmbeddedResource Include="icons\light\media-play-16.png">
      <LogicalName>media-play-light-16.png</LogicalName>
    </EmbeddedResource>
    <EmbeddedResource Include="icons\light\media-play-16%402x.png">
      <LogicalName>media-play-light-16@2x.png</LogicalName>
    </EmbeddedResource>
    <EmbeddedResource Include="icons\light\missing-image-16.png">
      <LogicalName>missing-image-light-16.png</LogicalName>
    </EmbeddedResource>
    <EmbeddedResource Include="icons\light\missing-image-16%402x.png">
      <LogicalName>missing-image-light-16@2x.png</LogicalName>
    </EmbeddedResource>
    <EmbeddedResource Include="icons\light\open-16.png">
      <LogicalName>open-light-16.png</LogicalName>
    </EmbeddedResource>
    <EmbeddedResource Include="icons\light\refresh-16.png">
      <LogicalName>refresh-light-16.png</LogicalName>
    </EmbeddedResource>
    <EmbeddedResource Include="icons\light\refresh-16%402x.png">
      <LogicalName>refresh-light-16@2x.png</LogicalName>
    </EmbeddedResource>
    <EmbeddedResource Include="icons\light\save-16.png">
      <LogicalName>save-light-16.png</LogicalName>
    </EmbeddedResource>
    <EmbeddedResource Include="icons\light\save-all-16.png">
      <LogicalName>save-all-light-16.png</LogicalName>
    </EmbeddedResource>
    <EmbeddedResource Include="icons\light\zoom-in-16.png">
      <LogicalName>zoom-in-light-16.png</LogicalName>
    </EmbeddedResource>
    <EmbeddedResource Include="icons\light\zoom-in-16%402x.png">
      <LogicalName>zoom-in-light-16@2x.png</LogicalName>
    </EmbeddedResource>
    <EmbeddedResource Include="icons\light\zoom-out-16.png">
      <LogicalName>zoom-out-light-16.png</LogicalName>
    </EmbeddedResource>
    <EmbeddedResource Include="icons\light\zoom-out-16%402x.png">
      <LogicalName>zoom-out-light-16@2x.png</LogicalName>
    </EmbeddedResource>
    <EmbeddedResource Include="icons\light\spinner-14-1.png">
      <LogicalName>spinner-light-14-1.png</LogicalName>
    </EmbeddedResource>
    <EmbeddedResource Include="icons\light\spinner-14-1%402x.png">
      <LogicalName>spinner-light-14-1@2x.png</LogicalName>
    </EmbeddedResource>
    <EmbeddedResource Include="icons\light\spinner-14-2.png">
      <LogicalName>spinner-light-14-2.png</LogicalName>
    </EmbeddedResource>
    <EmbeddedResource Include="icons\light\spinner-14-2%402x.png">
      <LogicalName>spinner-light-14-2@2x.png</LogicalName>
    </EmbeddedResource>
    <EmbeddedResource Include="icons\light\spinner-14-3.png">
      <LogicalName>spinner-light-14-3.png</LogicalName>
    </EmbeddedResource>
    <EmbeddedResource Include="icons\light\spinner-14-3%402x.png">
      <LogicalName>spinner-light-14-3@2x.png</LogicalName>
    </EmbeddedResource>
    <EmbeddedResource Include="icons\light\spinner-14-4.png">
      <LogicalName>spinner-light-14-4.png</LogicalName>
    </EmbeddedResource>
    <EmbeddedResource Include="icons\light\spinner-14-4%402x.png">
      <LogicalName>spinner-light-14-4@2x.png</LogicalName>
    </EmbeddedResource>
    <EmbeddedResource Include="icons\light\spinner-14-5.png">
      <LogicalName>spinner-light-14-5.png</LogicalName>
    </EmbeddedResource>
    <EmbeddedResource Include="icons\light\spinner-14-5%402x.png">
      <LogicalName>spinner-light-14-5@2x.png</LogicalName>
    </EmbeddedResource>
    <EmbeddedResource Include="icons\light\spinner-18-1.png">
      <LogicalName>spinner-light-18-1.png</LogicalName>
    </EmbeddedResource>
    <EmbeddedResource Include="icons\light\spinner-18-1%402x.png">
      <LogicalName>spinner-light-18-1@2x.png</LogicalName>
    </EmbeddedResource>
    <EmbeddedResource Include="icons\light\spinner-18-2.png">
      <LogicalName>spinner-light-18-2.png</LogicalName>
    </EmbeddedResource>
    <EmbeddedResource Include="icons\light\spinner-18-2%402x.png">
      <LogicalName>spinner-light-18-2@2x.png</LogicalName>
    </EmbeddedResource>
    <EmbeddedResource Include="icons\light\spinner-18-3.png">
      <LogicalName>spinner-light-18-3.png</LogicalName>
    </EmbeddedResource>
    <EmbeddedResource Include="icons\light\spinner-18-3%402x.png">
      <LogicalName>spinner-light-18-3@2x.png</LogicalName>
    </EmbeddedResource>
    <EmbeddedResource Include="icons\light\spinner-18-4.png">
      <LogicalName>spinner-light-18-4.png</LogicalName>
    </EmbeddedResource>
    <EmbeddedResource Include="icons\light\spinner-18-4%402x.png">
      <LogicalName>spinner-light-18-4@2x.png</LogicalName>
    </EmbeddedResource>
    <EmbeddedResource Include="icons\light\spinner-18-5.png">
      <LogicalName>spinner-light-18-5.png</LogicalName>
    </EmbeddedResource>
    <EmbeddedResource Include="icons\light\spinner-18-5%402x.png">
      <LogicalName>spinner-light-18-5@2x.png</LogicalName>
    </EmbeddedResource>
    <EmbeddedResource Include="icons\light\catchpoint-16.png">
      <LogicalName>catchpoint-light-16.png</LogicalName>
    </EmbeddedResource>
    <EmbeddedResource Include="icons\light\catchpoint-16%402x.png">
      <LogicalName>catchpoint-light-16@2x.png</LogicalName>
    </EmbeddedResource>
    <EmbeddedResource Include="icons\light\catchpoint-disabled-16.png">
      <LogicalName>catchpoint-disabled-light-16.png</LogicalName>
    </EmbeddedResource>
    <EmbeddedResource Include="icons\light\catchpoint-disabled-16%402x.png">
      <LogicalName>catchpoint-disabled-light-16@2x.png</LogicalName>
    </EmbeddedResource>
    <EmbeddedResource Include="icons\light\project-status-information-16.png">
      <LogicalName>project-status-information-light-16.png</LogicalName>
    </EmbeddedResource>
    <EmbeddedResource Include="icons\light\project-status-information-16%402x.png">
      <LogicalName>project-status-information-light-16@2x.png</LogicalName>
    </EmbeddedResource>
    <EmbeddedResource Include="icons\light\project-status-warning-16.png">
      <LogicalName>project-status-warning-light-16.png</LogicalName>
    </EmbeddedResource>
    <EmbeddedResource Include="icons\light\project-status-warning-16%402x.png">
      <LogicalName>project-status-warning-light-16@2x.png</LogicalName>
    </EmbeddedResource>
    <EmbeddedResource Include="icons\light\project-status-error-16.png">
      <LogicalName>project-status-error-light-16.png</LogicalName>
    </EmbeddedResource>
    <EmbeddedResource Include="icons\light\project-status-error-16%402x.png">
      <LogicalName>project-status-error-light-16@2x.png</LogicalName>
    </EmbeddedResource>
    <EmbeddedResource Include="icons\light\platform-android-16%402x.png">
      <LogicalName>platform-android-light-16@2x.png</LogicalName>
    </EmbeddedResource>
    <EmbeddedResource Include="icons\light\platform-cross-platform-16.png">
      <LogicalName>platform-cross-platform-light-16.png</LogicalName>
    </EmbeddedResource>
    <EmbeddedResource Include="icons\light\platform-cross-platform-16%402x.png">
      <LogicalName>platform-cross-platform-light-16@2x.png</LogicalName>
    </EmbeddedResource>
    <EmbeddedResource Include="icons\light\platform-ios-16.png">
      <LogicalName>platform-ios-light-16.png</LogicalName>
    </EmbeddedResource>
    <EmbeddedResource Include="icons\light\platform-ios-16%402x.png">
      <LogicalName>platform-ios-light-16@2x.png</LogicalName>
    </EmbeddedResource>
    <EmbeddedResource Include="icons\light\platform-mac-16.png">
      <LogicalName>platform-mac-light-16.png</LogicalName>
    </EmbeddedResource>
    <EmbeddedResource Include="icons\light\platform-mac-16%402x.png">
      <LogicalName>platform-mac-light-16@2x.png</LogicalName>
    </EmbeddedResource>
    <EmbeddedResource Include="icons\light\platform-other-16.png">
      <LogicalName>platform-other-light-16.png</LogicalName>
    </EmbeddedResource>
    <EmbeddedResource Include="icons\light\platform-other-16%402x.png">
      <LogicalName>platform-other-light-16@2x.png</LogicalName>
    </EmbeddedResource>
    <EmbeddedResource Include="icons\light\platform-android-16.png">
      <LogicalName>platform-android-light-16.png</LogicalName>
    </EmbeddedResource>
    <EmbeddedResource Include="MonoDevelop.Ide.Templates\template-default-background.png">
      <LogicalName>template-default-background.png</LogicalName>
    </EmbeddedResource>
  </ItemGroup>
  <ItemGroup>
    <Compile Include="MonoDevelop.Ide.Commands\CustomStringTagProvider.cs" />
    <Compile Include="MonoDevelop.Ide.Commands\EditCommands.cs" />
    <Compile Include="MonoDevelop.Ide.Commands\FileCommands.cs" />
    <Compile Include="MonoDevelop.Ide.Commands\HelpCommands.cs" />
    <Compile Include="MonoDevelop.Ide.Commands\ProjectCommands.cs" />
    <Compile Include="MonoDevelop.Ide.Commands\SearchCommands.cs" />
    <Compile Include="MonoDevelop.Ide.Commands\ToolsCommands.cs" />
    <Compile Include="MonoDevelop.Ide.Commands\ViewCommands.cs" />
    <Compile Include="MonoDevelop.Ide.Commands\WindowCommands.cs" />
    <Compile Include="MonoDevelop.Ide.Gui\DisplayBindingService.cs" />
    <Compile Include="MonoDevelop.Ide.Gui\BackgroundProgressMonitor.cs" />
    <Compile Include="MonoDevelop.Ide.Gui\StatusProgressMonitor.cs" />
    <Compile Include="MonoDevelop.Ide.Tasks\Task.cs" />
    <Compile Include="MonoDevelop.Ide.Tasks\TaskService.cs" />
    <Compile Include="MonoDevelop.Ide.Codons\ContextPadCodon.cs" />
    <Compile Include="MonoDevelop.Ide.Codons\WorkbenchContextCodon.cs" />
    <Compile Include="MonoDevelop.Ide.Codons\CombineOpenCondition.cs" />
    <Compile Include="MonoDevelop.Ide.Codons\LanguageActiveCondition.cs" />
    <Compile Include="MonoDevelop.Ide.Codons\ProjectActiveCondition.cs" />
    <Compile Include="MonoDevelop.Ide.ExternalTools\ExternalTool.cs" />
    <Compile Include="MonoDevelop.Ide.CodeTemplates\CodeTemplate.cs" />
    <Compile Include="MonoDevelop.Ide.CodeTemplates\CodeTemplateService.cs" />
    <Compile Include="MonoDevelop.Ide.Templates\FileDescriptionTemplate.cs" />
    <Compile Include="MonoDevelop.Ide.Templates\FileTemplate.cs" />
    <Compile Include="MonoDevelop.Ide.Templates\ICustomProjectCIEntry.cs" />
    <Compile Include="MonoDevelop.Ide.Templates\INewFileCreator.cs" />
    <Compile Include="MonoDevelop.Ide.Templates\ProjectDescriptor.cs" />
    <Compile Include="MonoDevelop.Ide.Templates\ProjectTemplate.cs" />
    <Compile Include="MonoDevelop.Ide.Templates\TextFileDescriptionTemplate.cs" />
    <Compile Include="MonoDevelop.Ide.Templates\CodeDomFileDescriptionTemplate.cs" />
    <Compile Include="MonoDevelop.Ide.Templates\SingleFileDescriptionTemplate.cs" />
    <Compile Include="MonoDevelop.Ide.Templates\SolutionDescriptor.cs" />
    <Compile Include="MonoDevelop.Ide.Templates\ResourceFileDescriptionTemplate.cs" />
    <Compile Include="MonoDevelop.Ide.Gui\AbstractBaseViewContent.cs" />
    <Compile Include="MonoDevelop.Ide.Gui\AbstractPadContent.cs" />
    <Compile Include="MonoDevelop.Ide.Gui\AbstractViewContent.cs" />
    <Compile Include="MonoDevelop.Ide.Gui\IBaseViewContent.cs" />
    <Compile Include="MonoDevelop.Ide.Gui\IPadContent.cs" />
    <Compile Include="MonoDevelop.Ide.Gui\IViewContent.cs" />
    <Compile Include="MonoDevelop.Ide.Gui\IWorkbenchWindow.cs" />
    <Compile Include="MonoDevelop.Ide.Gui\ViewCommandHandlers.cs" />
    <Compile Include="MonoDevelop.Ide.Gui.Content\IBookmarkBuffer.cs" />
    <Compile Include="MonoDevelop.Ide.Gui.Content\IClipboardHandler.cs" />
    <Compile Include="MonoDevelop.Ide.Gui.Content\IEditableTextBuffer.cs" />
    <Compile Include="MonoDevelop.Ide.Gui.Content\IPrintable.cs" />
    <Compile Include="MonoDevelop.Ide.Gui.Content\ITextBuffer.cs" />
    <Compile Include="MonoDevelop.Ide.Gui.Dialogs\CommonAboutDialog.cs" />
    <Compile Include="MonoDevelop.Ide.Gui.Dialogs\DirtyFilesDialog.cs" />
    <Compile Include="MonoDevelop.Ide.Gui.Dialogs\NewLayoutDialog.cs" />
    <Compile Include="MonoDevelop.Ide.Gui.Dialogs\AboutMonoDevelopTabPage.cs" />
    <Compile Include="MonoDevelop.Ide.Gui.Dialogs\VersionInformationTabPage.cs" />
    <Compile Include="MonoDevelop.Ide.Gui.Dialogs\TipOfTheDay.cs" />
    <Compile Include="MonoDevelop.Ide.Gui.Dialogs\AddinLoadErrorDialog.cs" />
    <Compile Include="MonoDevelop.Ide.Gui.OptionPanels\BuildPanel.cs" />
    <Compile Include="MonoDevelop.Ide.Gui.OptionPanels\LoadSavePanel.cs" />
    <Compile Include="MonoDevelop.Ide.Gui.OptionPanels\AddInsOptionsPanel.cs" />
    <Compile Include="MonoDevelop.Ide.Gui.Pads\DefaultMonitorPad.cs" />
    <Compile Include="MonoDevelop.Ide.Gui.Pads\MonodocTreePad.cs" />
    <Compile Include="MonoDevelop.Ide.Gui.Pads.ProjectPad\SolutionFolderNodeBuilder.cs" />
    <Compile Include="MonoDevelop.Ide.Gui.Pads.ProjectPad\FolderNodeBuilder.cs" />
    <Compile Include="MonoDevelop.Ide.Gui.Pads.ProjectPad\ProjectFileNodeBuilder.cs" />
    <Compile Include="MonoDevelop.Ide.Gui.Pads.ProjectPad\ProjectFolder.cs" />
    <Compile Include="MonoDevelop.Ide.Gui.Pads.ProjectPad\ProjectFolderNodeBuilder.cs" />
    <Compile Include="MonoDevelop.Ide.Gui.Pads.ProjectPad\ProjectNodeBuilder.cs" />
    <Compile Include="MonoDevelop.Ide.Gui.Pads.ProjectPad\ProjectReferenceFolderNodeBuilder.cs" />
    <Compile Include="MonoDevelop.Ide.Gui.Pads.ProjectPad\ProjectReferenceNodeBuilder.cs" />
    <Compile Include="MonoDevelop.Ide.Gui.Pads.ProjectPad\ProjectSolutionPad.cs" />
    <Compile Include="MonoDevelop.Ide.Gui.Pads.ProjectPad\ShowAllFilesBuilderExtension.cs" />
    <Compile Include="MonoDevelop.Ide.Gui.Pads.ProjectPad\SystemFile.cs" />
    <Compile Include="MonoDevelop.Ide.Gui.Pads.ProjectPad\SystemFileNodeBuilder.cs" />
    <Compile Include="MonoDevelop.Ide.Gui.Pads\SolutionPad.cs" />
    <Compile Include="MonoDevelop.Ide.Gui.Pads\TreeViewPad.cs" />
    <Compile Include="MonoDevelop.Ide.Gui\DefaultWorkbench.cs" />
    <Compile Include="MonoDevelop.Ide.Gui\WorkbenchMemento.cs" />
    <Compile Include="MonoDevelop.Ide.Gui\SdiWorkspaceWindow.cs" />
    <Compile Include="MonoDevelop.Ide.Codons\DisplayBindingCodon.cs" />
    <Compile Include="MonoDevelop.Ide.Codons\FileTemplateTypeCodon.cs" />
    <Compile Include="MonoDevelop.Ide.Codons\ProjectTemplateCodon.cs" />
    <Compile Include="MonoDevelop.Ide.Codons\NodeBuilderCodon.cs" />
    <Compile Include="MonoDevelop.Ide.Codons\PadCodon.cs" />
    <Compile Include="MonoDevelop.Ide.Codons\PadOptionCodon.cs" />
    <Compile Include="MonoDevelop.Ide.Codons\SolutionPadCodon.cs" />
    <Compile Include="MonoDevelop.Ide.Templates\ISolutionItemDescriptor.cs" />
    <Compile Include="MonoDevelop.Ide.Templates\SolutionItemDescriptor.cs" />
    <Compile Include="MonoDevelop.Ide.Gui\ConfigurationComboBox.cs" />
    <Compile Include="MonoDevelop.Ide.Gui\IPadContainer.cs" />
    <Compile Include="MonoDevelop.Ide.Gui\Document.cs" />
    <Compile Include="MonoDevelop.Ide.Gui\Pad.cs" />
    <Compile Include="MonoDevelop.Ide.Gui\Workbench.cs" />
    <Compile Include="MonoDevelop.Ide.Gui\StartupInfo.cs" />
    <Compile Include="MonoDevelop.Ide.Gui\ProgressMonitors.cs" />
    <Compile Include="MonoDevelop.Ide\Services.cs" />
    <Compile Include="MonoDevelop.Ide.Gui.OptionPanels\TasksOptionsPanel.cs" />
    <Compile Include="MonoDevelop.Ide.Gui\FileViewer.cs" />
    <Compile Include="MonoDevelop.Ide.Gui.Pads\TaskListPad.cs" />
    <Compile Include="MonoDevelop.Ide.Templates\CodeTranslationFileDescriptionTemplate.cs" />
    <Compile Include="MonoDevelop.Ide.Gui.Dialogs\SelectEncodingsDialog.cs" />
    <Compile Include="MonoDevelop.Ide.Gui.Dialogs\FileSelectorDialog.cs" />
    <Compile Include="MonoDevelop.Ide.Gui.Content\IEncodedTextContent.cs" />
    <Compile Include="MonoDevelop.Ide.Tasks\TaskPriority.cs" />
    <Compile Include="MonoDevelop.Ide.Gui.Pads\ErrorListPad.cs" />
    <Compile Include="gtk-gui\generated.cs" />
    <Compile Include="MonoDevelop.Ide.Tasks\ITaskListView.cs" />
    <Compile Include="MonoDevelop.Ide.Codons\TaskListViewCodon.cs" />
    <Compile Include="MonoDevelop.Ide.Tasks\CommentTasksView.cs" />
    <Compile Include="MonoDevelop.Ide.Tasks\UserTasksView.cs" />
    <Compile Include="MonoDevelop.Ide.Gui\LayoutComboBox.cs" />
    <Compile Include="MonoDevelop.Ide.Gui.Content\IExtensibleTextEditor.cs" />
    <Compile Include="MonoDevelop.Ide.Gui.Pads.ProjectPad\UnknownEntryNodeBuilder.cs" />
    <Compile Include="MonoDevelop.Ide.Gui.Content\TextEditorExtension.cs" />
    <Compile Include="MonoDevelop.Ide.Commands\NavigationCommands.cs" />
    <Compile Include="MonoDevelop.Ide.Templates\ISolutionItemFeature.cs" />
    <Compile Include="MonoDevelop.Ide.StandardHeader\StandardHeaderService.cs" />
    <Compile Include="MonoDevelop.Ide.Gui\InternalLog.cs" />
    <Compile Include="MonoDevelop.Ide.Gui.OptionPanels\KeyBindingsPanel.cs" />
    <Compile Include="gtk-gui\MonoDevelop.Ide.Gui.OptionPanels.KeyBindingsPanel.cs" />
    <Compile Include="MonoDevelop.Ide.Commands\TextEditorCommands.cs" />
    <Compile Include="MonoDevelop.Ide.Commands\FileTabCommands.cs" />
    <Compile Include="gtk-gui\MonoDevelop.Ide.Gui.OptionPanels.BuildPanelWidget.cs" />
    <Compile Include="gtk-gui\MonoDevelop.Ide.Gui.OptionPanels.LoadSavePanelWidget.cs" />
    <Compile Include="gtk-gui\MonoDevelop.Ide.Gui.Dialogs.NewLayoutDialog.cs" />
    <Compile Include="gtk-gui\MonoDevelop.Ide.SelectEncodingsDialog.cs" />
    <Compile Include="gtk-gui\MonoDevelop.Ide.Gui.OptionPanels.TasksPanelWidget.cs" />
    <Compile Include="gtk-gui\MonoDevelop.Ide.Gui.Dialogs.TipOfTheDayWindow.cs" />
    <Compile Include="gtk-gui\MonoDevelop.Ide.Gui.OptionPanels.AddInsPanelWidget.cs" />
    <Compile Include="gtk-gui\MonoDevelop.Ide.Gui.Dialogs.AddinLoadErrorDialog.cs" />
    <Compile Include="MonoDevelop.Ide.Codons\FileFilterCodon.cs" />
    <Compile Include="MonoDevelop.Ide.ExternalTools\ExternalToolService.cs" />
    <Compile Include="MonoDevelop.Ide.Templates\FileTemplateReference.cs" />
    <Compile Include="MonoDevelop.Ide.Codons\FileTemplateConditionTypeCodon.cs" />
    <Compile Include="MonoDevelop.Ide.Templates\ClrVersionFileTemplateCondition.cs" />
    <Compile Include="MonoDevelop.Ide.Templates\FileTemplateCondition.cs" />
    <Compile Include="MonoDevelop.Ide.Templates\PartialTypeFileTemplateCondition.cs" />
    <Compile Include="MonoDevelop.Ide.Templates\ParentProjectFileTemplateCondition.cs" />
    <Compile Include="MonoDevelop.Ide.Gui.Content\CompletionTextEditorExtension.cs" />
    <Compile Include="MonoDevelop.Ide.Gui\ToolbarComboBox.cs" />
    <Compile Include="MonoDevelop.Ide.Gui.Content\ISplittable.cs" />
    <Compile Include="MonoDevelop.Ide.Gui.Content\IFoldable.cs" />
    <Compile Include="MonoDevelop.Ide.ExternalTools\ExternalToolPanel.cs" />
    <Compile Include="gtk-gui\MonoDevelop.Ide.ExternalTools.ExternalToolPanelWidget.cs" />
    <Compile Include="MonoDevelop.Ide.Gui\MonoDevelopStatusBar.cs" />
    <Compile Include="MonoDevelop.Ide.Gui\DocumentSwitcher.cs" />
    <Compile Include="MonoDevelop.Ide.Gui.OptionPanels\IDEStyleOptionsPanel.cs" />
    <Compile Include="gtk-gui\MonoDevelop.Ide.Gui.OptionPanels.IDEStyleOptionsPanelWidget.cs" />
    <Compile Include="MonoDevelop.Ide.Gui.Content\IZoomable.cs" />
    <Compile Include="MonoDevelop.Ide.Gui.Pads.ProjectPad\SolutionNodeBuilder.cs" />
    <Compile Include="MonoDevelop.Ide.Gui.Pads.ProjectPad\WorkspaceNodeBuilder.cs" />
    <Compile Include="MonoDevelop.Ide.Gui.Content\DocumentStateTracker.cs" />
    <Compile Include="MonoDevelop.Ide.Gui.Content\IPathedDocument.cs" />
    <Compile Include="MonoDevelop.Ide.Codons\CategoryNode.cs" />
    <Compile Include="MonoDevelop.Ide.Gui.Components\ExtensibleTreeView.cs" />
    <Compile Include="MonoDevelop.Ide.Gui.Components\ITreeBuilder.cs" />
    <Compile Include="MonoDevelop.Ide.Gui.Components\ITreeBuilderContext.cs" />
    <Compile Include="MonoDevelop.Ide.Gui.Components\ITreeNavigator.cs" />
    <Compile Include="MonoDevelop.Ide.Gui.Components\ITreeOptions.cs" />
    <Compile Include="MonoDevelop.Ide.Gui.Components\NodeAttributes.cs" />
    <Compile Include="MonoDevelop.Ide.Gui.Components\NodeBuilder.cs" />
    <Compile Include="MonoDevelop.Ide.Gui.Components\NodeBuilderExtension.cs" />
    <Compile Include="MonoDevelop.Ide.Gui.Components\NodeCommandHandler.cs" />
    <Compile Include="MonoDevelop.Ide.Gui.Components\NodeState.cs" />
    <Compile Include="MonoDevelop.Ide.Gui.Components\DragOperation.cs" />
    <Compile Include="MonoDevelop.Ide.Gui.Components\TreePadOption.cs" />
    <Compile Include="MonoDevelop.Ide.Gui.Components\TypeNodeBuilder.cs" />
    <Compile Include="MonoDevelop.Ide.Gui.Components\TreeViewItem.cs" />
    <Compile Include="MonoDevelop.Ide.Gui.Components\TreeNodeNavigator.cs" />
    <Compile Include="MonoDevelop.Ide.Gui.Components\TreeBuilder.cs" />
    <Compile Include="MonoDevelop.Ide.Gui.Components\TreeOptions.cs" />
    <Compile Include="MonoDevelop.Ide.Gui.Components\TransactedTreeBuilder.cs" />
    <Compile Include="MonoDevelop.Ide.Gui.Content\INavigable.cs" />
    <Compile Include="MonoDevelop.Ide.Gui.Content\IOpenNamedElementHandler.cs" />
    <Compile Include="MonoDevelop.Ide.Gui.Content\ISmartIndenter.cs" />
    <Compile Include="AssemblyInfo.cs" />
    <Compile Include="MonoDevelop.Ide.Gui.Content\ITextEditorResolver.cs" />
    <Compile Include="MonoDevelop.Ide.Gui.OptionPanels\AuthorInformationPanel.cs" />
    <Compile Include="MonoDevelop.Ide.Gui.OptionPanels\GlobalAuthorInformationPanel.cs" />
    <Compile Include="MonoDevelop.Ide.StandardHeader\StandardHeaderPolicyPanel.cs" />
    <Compile Include="gtk-gui\MonoDevelop.Ide.Gui.OptionPanels.AuthorInformationPanelWidget.cs" />
    <Compile Include="gtk-gui\MonoDevelop.Ide.Gui.OptionPanels.GlobalAuthorInformationPanelWidget.cs" />
    <Compile Include="gtk-gui\MonoDevelop.Ide.StandardHeader.StandardHeaderPolicyPanelWidget.cs" />
    <Compile Include="MonoDevelop.Ide.Gui.OptionPanels\TextStylePolicyPanel.cs" />
    <Compile Include="gtk-gui\MonoDevelop.Ide.Gui.OptionPanels.TextStylePolicyPanelWidget.cs" />
    <Compile Include="MonoDevelop.Ide.Gui.Content\TextStylePolicy.cs" />
    <Compile Include="MonoDevelop.Ide.Gui\PadFontChanger.cs" />
    <Compile Include="MonoDevelop.Ide.Gui.Components\PadTreeView.cs" />
    <Compile Include="MonoDevelop.Ide.Codons\PadContextMenuExtensionNode.cs" />
    <Compile Include="MonoDevelop.Ide.Gui.Pads.ProjectPad\FileOperationsBuilderExtension.cs" />
    <Compile Include="MonoDevelop.Ide.Templates\DirectoryTemplate.cs" />
    <Compile Include="MonoDevelop.Ide.Gui.Content\IUndoHandler.cs" />
    <Compile Include="MonoDevelop.Ide.CodeFormatting\CodeFormatterService.cs" />
    <Compile Include="MonoDevelop.Ide.CodeTemplates\CodeTemplatePanel.cs" />
    <Compile Include="gtk-gui\MonoDevelop.Ide.CodeTemplates.CodeTemplatePanelWidget.cs" />
    <Compile Include="MonoDevelop.Ide.CodeTemplates\EditTemplateDialog.cs" />
    <Compile Include="gtk-gui\MonoDevelop.Ide.CodeTemplates.EditTemplateDialog.cs" />
    <Compile Include="MonoDevelop.Ide.CodeTemplates\CodeTemplateVariable.cs" />
    <Compile Include="MonoDevelop.Ide.CodeTemplates\ExpansionObject.cs" />
    <Compile Include="MonoDevelop.Ide.CodeTemplates\CodeTemplateCompletionData.cs" />
    <Compile Include="MonoDevelop.Ide.CodeTemplates\CodeTemplateListDataProvider.cs" />
    <Compile Include="MonoDevelop.Ide.Gui.OptionPanels\MonoRuntimePanel.cs" />
    <Compile Include="gtk-gui\MonoDevelop.Ide.Gui.OptionPanels.MonoRuntimePanelWidget.cs" />
    <Compile Include="MonoDevelop.Ide.FindInFiles\SearchResult.cs" />
    <Compile Include="MonoDevelop.Ide.FindInFiles\SearchResultPad.cs" />
    <Compile Include="MonoDevelop.Ide.FindInFiles\FindInFilesDialog.cs" />
    <Compile Include="gtk-gui\MonoDevelop.Ide.FindInFiles.FindInFilesDialog.cs" />
    <Compile Include="MonoDevelop.Ide.FindInFiles\Commands.cs" />
    <Compile Include="MonoDevelop.Ide.FindInFiles\Scope.cs" />
    <Compile Include="MonoDevelop.Ide.FindInFiles\FileProvider.cs" />
    <Compile Include="MonoDevelop.Ide.FindInFiles\FilterOptions.cs" />
    <Compile Include="MonoDevelop.Ide.FindInFiles\FindReplace.cs" />
    <Compile Include="MonoDevelop.Ide.FindInFiles\SearchResultWidget.cs" />
    <Compile Include="MonoDevelop.Ide.FindInFiles\ISearchProgressMonitor.cs" />
    <Compile Include="MonoDevelop.Ide.FindInFiles\SearchProgressMonitor.cs" />
    <Compile Include="MonoDevelop.Ide.Gui\IAttachableViewContent.cs" />
    <Compile Include="MonoDevelop.Ide.Gui\AbstractAttachableViewContent.cs" />
    <Compile Include="MonoDevelop.Ide.CodeFormatting\CodeFormattingCommands.cs" />
    <Compile Include="MonoDevelop.Ide.Execution\ParameterizedExecutionHandler.cs" />
    <Compile Include="MonoDevelop.Ide.Execution\ExecutionModeCommandService.cs" />
    <Compile Include="MonoDevelop.Ide.Execution\CustomArgsCustomizer.cs" />
    <Compile Include="MonoDevelop.Ide.Execution\CommandExecutionContext.cs" />
    <Compile Include="MonoDevelop.Ide.Execution\IExecutionConfigurationEditor.cs" />
    <Compile Include="MonoDevelop.Ide.Gui.Components\ExecutionModeComboBox.cs" />
    <Compile Include="gtk-gui\MonoDevelop.Ide.Gui.Components.ExecutionModeComboBox.cs" />
    <Compile Include="MonoDevelop.Ide.Execution\IExecutionCommandCustomizer.cs" />
    <Compile Include="MonoDevelop.Ide.Execution\CustomExecutionMode.cs" />
    <Compile Include="MonoDevelop.Ide.Execution\MonoExecutionParameters.cs" />
    <Compile Include="MonoDevelop.Ide.Execution\MonoExecutionCustomizer.cs" />
    <Compile Include="MonoDevelop.Ide.Gui.Dialogs\SelectFileFormatDialog.cs" />
    <Compile Include="gtk-gui\MonoDevelop.Ide.Gui.Dialogs.SelectFileFormatDialog.cs" />
    <Compile Include="MonoDevelop.Ide.Gui.OptionPanels\MaintenanceOptionsPanel.cs" />
    <Compile Include="gtk-gui\MonoDevelop.Ide.Gui.OptionPanels.MaintenanceOptionsPanelWidget.cs" />
    <Compile Include="MonoDevelop.Ide.Tasks\TaskStore.cs" />
    <Compile Include="MonoDevelop.Ide.Gui.OptionPanels\AssemblyFoldersPanel.cs" />
    <Compile Include="gtk-gui\MonoDevelop.Ide.Gui.OptionPanels.AssemblyFoldersPanelWidget.cs" />
    <Compile Include="MonoDevelop.Ide.Gui.Content\ISupportsProjectReload.cs" />
    <Compile Include="MonoDevelop.Ide.Gui.OptionPanels\BuildMessagePanel.cs" />
    <Compile Include="gtk-gui\MonoDevelop.Ide.Gui.OptionPanels.BuildMessagePanelWidget.cs" />
    <Compile Include="MonoDevelop.Ide.Gui\HiddenWorkbenchWindow.cs" />
    <Compile Include="MonoDevelop.Ide.Gui\HiddenTextEditorViewContent.cs" />
    <Compile Include="MonoDevelop.Ide.Gui\WorkbenchWindow.cs" />
    <Compile Include="MonoDevelop.Ide.CodeTemplates\CodeTemplateCodon.cs" />
    <Compile Include="MonoDevelop.Ide.Gui.Content\ILocationList.cs" />
    <Compile Include="MonoDevelop.Ide.Gui.Dialogs\OpenFileDialog.cs" />
    <Compile Include="MonoDevelop.Ide.Extensions\IOpenFileDialogHandler.cs" />
    <Compile Include="MonoDevelop.Ide.Extensions\IAddFileDialogHandler.cs" />
    <Compile Include="MonoDevelop.Ide.Extensions\TextEditorExtensionNode.cs" />
    <Compile Include="MonoDevelop.Ide.Gui\DockItemToolbarLoader.cs" />
    <Compile Include="MonoDevelop.Ide.Gui.Components\LogView.cs" />
    <Compile Include="MonoDevelop.Ide.Gui\WorkbenchContext.cs" />
    <Compile Include="MonoDevelop.Ide.Extensions\LayoutExtensionNode.cs" />
    <Compile Include="MonoDevelop.Ide.Extensions\CustomToolExtensionNode.cs" />
    <Compile Include="MonoDevelop.Ide.CustomTools\CustomTool.cs" />
    <Compile Include="MonoDevelop.Ide.CustomTools\CustomToolService.cs" />
    <Compile Include="MonoDevelop.Components\FileSelector.cs" />
    <Compile Include="MonoDevelop.Components\BaseFileEntry.cs" />
    <Compile Include="MonoDevelop.Components\FileEntry.cs" />
    <Compile Include="MonoDevelop.Components\FolderDialog.cs" />
    <Compile Include="MonoDevelop.Components\FolderEntry.cs" />
    <Compile Include="MonoDevelop.Components\TabLabel.cs" />
    <Compile Include="MonoDevelop.Components\CellRendererComboBox.cs" />
    <Compile Include="MonoDevelop.Components\TreeViewCellContainer.cs" />
    <Compile Include="MonoDevelop.Components\TreeViewState.cs" />
    <Compile Include="MonoDevelop.Components\MenuButton.cs" />
    <Compile Include="MonoDevelop.Components\FixedWidthWrapLabel.cs" />
    <Compile Include="MonoDevelop.Components\TooltipWindow.cs" />
    <Compile Include="MonoDevelop.Components\ConsoleView.cs" />
    <Compile Include="MonoDevelop.Components\FolderListSelector.cs" />
    <Compile Include="MonoDevelop.Components\InfoBar.cs" />
    <Compile Include="MonoDevelop.Components\GtkUtil.cs" />
    <Compile Include="MonoDevelop.Components\MiniButton.cs" />
    <Compile Include="MonoDevelop.Components\SearchEntry.cs" />
    <Compile Include="MonoDevelop.Components\HoverImageButton.cs" />
    <Compile Include="MonoDevelop.Components\PathBar.cs" />
    <Compile Include="MonoDevelop.Components\SelectFileDialog.cs" />
    <Compile Include="MonoDevelop.Components\SelectFolderDialog.cs" />
    <Compile Include="MonoDevelop.Components\RoundedFrame.cs" />
    <Compile Include="MonoDevelop.Components\CairoExtensions.cs" />
    <Compile Include="MonoDevelop.Components.Chart\Axis.cs" />
    <Compile Include="MonoDevelop.Components.Chart\AxisDimension.cs" />
    <Compile Include="MonoDevelop.Components.Chart\AxisPosition.cs" />
    <Compile Include="MonoDevelop.Components.Chart\BasicChart.cs" />
    <Compile Include="MonoDevelop.Components.Chart\ChartCursor.cs" />
    <Compile Include="MonoDevelop.Components.Chart\DateTimeAxis.cs" />
    <Compile Include="MonoDevelop.Components.Chart\IntegerAxis.cs" />
    <Compile Include="MonoDevelop.Components.Chart\Serie.cs" />
    <Compile Include="MonoDevelop.Components.Chart\TickEnumerator.cs" />
    <Compile Include="MonoDevelop.Components.Commands\ActionCommand.cs" />
    <Compile Include="MonoDevelop.Components.Commands\ActionType.cs" />
    <Compile Include="MonoDevelop.Components.Commands\Command.cs" />
    <Compile Include="MonoDevelop.Components.Commands\CommandArrayInfo.cs" />
    <Compile Include="MonoDevelop.Components.Commands\CommandCheckMenuItem.cs" />
    <Compile Include="MonoDevelop.Components.Commands\CommandEntry.cs" />
    <Compile Include="MonoDevelop.Components.Commands\CommandEntrySet.cs" />
    <Compile Include="MonoDevelop.Components.Commands\CommandErrorHandler.cs" />
    <Compile Include="MonoDevelop.Components.Commands\CommandFrame.cs" />
    <Compile Include="MonoDevelop.Components.Commands\CommandHandler.cs" />
    <Compile Include="MonoDevelop.Components.Commands\CommandHandlerAttribute.cs" />
    <Compile Include="MonoDevelop.Components.Commands\CommandInfo.cs" />
    <Compile Include="MonoDevelop.Components.Commands\CommandInfoSet.cs" />
    <Compile Include="MonoDevelop.Components.Commands\CommandManager.cs" />
    <Compile Include="MonoDevelop.Components.Commands\CommandMenu.cs" />
    <Compile Include="MonoDevelop.Components.Commands\CommandMenuBar.cs" />
    <Compile Include="MonoDevelop.Components.Commands\CommandMenuItem.cs" />
    <Compile Include="MonoDevelop.Components.Commands\CommandSystemCommands.cs" />
    <Compile Include="MonoDevelop.Components.Commands\CommandToggleToolButton.cs" />
    <Compile Include="MonoDevelop.Components.Commands\CommandToolbar.cs" />
    <Compile Include="MonoDevelop.Components.Commands\CommandToolButton.cs" />
    <Compile Include="MonoDevelop.Components.Commands\CustomCommand.cs" />
    <Compile Include="MonoDevelop.Components.Commands\CustomMenuItem.cs" />
    <Compile Include="MonoDevelop.Components.Commands\ICommandMenuItem.cs" />
    <Compile Include="MonoDevelop.Components.Commands\ICommandRouter.cs" />
    <Compile Include="MonoDevelop.Components.Commands\ICommandUserItem.cs" />
    <Compile Include="MonoDevelop.Components.Commands\LinkCommandEntry.cs" />
    <Compile Include="MonoDevelop.Components.Commands\MenuToolButton.cs" />
    <Compile Include="MonoDevelop.Components.Commands\ICommandDelegatorRouter.cs" />
    <Compile Include="MonoDevelop.Components.Commands\CommandRouterContainer.cs" />
    <Compile Include="MonoDevelop.Components.Commands\ICommandTargetVisitor.cs" />
    <Compile Include="MonoDevelop.Components.Commands\KeyBindingManager.cs" />
    <Compile Include="MonoDevelop.Components.Commands\KeyBindingService.cs" />
    <Compile Include="MonoDevelop.Components.Commands\CustomItem.cs" />
    <Compile Include="MonoDevelop.Components.Commands\CommandSelectedEventArgs.cs" />
    <Compile Include="MonoDevelop.Components.Commands\IMultiCastCommandRouter.cs" />
    <Compile Include="MonoDevelop.Components.Commands\ICommandUpdateHandler.cs" />
    <Compile Include="MonoDevelop.Components.Commands\CustomCommandUpdaterAttribute.cs" />
    <Compile Include="MonoDevelop.Components.Commands\KeyBindingScheme.cs" />
    <Compile Include="MonoDevelop.Components.Commands\KeyBindingSet.cs" />
    <Compile Include="MonoDevelop.Components.Commands\ICommandBar.cs" />
    <Compile Include="MonoDevelop.Components.Commands.ExtensionNodes\CommandCategoryCodon.cs" />
    <Compile Include="MonoDevelop.Components.Commands.ExtensionNodes\CommandCodon.cs" />
    <Compile Include="MonoDevelop.Components.Commands.ExtensionNodes\CommandItemCodon.cs" />
    <Compile Include="MonoDevelop.Components.Commands.ExtensionNodes\ItemSetCodon.cs" />
    <Compile Include="MonoDevelop.Components.Commands.ExtensionNodes\LinkItemCodon.cs" />
    <Compile Include="MonoDevelop.Components.Commands.ExtensionNodes\SeparatorItemCodon.cs" />
    <Compile Include="MonoDevelop.Components.Commands.ExtensionNodes\LocalCommandItemCodon.cs" />
    <Compile Include="MonoDevelop.Components.Commands.ExtensionNodes\SchemeExtensionNode.cs" />
    <Compile Include="MonoDevelop.Components.DockToolbars\ArrowWindow.cs" />
    <Compile Include="MonoDevelop.Components.DockToolbars\DockedPosition.cs" />
    <Compile Include="MonoDevelop.Components.DockToolbars\DockGrip.cs" />
    <Compile Include="MonoDevelop.Components.DockToolbars\DockToolbar.cs" />
    <Compile Include="MonoDevelop.Components.DockToolbars\DockToolbarFrame.cs" />
    <Compile Include="MonoDevelop.Components.DockToolbars\DockToolbarFrameLayout.cs" />
    <Compile Include="MonoDevelop.Components.DockToolbars\DockToolbarFrameStatus.cs" />
    <Compile Include="MonoDevelop.Components.DockToolbars\DockToolbarPanel.cs" />
    <Compile Include="MonoDevelop.Components.DockToolbars\DockToolbarPosition.cs" />
    <Compile Include="MonoDevelop.Components.DockToolbars\DockToolbarStatus.cs" />
    <Compile Include="MonoDevelop.Components.DockToolbars\FixedPanel.cs" />
    <Compile Include="MonoDevelop.Components.DockToolbars\FloatingDock.cs" />
    <Compile Include="MonoDevelop.Components.DockToolbars\FloatingPosition.cs" />
    <Compile Include="MonoDevelop.Components.DockToolbars\IDockBar.cs" />
    <Compile Include="MonoDevelop.Components.DockToolbars\PlaceholderWindow.cs" />
    <Compile Include="MonoDevelop.Components.Extensions\PlatformDialog.cs" />
    <Compile Include="MonoDevelop.Components.Extensions\ISelectFileDialog.cs" />
    <Compile Include="MonoDevelop.Components.PropertyGrid\DefaultPropertyTab.cs" />
    <Compile Include="MonoDevelop.Components.PropertyGrid\EditorManager.cs" />
    <Compile Include="MonoDevelop.Components.PropertyGrid\EventPropertyTab.cs" />
    <Compile Include="MonoDevelop.Components.PropertyGrid\PropertyEditorCell.cs" />
    <Compile Include="MonoDevelop.Components.PropertyGrid\PropertyEditorTypeAttribute.cs" />
    <Compile Include="MonoDevelop.Components.PropertyGrid\PropertyGrid.cs" />
    <Compile Include="MonoDevelop.Components.PropertyGrid\PropertyValueChangedEventArgs.cs" />
    <Compile Include="MonoDevelop.Components.PropertyGrid\PropertyValueChangedEventHandler.cs" />
    <Compile Include="MonoDevelop.Components.PropertyGrid\SurrogateUITypeEditorAttribute.cs" />
    <Compile Include="MonoDevelop.Components.PropertyGrid.Editors\CharPropertyEditor.cs" />
    <Compile Include="MonoDevelop.Components.PropertyGrid.Editors\CollectionEditor.cs" />
    <Compile Include="MonoDevelop.Components.PropertyGrid.Editors\ColorEditorCell.cs" />
    <Compile Include="MonoDevelop.Components.PropertyGrid.Editors\DateTimeEditor.cs" />
    <Compile Include="MonoDevelop.Components.PropertyGrid.Editors\DefaultEditor.cs" />
    <Compile Include="MonoDevelop.Components.PropertyGrid.Editors\EnumerationEditorCell.cs" />
    <Compile Include="MonoDevelop.Components.PropertyGrid.Editors\EventEditor.cs" />
    <Compile Include="MonoDevelop.Components.PropertyGrid.Editors\ExpandableObjectEditor.cs" />
    <Compile Include="MonoDevelop.Components.PropertyGrid.Editors\FlagsEditorCell.cs" />
    <Compile Include="MonoDevelop.Components.PropertyGrid.Editors\FlagsSelectorDialog.cs" />
    <Compile Include="MonoDevelop.Components.PropertyGrid.Editors\FloatRange.cs" />
    <Compile Include="MonoDevelop.Components.PropertyGrid.Editors\IntRange.cs" />
    <Compile Include="MonoDevelop.Components.PropertyGrid.Editors\TextEditor.cs" />
    <Compile Include="MonoDevelop.Components.PropertyGrid.Editors\TextEditorDialog.cs" />
    <Compile Include="MonoDevelop.Components.PropertyGrid.Editors\TimeSpanEditor.cs" />
    <Compile Include="MonoDevelop.Components.PropertyGrid.Editors\BooleanEditorCell.cs" />
    <Compile Include="MonoDevelop.Components.Theming\GtkColors.cs" />
    <Compile Include="MonoDevelop.Components.Theming\GtkTheme.cs" />
    <Compile Include="MonoDevelop.Components.Theming\Theme.cs" />
    <Compile Include="MonoDevelop.Components.Theming\ThemeContext.cs" />
    <Compile Include="MonoDevelop.Components.Theming\ThemeEngine.cs" />
    <Compile Include="gtk-gui\MonoDevelop.Components.FolderListSelector.cs" />
    <Compile Include="MonoDevelop.Components.Docking\AutoHideBox.cs" />
    <Compile Include="MonoDevelop.Components.Docking\DockBar.cs" />
    <Compile Include="MonoDevelop.Components.Docking\DockBarItem.cs" />
    <Compile Include="MonoDevelop.Components.Docking\DockContainer.cs" />
    <Compile Include="MonoDevelop.Components.Docking\DockFrame.cs" />
    <Compile Include="MonoDevelop.Components.Docking\DockFrameTopLevel.cs" />
    <Compile Include="MonoDevelop.Components.Docking\DockGroup.cs" />
    <Compile Include="MonoDevelop.Components.Docking\DockGroupItem.cs" />
    <Compile Include="MonoDevelop.Components.Docking\DockGroupType.cs" />
    <Compile Include="MonoDevelop.Components.Docking\DockItem.cs" />
    <Compile Include="MonoDevelop.Components.Docking\DockItemBehavior.cs" />
    <Compile Include="MonoDevelop.Components.Docking\DockItemContainer.cs" />
    <Compile Include="MonoDevelop.Components.Docking\DockItemStatus.cs" />
    <Compile Include="MonoDevelop.Components.Docking\DockItemToolbar.cs" />
    <Compile Include="MonoDevelop.Components.Docking\DockLayout.cs" />
    <Compile Include="MonoDevelop.Components.Docking\DockObject.cs" />
    <Compile Include="MonoDevelop.Components.Docking\DockPosition.cs" />
    <Compile Include="MonoDevelop.Components.Docking\PlaceholderWindow.cs" />
    <Compile Include="MonoDevelop.Components.Docking\TabStrip.cs" />
    <Compile Include="MonoDevelop.Components\MenuButtonEntry.cs" />
    <Compile Include="MonoDevelop.Ide.Gui.Dialogs\IOptionsPanel.cs" />
    <Compile Include="MonoDevelop.Ide.Gui.Dialogs\MultiMessageDialog.cs" />
    <Compile Include="MonoDevelop.Ide.Gui.Dialogs\MultiTaskProgressDialog.cs" />
    <Compile Include="MonoDevelop.Ide.Gui.Dialogs\OptionsDialog.cs" />
    <Compile Include="MonoDevelop.Ide.Gui.Dialogs\OptionsPanel.cs" />
    <Compile Include="MonoDevelop.Ide.Gui.Dialogs\ProgressDialog.cs" />
    <Compile Include="MonoDevelop.Ide.Gui.Dialogs\SetupApp.cs" />
    <Compile Include="MonoDevelop.Ide.ProgressMonitoring\BaseProgressMonitor.cs" />
    <Compile Include="MonoDevelop.Ide.ProgressMonitoring\MessageDialogProgressMonitor.cs" />
    <Compile Include="MonoDevelop.Ide.ProgressMonitoring\MultiTaskDialogProgressMonitor.cs" />
    <Compile Include="MonoDevelop.Ide.WebBrowser\IWebBrowser.cs" />
    <Compile Include="MonoDevelop.Ide.WebBrowser\LocationChangedEventArgs.cs" />
    <Compile Include="MonoDevelop.Ide.WebBrowser\TitleChangedEventArgs.cs" />
    <Compile Include="MonoDevelop.Ide.WebBrowser\StatusMessageChangedEventArgs.cs" />
    <Compile Include="MonoDevelop.Ide.WebBrowser\LoadingProgressChangedEventArgs.cs" />
    <Compile Include="MonoDevelop.Ide.WebBrowser\LocationChangingEventArgs.cs" />
    <Compile Include="MonoDevelop.Ide.WebBrowser\IWebBrowserLoader.cs" />
    <Compile Include="MonoDevelop.Ide.CodeCompletion\CompletionListWindow.cs" />
    <Compile Include="MonoDevelop.Ide.CodeCompletion\ICompletionWidget.cs" />
    <Compile Include="MonoDevelop.Ide.CodeCompletion\ListWindow.cs" />
    <Compile Include="MonoDevelop.Ide.CodeCompletion\ParameterInformationWindowManager.cs" />
    <Compile Include="MonoDevelop.Ide.CodeCompletion\ParameterInformationWindow.cs" />
    <Compile Include="MonoDevelop.Ide.CodeCompletion\CompletionData.cs" />
    <Compile Include="MonoDevelop.Ide.CodeCompletion\CompletionDataList.cs" />
    <Compile Include="MonoDevelop.Ide.CodeCompletion\MutableCompletionDataList.cs" />
    <Compile Include="MonoDevelop.Ide.CodeCompletion\CompletionWindowManager.cs" />
    <Compile Include="MonoDevelop.Ide.CodeCompletion\ListWidget.cs" />
    <Compile Include="MonoDevelop.Ide.CodeCompletion\CodeCompletionContext.cs" />
    <Compile Include="MonoDevelop.Ide.CodeCompletion\CodeCompletionContextEventArgs.cs" />
    <Compile Include="gtk-gui\MonoDevelop.Ide.Gui.Dialogs.MultiMessageDialog.cs" />
    <Compile Include="gtk-gui\MonoDevelop.Ide.Gui.Dialogs.MultiTaskProgressDialog.cs" />
    <Compile Include="gtk-gui\MonoDevelop.Ide.Gui.Dialogs.ProgressDialog.cs" />
    <Compile Include="MonoDevelop.Ide\DesktopService.cs" />
    <Compile Include="MonoDevelop.Ide\DispatchService.cs" />
    <Compile Include="MonoDevelop.Ide\Ide.cs" />
    <Compile Include="MonoDevelop.Ide\IdePreferences.cs" />
    <Compile Include="MonoDevelop.Ide\RootWorkspace.cs" />
    <Compile Include="MonoDevelop.Ide.Desktop\DefaultPlatformService.cs" />
    <Compile Include="MonoDevelop.Ide.Desktop\DesktopApplication.cs" />
    <Compile Include="MonoDevelop.Ide.Desktop\RecentFileStorage.cs" />
    <Compile Include="MonoDevelop.Ide.Desktop\RecentItem.cs" />
    <Compile Include="MonoDevelop.Ide.Desktop\RecentOpen.cs" />
    <Compile Include="MonoDevelop.Ide\GLibLogging.cs" />
    <Compile Include="MonoDevelop.Ide\ImageService.cs" />
    <Compile Include="MonoDevelop.Ide.Desktop\PlatformService.cs" />
    <Compile Include="MonoDevelop.Ide\MessageService.cs" />
    <Compile Include="MonoDevelop.Ide\WebBrowserService.cs" />
    <Compile Include="MonoDevelop.Ide.Gui\AsyncDispatchAttribute.cs" />
    <Compile Include="MonoDevelop.Ide.Gui\FreeDispatchAttribute.cs" />
    <Compile Include="MonoDevelop.Ide.Gui\GuiSyncContext.cs" />
    <Compile Include="MonoDevelop.Ide.Gui\GuiSyncObject.cs" />
    <Compile Include="MonoDevelop.Ide.Gui\IMementoCapable.cs" />
    <Compile Include="MonoDevelop.Ide.Gui\StockIcons.cs" />
    <Compile Include="MonoDevelop.Ide.Gui\SyncContext.cs" />
    <Compile Include="MonoDevelop.Ide.Gui\SyncContextAttribute.cs" />
    <Compile Include="MonoDevelop.Ide.Gui\SyncObject.cs" />
    <Compile Include="MonoDevelop.Ide.Gui.Components\ProjectFileEntry.cs" />
    <Compile Include="MonoDevelop.Ide.Gui.Dialogs\ItemOptionsDialog.cs" />
    <Compile Include="MonoDevelop.Ide.Gui.Dialogs\ItemOptionsPanel.cs" />
    <Compile Include="MonoDevelop.Ide.Gui.Dialogs\MimeTypePolicyOptionsPanel.cs" />
    <Compile Include="MonoDevelop.Ide.Gui.Dialogs\MimeTypePolicyOptionsSection.cs" />
    <Compile Include="MonoDevelop.Ide.Gui.Dialogs\MultiConfigItemOptionsDialog.cs" />
    <Compile Include="MonoDevelop.Ide.Gui.Dialogs\MultiConfigItemOptionsPanel.cs" />
    <Compile Include="MonoDevelop.Ide.Projects\ProjectOptionsDialog.cs" />
    <Compile Include="MonoDevelop.Ide.Projects\RenameConfigDialog.cs" />
    <Compile Include="MonoDevelop.Ide.Projects\NewFileDialog.cs" />
    <Compile Include="MonoDevelop.Ide.Projects\NewProjectDialog.cs" />
    <Compile Include="MonoDevelop.Ide.Projects\AddFileDialog.cs" />
    <Compile Include="MonoDevelop.Ide.Projects\AddMimeTypeDialog.cs" />
    <Compile Include="MonoDevelop.Ide.Projects\AssemblyReferencePanel.cs" />
    <Compile Include="MonoDevelop.Ide.Projects\CombineEntryFeatureSelector.cs" />
    <Compile Include="MonoDevelop.Ide.Projects\CombineOptionsDialog.cs" />
    <Compile Include="MonoDevelop.Ide.Projects\ConfirmProjectDeleteDialog.cs" />
    <Compile Include="MonoDevelop.Ide.Projects\DefaultPolicyOptionsDialog.cs" />
    <Compile Include="MonoDevelop.Ide.Projects\DeleteConfigDialog.cs" />
    <Compile Include="MonoDevelop.Ide.Projects\FeatureSelectorDialog.cs" />
    <Compile Include="MonoDevelop.Ide.Projects\NewConfigurationDialog.cs" />
    <Compile Include="MonoDevelop.Ide.Projects\ProjectFileSelectorDialog.cs" />
    <Compile Include="MonoDevelop.Ide\ProjectOperations.cs" />
    <Compile Include="MonoDevelop.Ide.Projects\IncludeNewFilesDialog.cs" />
    <Compile Include="MonoDevelop.Ide.Execution\CustomExecutionModeDialog.cs" />
    <Compile Include="MonoDevelop.Ide.Execution\CustomExecutionModeManagerDialog.cs" />
    <Compile Include="MonoDevelop.Ide.Execution\CustomExecutionModeWidget.cs" />
    <Compile Include="MonoDevelop.Ide.Execution\MonoExecutionParametersPreview.cs" />
    <Compile Include="MonoDevelop.Ide.Execution\MonoExecutionParametersWidget.cs" />
    <Compile Include="MonoDevelop.Ide.Projects\ProjectReferencePanel.cs" />
    <Compile Include="MonoDevelop.Ide.Projects\SelectReferenceDialog.cs" />
    <Compile Include="gtk-gui\MonoDevelop.Ide.Projects.OptionPanels.BaseDirectoryPanelWidget.cs" />
    <Compile Include="gtk-gui\MonoDevelop.Ide.Projects.OptionPanels.CodeFormattingPanelWidget.cs" />
    <Compile Include="gtk-gui\MonoDevelop.Ide.Projects.OptionPanels.CombineBuildOptionsWidget.cs" />
    <Compile Include="gtk-gui\MonoDevelop.Ide.Projects.OptionPanels.CombineConfigurationPanelWidget.cs" />
    <Compile Include="gtk-gui\MonoDevelop.Ide.Projects.OptionPanels.CombineInformationWidget.cs" />
    <Compile Include="gtk-gui\MonoDevelop.Ide.Projects.OptionPanels.CommonAssemblySigningPreferences.cs" />
    <Compile Include="gtk-gui\MonoDevelop.Ide.Projects.OptionPanels.CustomCommandPanelWidget.cs" />
    <Compile Include="gtk-gui\MonoDevelop.Ide.Projects.OptionPanels.CustomCommandWidget.cs" />
    <Compile Include="gtk-gui\MonoDevelop.Ide.Projects.OptionPanels.GeneralProjectOptionsWidget.cs" />
    <Compile Include="gtk-gui\MonoDevelop.Ide.Projects.OptionPanels.NamespaceSynchronisationPanelWidget.cs" />
    <Compile Include="gtk-gui\MonoDevelop.Ide.Projects.OptionPanels.OutputOptionsPanelWidget.cs" />
    <Compile Include="gtk-gui\MonoDevelop.Ide.Projects.OptionPanels.RunOptionsPanelWidget.cs" />
    <Compile Include="gtk-gui\MonoDevelop.Ide.Projects.OptionPanels.RuntimeOptionsPanelWidget.cs" />
    <Compile Include="gtk-gui\MonoDevelop.Ide.Projects.OptionPanels.CombineEntryConfigurationsPanelWidget.cs" />
    <Compile Include="gtk-gui\MonoDevelop.Ide.Projects.OptionPanels.StartupOptionsPanelWidget.cs" />
    <Compile Include="MonoDevelop.Ide.Projects.OptionPanels\BaseDirectoryPanel.cs" />
    <Compile Include="MonoDevelop.Ide.Projects.OptionPanels\BaseDirectoryPanelWidget.cs" />
    <Compile Include="MonoDevelop.Ide.Projects.OptionPanels\CodeFormattingPanel.cs" />
    <Compile Include="MonoDevelop.Ide.Projects.OptionPanels\CombineBuildOptions.cs" />
    <Compile Include="MonoDevelop.Ide.Projects.OptionPanels\CombineConfigurationPanel.cs" />
    <Compile Include="MonoDevelop.Ide.Projects.OptionPanels\CombineInformationPanel.cs" />
    <Compile Include="MonoDevelop.Ide.Projects.OptionPanels\CommonAssemblySigningPreferences.cs" />
    <Compile Include="MonoDevelop.Ide.Projects.OptionPanels\CustomCommandPanel.cs" />
    <Compile Include="MonoDevelop.Ide.Projects.OptionPanels\CustomCommandPanelWidget.cs" />
    <Compile Include="MonoDevelop.Ide.Projects.OptionPanels\CustomCommandWidget.cs" />
    <Compile Include="MonoDevelop.Ide.Projects.OptionPanels\GeneralProjectOptions.cs" />
    <Compile Include="MonoDevelop.Ide.Projects.OptionPanels\NamespaceSynchronisationPanel.cs" />
    <Compile Include="MonoDevelop.Ide.Projects.OptionPanels\OutputOptionsPanel.cs" />
    <Compile Include="MonoDevelop.Ide.Projects.OptionPanels\RunOptionsPanel.cs" />
    <Compile Include="MonoDevelop.Ide.Projects.OptionPanels\RuntimeOptionsPanel.cs" />
    <Compile Include="MonoDevelop.Ide.Projects.OptionPanels\SolutionItemConfigurationsPanel.cs" />
    <Compile Include="MonoDevelop.Ide.Projects.OptionPanels\StartupOptionsPanel.cs" />
    <Compile Include="gtk-gui\MonoDevelop.Ide.Projects.CombineEntryFeatureSelector.cs" />
    <Compile Include="gtk-gui\MonoDevelop.Ide.Projects.AddMimeTypeDialog.cs" />
    <Compile Include="gtk-gui\MonoDevelop.Ide.Projects.ConfirmProjectDeleteDialog.cs" />
    <Compile Include="gtk-gui\MonoDevelop.Ide.Projects.DeleteConfigDialog.cs" />
    <Compile Include="gtk-gui\MonoDevelop.Ide.Projects.FeatureSelectorDialog.cs" />
    <Compile Include="gtk-gui\MonoDevelop.Ide.Projects.IncludeNewFilesDialog.cs" />
    <Compile Include="gtk-gui\MonoDevelop.Ide.Projects.NewConfigurationDialog.cs" />
    <Compile Include="gtk-gui\MonoDevelop.Ide.Projects.NewFileDialog.cs" />
    <Compile Include="gtk-gui\MonoDevelop.Ide.Projects.NewProjectDialog.cs" />
    <Compile Include="MonoDevelop.Ide.Gui.Dialogs\PolicyOptionsPanel.cs" />
    <Compile Include="gtk-gui\MonoDevelop.Ide.Projects.ProjectFileSelectorDialog.cs" />
    <Compile Include="gtk-gui\MonoDevelop.Ide.Projects.RenameConfigDialog.cs" />
    <Compile Include="gtk-gui\MonoDevelop.Ide.Projects.SelectReferenceDialog.cs" />
    <Compile Include="gtk-gui\MonoDevelop.Ide.Execution.CustomExecutionModeDialog.cs" />
    <Compile Include="gtk-gui\MonoDevelop.Ide.Execution.CustomExecutionModeManagerDialog.cs" />
    <Compile Include="gtk-gui\MonoDevelop.Ide.Execution.CustomExecutionModeWidget.cs" />
    <Compile Include="gtk-gui\MonoDevelop.Ide.Execution.MonoExecutionParametersPreview.cs" />
    <Compile Include="gtk-gui\MonoDevelop.Ide.Execution.MonoExecutionParametersWidget.cs" />
    <Compile Include="MonoDevelop.Ide.Gui.Components\EnvVarList.cs" />
    <Compile Include="MonoDevelop.Ide\HelpOperations.cs" />
    <Compile Include="MonoDevelop.Ide\ExitEventHandler.cs" />
    <Compile Include="MonoDevelop.Ide\AddEntryEventHandler.cs" />
    <Compile Include="MonoDevelop.Ide\IdeStartup.cs" />
    <Compile Include="MonoDevelop.Ide.Extensions\MimeTypeNode.cs" />
    <Compile Include="MonoDevelop.Ide.Extensions\MimeTypeOptionsPanelNode.cs" />
    <Compile Include="MonoDevelop.Ide.Extensions\OptionsDialogSection.cs" />
    <Compile Include="MonoDevelop.Ide.Extensions\OptionsPanelNode.cs" />
    <Compile Include="MonoDevelop.Ide.Extensions\StockIconCodon.cs" />
    <Compile Include="MonoDevelop.Ide.Gui.Components\StringTagSelectorButton.cs" />
    <Compile Include="gtk-gui\MonoDevelop.Ide.Gui.Components.StringTagSelectorButton.cs" />
    <Compile Include="MonoDevelop.Ide.Gui.Pads.ProjectPad\SolutionFolderFileNodeBuilder.cs" />
    <Compile Include="MonoDevelop.Components\CompactScrolledWindow.cs" />
    <Compile Include="MonoDevelop.Ide.CodeCompletion\MemberCompletionData.cs" />
    <Compile Include="MonoDevelop.Ide.Navigation\DocumentNavigationPoint.cs" />
    <Compile Include="MonoDevelop.Ide.Navigation\NavigationHistoryService.cs" />
    <Compile Include="MonoDevelop.Ide.Navigation\TextFileNavigationPoint.cs" />
    <Compile Include="MonoDevelop.Ide.Navigation\NavigationHistoryItem.cs" />
    <Compile Include="MonoDevelop.Ide.Navigation\NavigationPoint.cs" />
    <Compile Include="MonoDevelop.Ide.Navigation\HistoryList.cs" />
    <Compile Include="MonoDevelop.Components.AutoTest\AutoTestService.cs" />
    <Compile Include="MonoDevelop.Components.AutoTest\AutoTestSession.cs" />
    <Compile Include="MonoDevelop.Components.AutoTest\AutoTestClientSession.cs" />
    <Compile Include="MonoDevelop.Components\DropDownBoxListWindow.cs" />
    <Compile Include="MonoDevelop.Ide.CodeCompletion\CompletionMatcher.cs" />
    <Compile Include="MonoDevelop.Components\Tabstrip.cs" />
    <Compile Include="MonoDevelop.Ide.Fonts\FontChooserPanelWidget.cs" />
    <Compile Include="gtk-gui\MonoDevelop.Ide.Fonts.FontChooserPanelWidget.cs" />
    <Compile Include="MonoDevelop.Ide.Fonts\FontChooserPanel.cs" />
    <Compile Include="MonoDevelop.Ide.Fonts\FontService.cs" />
    <Compile Include="MonoDevelop.Ide.Fonts\FontDescriptionCodon.cs" />
    <Compile Include="MonoDevelop.Components.Extensions\AlertDialog.cs" />
    <Compile Include="MonoDevelop.Ide.Gui.Dialogs\GtkAlertDialog.cs" />
    <Compile Include="MonoDevelop.Components.Extensions\TextQuestionDialog.cs" />
    <Compile Include="MonoDevelop.Components.Extensions\ErrorDialog.cs" />
    <Compile Include="MonoDevelop.Ide.Gui.Dialogs\GtkErrorDialog.cs" />
    <Compile Include="MonoDevelop.Ide.CodeFormatting\ICodeFormatter.cs" />
    <Compile Include="MonoDevelop.Ide.CodeFormatting\IAdvancedCodeFormatter.cs" />
    <Compile Include="MonoDevelop.Ide.CodeFormatting\DefaultCodeFormatter.cs" />
    <Compile Include="MonoDevelop.Ide.CodeFormatting\CodeFormatterExtensionNode.cs" />
    <Compile Include="MonoDevelop.Ide.CodeFormatting\CodeFormatter.cs" />
    <Compile Include="MonoDevelop.Ide.Gui\GtkSynchronizationContext.cs" />
    <Compile Include="MonoDevelop.Ide.Projects\NewPolicySetDialog.cs" />
    <Compile Include="gtk-gui\MonoDevelop.Ide.Projects.NewPolicySetDialog.cs" />
    <Compile Include="MonoDevelop.Components\HeaderBox.cs" />
    <Compile Include="MonoDevelop.Ide.Extensions\StartupHandlerExtensionAttribute.cs" />
    <Compile Include="MonoDevelop.Ide.FindInFiles\ReferencesFinder.cs" />
    <Compile Include="MonoDevelop.Components\SectionList.cs" />
    <Compile Include="MonoDevelop.Ide.Projects\TemplatePickerWidget.cs" />
    <Compile Include="MonoDevelop.Ide.Projects\NewProjectOptionsWidget.cs" />
    <Compile Include="MonoDevelop.Ide.Extensions\FileTypeCondition.cs" />
    <Compile Include="MonoDevelop.Ide.Gui\IDisplayBinding.cs" />
    <Compile Include="MonoDevelop.Ide.Projects\ExportProjectPolicyDialog.cs" />
    <Compile Include="gtk-gui\MonoDevelop.Ide.Projects.ExportProjectPolicyDialog.cs" />
    <Compile Include="MonoDevelop.Ide.Projects\ApplyPolicyDialog.cs" />
    <Compile Include="gtk-gui\MonoDevelop.Ide.Projects.ApplyPolicyDialog.cs" />
    <Compile Include="MonoDevelop.Ide.Gui.Components\ProjectSelectorWidget.cs" />
    <Compile Include="gtk-gui\MonoDevelop.Ide.Gui.Components.ProjectSelectorWidget.cs" />
    <Compile Include="MonoDevelop.Ide.Projects\ProjectSelectorDialog.cs" />
    <Compile Include="gtk-gui\MonoDevelop.Ide.Projects.ProjectSelectorDialog.cs" />
    <Compile Include="MonoDevelop.Ide.Projects\ImportProjectPolicyDialog.cs" />
    <Compile Include="gtk-gui\MonoDevelop.Ide.Projects.ImportProjectPolicyDialog.cs" />
    <Compile Include="MonoDevelop.Ide.ProgressMonitoring\ProgressBarMonitor.cs" />
    <Compile Include="gtk-gui\MonoDevelop.Ide.ProgressMonitoring.ProgressBarMonitor.cs" />
    <Compile Include="MonoDevelop.Ide.Projects\AddExternalFileDialog.cs" />
    <Compile Include="gtk-gui\MonoDevelop.Ide.Projects.AddExternalFileDialog.cs" />
    <Compile Include="MonoDevelop.Ide.Gui.Components\PriorityList.cs" />
    <Compile Include="gtk-gui\MonoDevelop.Ide.Gui.Components.PriorityList.cs" />
    <Compile Include="MonoDevelop.Components.PropertyGrid.Editors\FilePathEditor.cs" />
    <Compile Include="MonoDevelop.Ide.Tasks\CommentTag.cs" />
    <Compile Include="MonoDevelop.Ide.Tasks\CommentTasksChangedEventHandler.cs" />
    <Compile Include="MonoDevelop.Ide.FindInFiles\MemberReference.cs" />
    <Compile Include="MonoDevelop.Ide.Templates\XmlCodeDomReader.cs" />
    <Compile Include="MonoDevelop.Ide.Gui.Pads.ClassPad\ClassData.cs" />
    <Compile Include="MonoDevelop.Ide.Gui.Pads.ClassPad\ClassNodeBuilder.cs" />
    <Compile Include="MonoDevelop.Ide.Gui.Pads.ClassPad\ClassBrowserPad.cs" />
    <Compile Include="MonoDevelop.Ide.Gui.Pads.ClassPad\ClassBrowserPadWidget.cs" />
    <Compile Include="MonoDevelop.Ide.Gui.Pads.ClassPad\CombineNodeBuilder.cs" />
    <Compile Include="MonoDevelop.Ide.Gui.Pads.ClassPad\EventNodeBuilder.cs" />
    <Compile Include="MonoDevelop.Ide.Gui.Pads.ClassPad\FieldNodeBuilder.cs" />
    <Compile Include="MonoDevelop.Ide.Gui.Pads.ClassPad\MemberNodeBuilder.cs" />
    <Compile Include="MonoDevelop.Ide.Gui.Pads.ClassPad\MemberNodeCommandHandler.cs" />
    <Compile Include="MonoDevelop.Ide.Gui.Pads.ClassPad\MethodNodeBuilder.cs" />
    <Compile Include="MonoDevelop.Ide.Gui.Pads.ClassPad\NamespaceData.cs" />
    <Compile Include="MonoDevelop.Ide.Gui.Pads.ClassPad\NamespaceNodeBuilder.cs" />
    <Compile Include="MonoDevelop.Ide.Gui.Pads.ClassPad\ProjectNodeBuilder.cs" />
    <Compile Include="MonoDevelop.Ide.Gui.Pads.ClassPad\PropertyNodeBuilder.cs" />
    <Compile Include="MonoDevelop.Ide.Gui.Pads.ClassPad\SolutionNodeBuilder.cs" />
    <Compile Include="MonoDevelop.Ide.Gui.Pads.ClassPad\ReferenceNodeBuilder.cs" />
    <Compile Include="MonoDevelop.Ide.Gui.Dialogs\FeedbackDialog.cs" />
    <Compile Include="MonoDevelop.Ide\FeedbackService.cs" />
    <Compile Include="MonoDevelop.Ide.Updater\UpdateService.cs" />
    <Compile Include="MonoDevelop.Ide.Updater\IUpdateHandler.cs" />
    <Compile Include="MonoDevelop.Ide.Updater\AddinsUpdateHandler.cs" />
    <Compile Include="MonoDevelop.Ide.Updater\UpdateCheckHandler.cs" />
    <Compile Include="MonoDevelop.Ide.Gui.OptionPanels\SdkLocationPanel.cs" />
    <Compile Include="MonoDevelop.Ide.Projects\PackageReferencePanel.cs" />
    <Compile Include="MonoDevelop.Ide.WelcomePage\WelcomePageCommands.cs" />
    <Compile Include="MonoDevelop.Ide.WelcomePage\WelcomePageOptionPanel.cs" />
    <Compile Include="MonoDevelop.Ide.WelcomePage\WelcomePageWidget.cs" />
    <Compile Include="MonoDevelop.Ide.WelcomePage\WelcomePageOptions.cs" />
    <Compile Include="MonoDevelop.Ide.WelcomePage\WelcomePageLinkButton.cs" />
    <Compile Include="MonoDevelop.Ide.WelcomePage\WelcomePageNewsFeed.cs" />
    <Compile Include="MonoDevelop.Ide.WelcomePage\WelcomePageRecentProjectsList.cs" />
    <Compile Include="MonoDevelop.Ide.WelcomePage\WelcomePageLinksList.cs" />
    <Compile Include="MonoDevelop.Ide.Gui\ProjectLoadProgressMonitor.cs" />
    <Compile Include="MonoDevelop.Ide.Gui\CommonTextEditorOptions.cs" />
    <Compile Include="MonoDevelop.Components\FileFilterSet.cs" />
    <Compile Include="MonoDevelop.Ide\IdeVersionInfo.cs" />
    <Compile Include="MonoDevelop.Components\ContextMenuTreeView.cs" />
    <Compile Include="MonoDevelop.Ide.Gui.OptionPanels\LogAgentOptionsPanel.cs" />
    <Compile Include="MonoDevelop.Ide\LogReportingStartup.cs" />
    <Compile Include="MonoDevelop.Ide.Projects\ExportSolutionDialog.cs" />
    <Compile Include="gtk-gui\MonoDevelop.Ide.Projects.ExportSolutionDialog.cs" />
    <Compile Include="MonoDevelop.Components.Commands\CustomCommandTargetAttribute.cs" />
    <Compile Include="MonoDevelop.Ide.Extensions\ServiceUrlExtensionNode.cs" />
    <Compile Include="MonoDevelop.Ide\ProjectCreatedEventArgs.cs" />
    <Compile Include="MonoDevelop.Ide.FindInFiles\MemberCollector.cs" />
    <Compile Include="MonoDevelop.Ide.FindInFiles\SearchCollector.cs" />
    <Compile Include="MonoDevelop.Ide.TypeSystem\ProjectContentEventArgs.cs" />
    <Compile Include="MonoDevelop.Ide.TypeSystem\TypeSystemService.cs" />
    <Compile Include="MonoDevelop.Ide.TypeSystem\Ambience.cs" />
    <Compile Include="MonoDevelop.Ide.TypeSystem\AmbienceService.cs" />
    <Compile Include="MonoDevelop.Ide.TypeSystem\NetAmbience.cs" />
    <Compile Include="MonoDevelop.Ide.TypeSystem\OutputFlags.cs" />
    <Compile Include="MonoDevelop.Ide.TypeSystem\OutputSettings.cs" />
    <Compile Include="MonoDevelop.Ide.TypeSystem\StockIcons.cs" />
    <Compile Include="MonoDevelop.Ide.TypeSystem\FoldingRegion.cs" />
    <Compile Include="MonoDevelop.Ide.TypeSystem\ParsedDocument.cs" />
    <Compile Include="MonoDevelop.Ide.TypeSystem\Comment.cs" />
    <Compile Include="MonoDevelop.Ide.TypeSystem\Tag.cs" />
    <Compile Include="MonoDevelop.Ide.TypeSystem\PreProcessorDefine.cs" />
    <Compile Include="MonoDevelop.Ide.TypeSystem\ConditionalRegion.cs" />
    <Compile Include="MonoDevelop.Ide.TypeSystem\MarkupUtilities.cs" />
    <Compile Include="MonoDevelop.Ide.TypeSystem\CodeGenerationService.cs" />
    <Compile Include="MonoDevelop.Ide.TypeSystem\CodeGenerator.cs" />
    <Compile Include="MonoDevelop.Ide.TypeSystem\TypeSystemParserNode.cs" />
    <Compile Include="MonoDevelop.Ide.TypeSystem\MonoDocDocumentationProvider.cs" />
    <Compile Include="MonoDevelop.Ide.Projects.OptionPanels\PortableRuntimeOptionsPanel.cs" />
    <Compile Include="gtk-gui\MonoDevelop.Ide.Projects.OptionPanels.PortableRuntimeOptionsPanelWidget.cs" />
    <Compile Include="MonoDevelop.Ide.Gui\Styles.cs" />
    <Compile Include="MonoDevelop.Ide.Gui\DocumentToolbar.cs" />
    <Compile Include="MonoDevelop.Components.MainToolbar\MainToolbar.cs" />
    <Compile Include="MonoDevelop.Components.MainToolbar\StatusArea.cs" />
    <Compile Include="MonoDevelop.Components.MainToolbar\RoundButton.cs" />
    <Compile Include="MonoDevelop.Components.MainToolbar\ButtonBar.cs" />
    <Compile Include="MonoDevelop.Ide.TypeSystem\ProjectCommentTags.cs" />
    <Compile Include="MonoDevelop.Components.MainToolbar\ProjectSearchCategory.cs" />
    <Compile Include="MonoDevelop.Components.MainToolbar\SearchCategory.cs" />
    <Compile Include="MonoDevelop.Components.MainToolbar\ISearchDataSource.cs" />
    <Compile Include="MonoDevelop.Components.MainToolbar\FileSearchCategory.cs" />
    <Compile Include="MonoDevelop.Components.PropertyGrid\PropertyGridTable.cs" />
    <Compile Include="MonoDevelop.Components\CompactDialog.cs" />
    <Compile Include="MonoDevelop.Components.Docking\DockVisualStyle.cs" />
    <Compile Include="MonoDevelop.Components.MainToolbar\StyledProgressBar.cs" />
    <Compile Include="MonoDevelop.Components.MainToolbar\SearchPopupWindow.cs" />
    <Compile Include="MonoDevelop.Components\PopoverWindow.cs" />
    <Compile Include="MonoDevelop.Components\TooltipPopoverWindow.cs" />
    <Compile Include="MonoDevelop.Ide.Gui.Components\AnimatedIcon.cs" />
    <Compile Include="MonoDevelop.Ide\DefaultWebCertificateProvider.cs" />
    <Compile Include="MonoDevelop.Ide.TypeSystem\ParsedFileEventArgs.cs" />
    <Compile Include="MonoDevelop.Ide.Extensions\MimeTypeExtensionNode.cs" />
    <Compile Include="MonoDevelop.Ide.Gui\DocumentView.cs" />
    <Compile Include="MonoDevelop.Components\VPanedThin.cs" />
    <Compile Include="MonoDevelop.Components\HPanedThin.cs" />
    <Compile Include="MonoDevelop.Components.MainToolbar\CommandSearchCategory.cs" />
    <Compile Include="MonoDevelop.Components\ExtendedLabel.cs" />
    <Compile Include="MonoDevelop.Ide.CodeCompletion\TooltipInformation.cs" />
    <Compile Include="MonoDevelop.Ide.CodeCompletion\TooltipInformationWindow.cs" />
    <Compile Include="MonoDevelop.Ide.CodeCompletion\ParameterDataProvider.cs" />
    <Compile Include="MonoDevelop.Ide.TypeSystem\TypeSystemParser.cs" />
    <Compile Include="MonoDevelop.Ide.WelcomePage\WelcomePageSection.cs" />
    <Compile Include="MonoDevelop.Ide.WelcomePage\Style.cs" />
    <Compile Include="MonoDevelop.Ide.WelcomePage\WelcomePageFeedItem.cs" />
    <Compile Include="MonoDevelop.Ide.WelcomePage\WelcomePageListButton.cs" />
    <Compile Include="MonoDevelop.Ide.WelcomePage\WelcomePageButtonBar.cs" />
    <Compile Include="MonoDevelop.Ide.WelcomePage\WelcomePageBarButton.cs" />
    <Compile Include="MonoDevelop.Components\MouseTracker.cs" />
    <Compile Include="MonoDevelop.Components.MainToolbar\SearchPopupSearchPattern.cs" />
    <Compile Include="MonoDevelop.Components\PopoverWindowTheme.cs" />
    <Compile Include="MonoDevelop.Ide.WelcomePage\WelcomePageYoutubeFeed.cs" />
    <Compile Include="MonoDevelop.Ide\EditReferencesEventArgs.cs" />
    <Compile Include="MonoDevelop.Components.MainToolbar\StatusAreaTheme.cs" />
    <Compile Include="MonoDevelop.Components\PopoverWidget.cs" />
    <Compile Include="MonoDevelop.Ide.TextEditing\TextEditorService.cs" />
    <Compile Include="MonoDevelop.Ide.TextEditing\FileLineExtension.cs" />
    <Compile Include="MonoDevelop.Ide.TextEditing\TopLevelWidgetExtension.cs" />
    <Compile Include="MonoDevelop.Ide.TextEditing\VerticalAlignment.cs" />
    <Compile Include="MonoDevelop.Ide.TextEditing\HorizontalAlignment.cs" />
    <Compile Include="MonoDevelop.Ide.TextEditing\TextLineMarkerExtension.cs" />
    <Compile Include="MonoDevelop.Ide.TextEditing\TextFileEventArgs.cs" />
    <Compile Include="MonoDevelop.Ide.TextEditing\LineCountEventArgs.cs" />
    <Compile Include="MonoDevelop.Ide.TextEditing\FileExtension.cs" />
    <Compile Include="MonoDevelop.Ide.TextEditing\FileExtensionEventArgs.cs" />
    <Compile Include="MonoDevelop.Components.MainToolbar\StatusAreaBuildTheme.cs" />
    <Compile Include="MonoDevelop.Components\ThreadedRenderer.cs" />
    <Compile Include="MonoDevelop.Components.MainToolbar\ConfigurationMerger.cs" />
    <Compile Include="MonoDevelop.Components.MainToolbar\NavigateToCommand.cs" />
    <Compile Include="MonoDevelop.Components.MainToolbar\ResultsDataSource.cs" />
    <Compile Include="MonoDevelop.Components.MainToolbar\SearchResult.cs" />
    <Compile Include="MonoDevelop.Components\ImageButton.cs" />
    <Compile Include="MonoDevelop.Ide.WelcomePage\DefaultWelcomePage.cs" />
    <Compile Include="MonoDevelop.Ide.WelcomePage\WelcomePageService.cs" />
    <Compile Include="MonoDevelop.Ide.WelcomePage\WelcomePageFrame.cs" />
    <Compile Include="MonoDevelop.Ide.WelcomePage\WelcomePageRow.cs" />
    <Compile Include="MonoDevelop.Ide.WelcomePage\WelcomePageColumn.cs" />
    <Compile Include="MonoDevelop.Ide.WelcomePage\IWelcomePageProvider.cs" />
    <Compile Include="MonoDevelop.Ide.WelcomePage\WelcomePageTipOfTheDaySection.cs" />
    <Compile Include="MonoDevelop.Components.Docking\DockItemTitleTab.cs" />
    <Compile Include="MonoDevelop.Ide.WelcomePage\WelcomePageFirstRun.cs" />
    <Compile Include="MonoDevelop.Ide.Gui\StatusBar.cs" />
    <Compile Include="MonoDevelop.Ide.Gui\StatusBarContextBase.cs" />
    <Compile Include="MonoDevelop.Ide.Gui\StatusBarContext.cs" />
    <Compile Include="MonoDevelop.Ide.Gui\StatusBarIcon.cs" />
    <Compile Include="MonoDevelop.Ide.Gui\StatusBarContextImpl.cs" />
    <Compile Include="MonoDevelop.Components.MainToolbar\MainStatusBarContextImpl.cs" />
    <Compile Include="MonoDevelop.Ide.TypeSystem\MonoDevelopProjectContent.cs" />
    <Compile Include="MonoDevelop.Components.Commands\ICommandDelegator.cs" />
    <Compile Include="MonoDevelop.Ide.CustomTools\ResXFileCodeGenerator.cs" />
    <Compile Include="MonoDevelop.Ide.CustomTools\ThreadAsyncOperation.cs" />
    <Compile Include="MonoDevelop.Components\CellRendererImage.cs" />
    <Compile Include="MonoDevelop.Components\ImageView.cs" />
    <Compile Include="MonoDevelop.Ide.Projects\IdeFileSystemExtensionExtension.cs" />
    <Compile Include="AddinInfo.cs" />
    <Compile Include="MonoDevelop.Ide.CodeCompletion\CompletionCharacters.cs" />
    <Compile Include="MonoDevelop.Ide.CodeCompletion\CompletionCharacterCodon.cs" />
    <Compile Include="MonoDevelop.Ide.TypeSystem\IRefactoringContext.cs" />
    <Compile Include="MonoDevelop.Ide.Gui.Pads.ProjectPad\ImplicitFrameworkAssemblyReferenceNodeBuilder.cs" />
    <Compile Include="MonoDevelop.Ide.Gui.Pads.ProjectPad\PortableFrameworkSubsetNodeBuilder.cs" />
    <Compile Include="MonoDevelop.Components.MainToolbar\SearchInSolutionSearchCategory.cs" />
    <Compile Include="MonoDevelop.Ide.Projects.OptionPanels\CombineMSBuildOptions.cs" />
    <Compile Include="MonoDevelop.Ide.Gui\PadCollection.cs" />
    <Compile Include="MonoDevelop.Ide.Extensions\IdeCustomizer.cs" />
    <Compile Include="MonoDevelop.Components\ExtendedTitleBarWindow.cs" />
    <Compile Include="MonoDevelop.Components.Extensions\IExtendedTitleBarWindowBackend.cs" />
    <Compile Include="MonoDevelop.Components\DropDownBox.cs" />
    <Compile Include="MonoDevelop.Components.Extensions\IExtendedTitleBarDialogBackend.cs" />
    <Compile Include="MonoDevelop.Components\ExtendedTitleBarDialog.cs" />
    <Compile Include="MonoDevelop.Ide.Templates\ProjectTemplatePackageReference.cs" />
    <Compile Include="MonoDevelop.Ide.Templates\PackageRepositoryNode.cs" />
    <Compile Include="MonoDevelop.Ide.Templates\WorkspaceItemCreatedInformation.cs" />
    <Compile Include="MonoDevelop.Ide.Templates\PackageReferencesForCreatedProject.cs" />
    <Compile Include="MonoDevelop.Ide.Templates\ProjectTemplatePackageInstaller.cs" />
    <Compile Include="MonoDevelop.Components.DockNotebook\DockNotebook.cs" />
    <Compile Include="MonoDevelop.Components.DockNotebook\PlaceholderWindow.cs" />
    <Compile Include="MonoDevelop.Components.DockNotebook\TabStrip.cs" />
    <Compile Include="MonoDevelop.Components.DockNotebook\TabEventArgs.cs" />
    <Compile Include="MonoDevelop.Components.DockNotebook\DockNotebookTab.cs" />
    <Compile Include="MonoDevelop.Components.DockNotebook\DockNotebookContainer.cs" />
    <Compile Include="MonoDevelop.Ide.Gui\Split.cs" />
    <Compile Include="MonoDevelop.Ide.Gui.Pads.ProjectPad\SapNodeBuilder.cs" />
    <Compile Include="MonoDevelop.Ide.CustomTools\PublicResXFileCodeGenerator.cs" />
    <Compile Include="MonoDevelop.Components\ImageLoader.cs" />
    <Compile Include="MonoDevelop.Components.DockNotebook\DockWindow.cs" />
    <Compile Include="MonoDevelop.Ide.CustomTools\MSBuildCustomTool.cs" />
    <Compile Include="MonoDevelop.Components\Mac\GtkMacInterop.cs" />
    <Compile Include="MonoDevelop.Components\Control.cs" />
<<<<<<< HEAD
    <Compile Include="MonoDevelop.Ide.Templates\ProjectConfiguration.cs" />
    <Compile Include="MonoDevelop.Ide.Templates\SolutionTemplate.cs" />
    <Compile Include="MonoDevelop.Ide.Templates\TemplateCategory.cs" />
    <Compile Include="MonoDevelop.Ide.Templates\TemplateWizard.cs" />
    <Compile Include="MonoDevelop.Ide.Templates\WizardPage.cs" />
    <Compile Include="MonoDevelop.Ide.Projects\INewProjectController.cs" />
    <Compile Include="MonoDevelop.Ide.Projects\NewProjectController.cs" />
    <Compile Include="MonoDevelop.Ide.Projects\GtkNewProjectDialogBackend.cs" />
    <Compile Include="MonoDevelop.Ide.Projects\INewProjectDialogBackend.cs" />
    <Compile Include="MonoDevelop.Ide.Projects\GtkNewProjectDialogBackend.UI.cs">
      <DependentUpon>GtkNewProjectDialogBackend.cs</DependentUpon>
    </Compile>
    <Compile Include="MonoDevelop.Ide.Projects\GtkProjectFolderPreviewWidget.cs" />
    <Compile Include="gtk-gui\MonoDevelop.Ide.Projects.GtkProjectFolderPreviewWidget.cs" />
    <Compile Include="MonoDevelop.Ide.Projects\GtkProjectConfigurationWidget.cs" />
    <Compile Include="gtk-gui\MonoDevelop.Ide.Projects.GtkProjectConfigurationWidget.cs" />
    <Compile Include="MonoDevelop.Ide.Templates\TemplatingService.cs" />
    <Compile Include="MonoDevelop.Ide.Codons\TemplateCategoryCodon.cs" />
    <Compile Include="MonoDevelop.Ide.Templates\ProjectTemplateCategorizer.cs" />
    <Compile Include="MonoDevelop.Ide.Templates\DefaultSolutionTemplate.cs" />
    <Compile Include="MonoDevelop.Ide.Templates\IProjectTemplatingProvider.cs" />
    <Compile Include="MonoDevelop.Ide.Templates\ProjectTemplatingProvider.cs" />
    <Compile Include="MonoDevelop.Ide.Templates\TemplateCategoryPath.cs" />
    <Compile Include="MonoDevelop.Ide.Templates\ProcessedTemplateResult.cs" />
    <Compile Include="MonoDevelop.Ide.Templates\DefaultProcessedTemplateResult.cs" />
    <Compile Include="MonoDevelop.Ide.Projects\FinalProjectConfigurationPage.cs" />
    <Compile Include="MonoDevelop.Ide.Projects\GtkTemplateCategoryCellRenderer.cs" />
    <Compile Include="MonoDevelop.Ide.Projects\GtkTemplateCellRenderer.cs" />
    <Compile Include="MonoDevelop.Ide.Templates\TemplateWizardProvider.cs" />
    <Compile Include="MonoDevelop.Ide.Templates\TemplateCondition.cs" />
    <Compile Include="MonoDevelop.Ide.Templates\TemplateParameter.cs" />
    <Compile Include="MonoDevelop.Ide.Templates\IVersionControlProjectTemplateHandler.cs" />
    <Compile Include="MonoDevelop.Ide.Templates\TemplateImageProvider.cs" />
    <Compile Include="MonoDevelop.Ide.Codons\ImageCodon.cs" />
=======
    <Compile Include="MonoDevelop.Components\Mac\MDLinkMenuItem.cs" />
    <Compile Include="MonoDevelop.Components\Mac\MDMenu.cs" />
    <Compile Include="MonoDevelop.Components\Mac\MDMenuItem.cs" />
    <Compile Include="MonoDevelop.Components\Mac\MDServicesMenuItem.cs" />
    <Compile Include="MonoDevelop.Components\Mac\MDSubMenuItem.cs" />
    <Compile Include="MonoDevelop.Components\Mac\Messaging.cs" />
    <Compile Include="MonoDevelop.Components\Mac\ObjcHelper.cs" />
    <Compile Include="MonoDevelop.Components\Mac\Util.cs" />
    <Compile Include="MonoDevelop.Components\Mac\NSViewContainer.cs" />
    <Compile Include="MonoDevelop.Components\Mac\GtkEmbed.cs" />
    <Compile Include="MonoDevelop.Components\Mac\WidgetWithNativeWindow.cs" />
>>>>>>> d9312f78
  </ItemGroup>
  <ItemGroup>
    <None Include="Makefile.am" />
    <Data Include="options\DefaultEditingLayout.xml" />
    <Data Include="options\MonoDevelopProperties.xml" />
    <Data Include="options\MonoDevelop-templates.xml" />
    <Data Include="options\MonoDevelop-tools.xml" />
    <Data Include="options\TipsOfTheDay.xml" />
    <None Include="MonoDevelop.Ide.dll.config">
      <CopyToOutputDirectory>PreserveNewest</CopyToOutputDirectory>
    </None>
  </ItemGroup>
  <Import Project="$(MSBuildBinPath)\Microsoft.CSharp.targets" />
  <Target Name="AfterBuild">
    <Copy SourceFiles="@(Data)" DestinationFolder="..\..\..\build\data\%(Data.RelativeDir)" />
  </Target>
  <ItemGroup>
    <Folder Include="MonoDevelop.Ide.CodeFormatting\" />
    <Folder Include="MonoDevelop.Ide.Execution\" />
    <Folder Include="MonoDevelop.Ide.Extensions\" />
    <Folder Include="MonoDevelop.Ide.CustomTools\" />
    <Folder Include="MonoDevelop.Components.Extensions\" />
    <Folder Include="MonoDevelop.Components.Theming\" />
    <Folder Include="MonoDevelop.Components.Docking\" />
    <Folder Include="MonoDevelop.Ide.Gui\" />
    <Folder Include="MonoDevelop.Ide.Desktop\" />
    <Folder Include="MonoDevelop.Ide.Projects\" />
    <Folder Include="MonoDevelop.Ide\" />
    <Folder Include="MonoDevelop.Ide.Gui.Dialogs\" />
    <Folder Include="MonoDevelop.Ide.Projects.OptionPanels\" />
    <Folder Include="MonoDevelop.Ide.Navigation\" />
    <Folder Include="MonoDevelop.Components.AutoTest\" />
    <Folder Include="MonoDevelop.Ide.Fonts\" />
    <Folder Include="MonoDevelop.Ide.Codons\" />
    <Folder Include="ExtensionModel\" />
    <Folder Include="icons\" />
    <Folder Include="MonoDevelop.Ide.WelcomePage\" />
    <Folder Include="branding\" />
    <Folder Include="MonoDevelop.Components.MainToolbar\" />
    <Folder Include="MonoDevelop.Components.MainToolbar\Theme\" />
    <Folder Include="MonoDevelop.Ide.WelcomePage\icons\" />
    <Folder Include="MonoDevelop.Ide.TextEditing\" />
    <Folder Include="MonoDevelop.Components.DockNotebook\" />
  </ItemGroup>
  <ItemGroup>
    <Content Include="gtkrc.win32">
      <CopyToOutputDirectory>PreserveNewest</CopyToOutputDirectory>
    </Content>
    <Content Include="gtkrc.mac">
      <CopyToOutputDirectory>PreserveNewest</CopyToOutputDirectory>
    </Content>
    <Content Include="gtkrc.mac-yosemite">
      <CopyToOutputDirectory>PreserveNewest</CopyToOutputDirectory>
    </Content>
    <Content Include="gtkrc">
      <CopyToOutputDirectory>PreserveNewest</CopyToOutputDirectory>
    </Content>
    <Content Include="gtkrc.win32-vista">
      <CopyToOutputDirectory>PreserveNewest</CopyToOutputDirectory>
    </Content>
  </ItemGroup>
</Project><|MERGE_RESOLUTION|>--- conflicted
+++ resolved
@@ -2813,7 +2813,6 @@
     <Compile Include="MonoDevelop.Ide.CustomTools\MSBuildCustomTool.cs" />
     <Compile Include="MonoDevelop.Components\Mac\GtkMacInterop.cs" />
     <Compile Include="MonoDevelop.Components\Control.cs" />
-<<<<<<< HEAD
     <Compile Include="MonoDevelop.Ide.Templates\ProjectConfiguration.cs" />
     <Compile Include="MonoDevelop.Ide.Templates\SolutionTemplate.cs" />
     <Compile Include="MonoDevelop.Ide.Templates\TemplateCategory.cs" />
@@ -2848,7 +2847,6 @@
     <Compile Include="MonoDevelop.Ide.Templates\IVersionControlProjectTemplateHandler.cs" />
     <Compile Include="MonoDevelop.Ide.Templates\TemplateImageProvider.cs" />
     <Compile Include="MonoDevelop.Ide.Codons\ImageCodon.cs" />
-=======
     <Compile Include="MonoDevelop.Components\Mac\MDLinkMenuItem.cs" />
     <Compile Include="MonoDevelop.Components\Mac\MDMenu.cs" />
     <Compile Include="MonoDevelop.Components\Mac\MDMenuItem.cs" />
@@ -2860,7 +2858,6 @@
     <Compile Include="MonoDevelop.Components\Mac\NSViewContainer.cs" />
     <Compile Include="MonoDevelop.Components\Mac\GtkEmbed.cs" />
     <Compile Include="MonoDevelop.Components\Mac\WidgetWithNativeWindow.cs" />
->>>>>>> d9312f78
   </ItemGroup>
   <ItemGroup>
     <None Include="Makefile.am" />
