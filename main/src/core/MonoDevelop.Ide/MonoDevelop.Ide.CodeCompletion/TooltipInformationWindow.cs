--- conflicted
+++ resolved
@@ -263,16 +263,9 @@
 			vb2.Spacing = 4;
 			vb2.PackStart (hb, true, true, 0);
 			ContentBox.Add (vb2);
-<<<<<<< HEAD
-			var scheme = SyntaxModeService.GetColorStyle (IdeApp.Preferences.ColorScheme);
-			Theme.SetSchemeColors (scheme);
-			foreColor = scheme.PlainText.Foreground;
-			headlabel.ModifyFg (StateType.Normal, foreColor.ToGdkColor ());
-=======
 
 			SetDefaultScheme ();
 
->>>>>>> 29e49044
 			ShowAll ();
 			DesktopService.RemoveWindowShadow (this);
 		}
