// ListWindow.cs
//
// Author:
//   Lluis Sanchez Gual <lluis@novell.com>
//
// Copyright (c) 2005 Novell, Inc (http://www.novell.com)
//
// Permission is hereby granted, free of charge, to any person obtaining a copy
// of this software and associated documentation files (the "Software"), to deal
// in the Software without restriction, including without limitation the rights
// to use, copy, modify, merge, publish, distribute, sublicense, and/or sell
// copies of the Software, and to permit persons to whom the Software is
// furnished to do so, subject to the following conditions:
//
// The above copyright notice and this permission notice shall be included in
// all copies or substantial portions of the Software.
//
// THE SOFTWARE IS PROVIDED "AS IS", WITHOUT WARRANTY OF ANY KIND, EXPRESS OR
// IMPLIED, INCLUDING BUT NOT LIMITED TO THE WARRANTIES OF MERCHANTABILITY,
// FITNESS FOR A PARTICULAR PURPOSE AND NONINFRINGEMENT. IN NO EVENT SHALL THE
// AUTHORS OR COPYRIGHT HOLDERS BE LIABLE FOR ANY CLAIM, DAMAGES OR OTHER
// LIABILITY, WHETHER IN AN ACTION OF CONTRACT, TORT OR OTHERWISE, ARISING FROM,
// OUT OF OR IN CONNECTION WITH THE SOFTWARE OR THE USE OR OTHER DEALINGS IN
// THE SOFTWARE.
//
//

using System;
using System.Collections.Generic;
using System.Linq;
using Gdk;
using Gtk;
using ICSharpCode.NRefactory.Completion;
using MonoDevelop.Core.Text;
using MonoDevelop.Components;
using MonoDevelop.Ide.Gui.Content;
using MonoDevelop.Ide.Editor;
using MonoDevelop.Ide.Editor.Highlighting;
using MonoDevelop.Ide.Editor.Extension;

namespace MonoDevelop.Ide.CodeCompletion
{
	[Flags()]
	public enum KeyActions
	{
		None = 0,
		Process = 1,
		Ignore = 2,
		CloseWindow = 4,
		Complete = 8
	}

	public class ListWindow : PopoverWindow
	{
		const int WindowWidth = 300;

		ListWidget list;
		Widget footer;
		protected VBox vbox;
		
		public CompletionTextEditorExtension Extension {
			get;
			set;
		}

		public CompletionCharacters CompletionCharacters {
			get {
				var ext = Extension;
				if (ext == null) // May happen in unit tests.
					return MonoDevelop.Ide.CodeCompletion.CompletionCharacters.FallbackCompletionCharacters;
				return MonoDevelop.Ide.CodeCompletion.CompletionCharacters.Get (ext.CompletionLanguage);
			}
		}
		
		public List<int> FilteredItems {
			get {
				return list.filteredItems;
			}
		}

		internal ScrolledWindow scrollbar;
		
		public ListWindow (Gtk.WindowType type) : base(type)
		{
			vbox = new VBox ();
			list = new ListWidget (this);
			list.SelectionChanged += new EventHandler (OnSelectionChanged);
			list.ScrollEvent += new ScrollEventHandler (OnScrolled);

			scrollbar = new MonoDevelop.Components.CompactScrolledWindow ();
			scrollbar.Child = list;
			list.ButtonPressEvent += delegate(object o, ButtonPressEventArgs args) {
				if (args.Event.Button == 1 && args.Event.Type == Gdk.EventType.TwoButtonPress)
					DoubleClick ();
			};
			vbox.PackEnd (scrollbar, true, true, 0);
			ContentBox.Add (vbox);
			this.AutoSelect = true;
			this.TypeHint = WindowTypeHint.Menu;
			Theme.CornerRadius = 4;
			var style = SyntaxModeService.GetColorStyle (IdeApp.Preferences.ColorScheme);
			Theme.SetFlatColor (style.CompletionText.Background);
		}

		protected virtual void DoubleClick ()
		{

		}
		
		public void ShowFooter (Widget w)
		{
			HideFooter ();
			vbox.PackStart (w, false, false, 0);
			footer = w;
		}

		public void HideFooter ()
		{
			if (footer != null) {
				vbox.Remove (footer);
				footer = null;
			}
		}

		/// <summary>
		/// This method is used to set the completion window to it's inital state.
		/// This is required for re-using the window object.
		/// </summary>
		protected virtual void ResetState ()
		{
			HideWhenWordDeleted = false;
			lastCommitCharEndoffset = -1;
			list.ResetState ();
		}
		
		protected int curXPos, curYPos;
		
		public void ResetSizes ()
		{
			list.CompletionString = PartialWord;
			
			var allocWidth = Allocation.Width;
			if (IsRealized && !Visible) {
				allocWidth = list.WidthRequest = WindowWidth;
				Show ();
			}

			int width = Math.Max (allocWidth, list.WidthRequest + Theme.CornerRadius * 2);
			int height = Math.Max (Allocation.Height, list.HeightRequest + 2 + (footer != null ? footer.Allocation.Height : 0) + Theme.CornerRadius * 2);
			SetSizeRequest (width, height);
			if (IsRealized) 
				Resize (width, height);
		}


		internal IListDataProvider DataProvider {
			get;
			set;
		}

		public string CurrentCompletionText {
			get {
				if (list.SelectedItem != -1 && list.AutoSelect)
					return DataProvider.GetCompletionText (list.SelectedItem);
				return null;
			}
		}

		public int SelectedItem {
			get { return list.SelectedItem; }
		}
		
		public bool AutoSelect {
			get { return list.AutoSelect; }
			set { list.AutoSelect = value; }
		}
		
		public bool SelectionEnabled {
			get { return list.SelectionEnabled; }
		}
		
		public bool AutoCompleteEmptyMatch {
			get { return list.AutoCompleteEmptyMatch; }
			set { list.AutoCompleteEmptyMatch = value; }
		}
		
		public bool AutoCompleteEmptyMatchOnCurlyBrace {
			get { return list.AutoCompleteEmptyMatchOnCurlyBrace; }
			set { list.AutoCompleteEmptyMatchOnCurlyBrace = value; }
		}
		
		public string DefaultCompletionString {
			get {
				return list.DefaultCompletionString;
			}
			set {
				list.DefaultCompletionString = value;
			}
		}
		
		public bool CloseOnSquareBrackets {
			get {
				return list.CloseOnSquareBrackets;
			}
			set {
				list.CloseOnSquareBrackets = value;
			}
		}
		
		int startOffset;
		internal int StartOffset {
			get {
				return startOffset;
			}
			set {
				startOffset = value;
				EndOffset = value + 1;
			}
		}

		public int EndOffset {
			get;
			set;
		}

		public ICompletionWidget CompletionWidget {
			get {
				return list.CompletionWidget;
			}
			set {
				list.CompletionWidget = value;
			}
		}
		
		int lastCommitCharEndoffset = -1;
		public virtual string PartialWord {
			get {
				if (CompletionWidget == null)
					return "";
				return CompletionWidget.GetText (StartOffset, Math.Max (StartOffset, lastCommitCharEndoffset > 0 ? lastCommitCharEndoffset : CompletionWidget.CaretOffset)); 
			}
			
		}
	
		public string CurrentPartialWord {
			get {
				return !string.IsNullOrEmpty (PartialWord) ? PartialWord : DefaultCompletionString;
			}
		}

		public bool IsUniqueMatch {
			get {
				list.FilterWords ();
				return list.filteredItems.Count == 1;
			}
		}

		public ListWidget List {
			get { return list; }
		}

		/// <summary>
		/// Gets or sets a value indicating that shift was pressed during enter.
		/// </summary>
		/// <value>
		/// <c>true</c> if was shift pressed; otherwise, <c>false</c>.
		/// </value>
		public bool WasShiftPressed {
			get;
			private set;
		}

		public KeyActions PostProcessKey (KeyDescriptor descriptor)
		{
			if (StartOffset > CompletionWidget.CaretOffset)
				return KeyActions.CloseWindow | KeyActions.Process;

			if (HideWhenWordDeleted && StartOffset >= CompletionWidget.CaretOffset)
				return KeyActions.CloseWindow | KeyActions.Process;
			switch (descriptor.SpecialKey) {
			case SpecialKey.BackSpace:
				ResetSizes ();
				UpdateWordSelection ();
				return KeyActions.Process;
			}
<<<<<<< HEAD
			var keyChar = descriptor.KeyChar;
			const string commitChars = " <>()[]{}=+-*/%~&|!";
=======
			
			const string commitChars = " <>()[]{}=+-*/%~&^|!.,;:";
>>>>>>> 5c4aa354
			if (keyChar == '[' && CloseOnSquareBrackets)
				return KeyActions.Process | KeyActions.CloseWindow;
			
			if (char.IsLetterOrDigit (keyChar) || keyChar == '_') {
				ResetSizes ();
				UpdateWordSelection ();
				return KeyActions.Process;
			}
			
			if (commitChars.Contains (keyChar)) {
				bool hasMismatches;
				var curword = PartialWord;
				int match = FindMatchedEntry (curword, out hasMismatches);
				if (match >= 0 && System.Char.IsPunctuation (keyChar)) {
					string text = DataProvider.GetCompletionText (FilteredItems [match]);
					if (!text.ToUpper ().StartsWith (curword.ToUpper (), StringComparison.Ordinal))
						match = -1;	 
				}
				if (match >= 0 && !hasMismatches && keyChar != '<') {
					ResetSizes ();
					UpdateWordSelection ();
					return KeyActions.Process;
				}
				if (keyChar == '.')
					list.AutoSelect = list.AutoCompleteEmptyMatch = true;
				lastCommitCharEndoffset = CompletionWidget.CaretOffset - 1;

				if (list.SelectionEnabled && CompletionCharacters.CompleteOn (keyChar)) {
					if (keyChar == '{' && !list.AutoCompleteEmptyMatchOnCurlyBrace && string.IsNullOrEmpty (list.CompletionString))
					    return KeyActions.CloseWindow | KeyActions.Process;
					return KeyActions.Complete | KeyActions.Process | KeyActions.CloseWindow;
				}
				return KeyActions.CloseWindow | KeyActions.Process;
			}
			
			return KeyActions.Process;
		}
		
		public KeyActions PreProcessKey (KeyDescriptor descriptor)
		{
			switch (descriptor.SpecialKey) {
			case SpecialKey.Home:
				if ((descriptor.ModifierKeys & ModifierKeys.Shift) == ModifierKeys.Shift)
					return KeyActions.Process;
				List.SelectionFilterIndex = 0;
				return KeyActions.Ignore;
			case SpecialKey.End:
				if ((descriptor.ModifierKeys & ModifierKeys.Shift) == ModifierKeys.Shift)
					return KeyActions.Process;
				List.SelectionFilterIndex = List.filteredItems.Count - 1;
				return KeyActions.Ignore;
				
			case SpecialKey.Up:
				if ((descriptor.ModifierKeys & ModifierKeys.Shift) == ModifierKeys.Shift) {
					if (!SelectionEnabled /*&& !CompletionWindowManager.ForceSuggestionMode*/)
						AutoCompleteEmptyMatch = AutoSelect = true;
					if (!List.InCategoryMode) {
						List.InCategoryMode = true;
						return KeyActions.Ignore;
					}
					List.MoveToCategory (-1);
					return KeyActions.Ignore;
				}
				if (SelectionEnabled && list.filteredItems.Count < 1)
					return KeyActions.CloseWindow | KeyActions.Process;
				if (!SelectionEnabled /*&& !CompletionWindowManager.ForceSuggestionMode*/) {
					AutoCompleteEmptyMatch = AutoSelect = true;
				} else {
					list.MoveCursor (-1);
				}
				return KeyActions.Ignore;

			case SpecialKey.Tab:
				//tab always completes current item even if selection is disabled
				if (!AutoSelect)
					AutoSelect = true;
				goto case SpecialKey.Return;

			case SpecialKey.Return:
				lastCommitCharEndoffset = CompletionWidget.CaretOffset;
				WasShiftPressed = (descriptor.ModifierKeys & ModifierKeys.Shift) == ModifierKeys.Shift;
				return KeyActions.Complete | KeyActions.Ignore | KeyActions.CloseWindow;
			case SpecialKey.Down:
				if ((descriptor.ModifierKeys & ModifierKeys.Shift) == ModifierKeys.Shift) {
					if (!SelectionEnabled /*&& !CompletionWindowManager.ForceSuggestionMode*/)
						AutoCompleteEmptyMatch = AutoSelect = true;
					if (!List.InCategoryMode) {
						List.InCategoryMode = true;
						return KeyActions.Ignore;
					}
					List.MoveToCategory (1);
					return KeyActions.Ignore;
				}
				if (SelectionEnabled && list.filteredItems.Count < 1)
					return KeyActions.CloseWindow | KeyActions.Process;
				
				if (!SelectionEnabled /*&& !CompletionWindowManager.ForceSuggestionMode*/) {
					AutoCompleteEmptyMatch = AutoSelect = true;
				} else {
					list.MoveCursor (1);
				}
				return KeyActions.Ignore;

			case SpecialKey.PageUp:
				if ((descriptor.ModifierKeys & ModifierKeys.Shift) == ModifierKeys.Shift)
					return KeyActions.Process;
				if (list.filteredItems.Count < 2)
					return KeyActions.CloseWindow | KeyActions.Process;
				scrollbar.Vadjustment.Value = Math.Max (0, scrollbar.Vadjustment.Value - scrollbar.Vadjustment.PageSize);
				list.MoveCursor (-8);
				return KeyActions.Ignore;

			case SpecialKey.PageDown:
				if ((descriptor.ModifierKeys & ModifierKeys.Shift) == ModifierKeys.Shift)
					return KeyActions.Process;
				if (list.filteredItems.Count < 2)
					return KeyActions.CloseWindow | KeyActions.Process;
				scrollbar.Vadjustment.Value = Math.Max (0, Math.Min (scrollbar.Vadjustment.Upper - scrollbar.Vadjustment.PageSize, scrollbar.Vadjustment.Value + scrollbar.Vadjustment.PageSize));
				list.MoveCursor (8);
				return KeyActions.Ignore;

			case SpecialKey.Left:
				//if (curPos == 0) return KeyActions.CloseWindow | KeyActions.Process;
				//curPos--;
				return KeyActions.Process;

			case SpecialKey.Right:
				//if (curPos == word.Length) return KeyActions.CloseWindow | KeyActions.Process;
				//curPos++;
				return KeyActions.Process;

//			case Gdk.Key.Caps_Lock:
//			case Gdk.Key.Num_Lock:
//			case Gdk.Key.Scroll_Lock:
//				return KeyActions.Ignore;
//
//			case Gdk.Key.Control_L:
//			case Gdk.Key.Control_R:
//			case Gdk.Key.Alt_L:
//			case Gdk.Key.Alt_R:
//			case Gdk.Key.Shift_L:
//			case Gdk.Key.Shift_R:
//			case Gdk.Key.ISO_Level3_Shift:
//				// AltGr
//				return KeyActions.Process;
			}
			if (descriptor.KeyChar == '\0')
				return KeyActions.Process;

			if (descriptor.KeyChar == ' ' && (descriptor.ModifierKeys & ModifierKeys.Shift) == ModifierKeys.Shift)
				return KeyActions.CloseWindow | KeyActions.Process;

			// special case end with punctuation like 'param:' -> don't input double punctuation, otherwise we would end up with 'param::'
			if (char.IsPunctuation (descriptor.KeyChar) && descriptor.KeyChar != '_') {
				if (descriptor.KeyChar == ':') {
					foreach (var item in FilteredItems) {
						if (DataProvider.GetText (item).EndsWith (descriptor.KeyChar.ToString (), StringComparison.Ordinal)) {
							list.SelectedItem = item;
							return KeyActions.Complete | KeyActions.CloseWindow | KeyActions.Ignore;
						}
					}
				} else {
					var selectedItem = list.SelectedItem;
					if (selectedItem < 0 || selectedItem >= DataProvider.ItemCount)
						return KeyActions.CloseWindow;
					if (DataProvider.GetText (selectedItem).EndsWith (descriptor.KeyChar.ToString (), StringComparison.Ordinal)) {
						return KeyActions.Complete | KeyActions.CloseWindow | KeyActions.Ignore;
					}
				}
			}

	/*		//don't input letters/punctuation etc when non-shift modifiers are active
			bool nonShiftModifierActive = ((Gdk.ModifierType.ControlMask | Gdk.ModifierType.MetaMask
				| Gdk.ModifierType.Mod1Mask | Gdk.ModifierType.SuperMask)
				& modifier) != 0;
			if (nonShiftModifierActive) {
				if (modifier.HasFlag (Gdk.ModifierType.ControlMask) && char.IsLetterOrDigit ((char)key))
					return KeyActions.Process | KeyActions.CloseWindow;
				return KeyActions.Ignore;
			}*/
			

			return KeyActions.Process;
		}
		
		protected bool HideWhenWordDeleted {
			get; set;
		}

		public void UpdateWordSelection ()
		{
			SelectEntry (CurrentPartialWord);
		}

		//note: finds the full match, or the best partial match
		//returns -1 if there is no match at all
		
		class WordComparer : IComparer <KeyValuePair<int, string>>
		{
			string filterWord;
			StringMatcher matcher;

			public WordComparer (string filterWord)
			{
				this.filterWord = filterWord ?? "";
				matcher = CompletionMatcher.CreateCompletionMatcher (filterWord);
			}
			
			public int Compare (KeyValuePair<int, string> xpair, KeyValuePair<int, string> ypair)
			{
				string x = xpair.Value;
				string y = ypair.Value;
				int[] xMatches = matcher.GetMatch (x) ?? new int[0];
				int[] yMatches = matcher.GetMatch (y) ?? new int[0];
				if (xMatches.Length < yMatches.Length) 
					return 1;
				if (xMatches.Length > yMatches.Length) 
					return -1;
				
				int xExact = 0;
				int yExact = 0;
				for (int i = 0; i < filterWord.Length; i++) {
					if (i < xMatches.Length && filterWord[i] == x[xMatches[i]])
						xExact++;
					if (i < yMatches.Length && filterWord[i] == y[yMatches[i]])
						yExact++;
				}
				
				if (xExact < yExact)
					return 1;
				if (xExact > yExact)
					return -1;
				
				// favor words where the match starts sooner
				if (xMatches.Length > 0 && yMatches.Length > 0 && xMatches[0] != yMatches[0])
					return xMatches[0].CompareTo (yMatches[0]);
				
				int xIndex = xpair.Key;
				int yIndex = ypair.Key;
				
				if (x.Length == y.Length)
					return xIndex.CompareTo (yIndex);
				
				return x.Length.CompareTo (y.Length);
			}
		}
		
		protected int FindMatchedEntry (string partialWord, out bool hasMismatches)
		{
			// default - word with highest match rating in the list.
			hasMismatches = true;
			if (partialWord == null)
				return -1;
			
			int idx = -1;
			var matcher = CompletionMatcher.CreateCompletionMatcher (partialWord);
			string bestWord = null;
			int bestRank = int.MinValue;
			int bestIndex = 0;
			if (!string.IsNullOrEmpty (partialWord)) {
				for (int i = 0; i < list.filteredItems.Count; i++) {
					int index = list.filteredItems[i];
					string text = DataProvider.GetText (index);
					int rank;
					if (!matcher.CalcMatchRank (text, out rank))
						continue;
					if (rank > bestRank) {
						bestWord = text;
						bestRank = rank;
						bestIndex = i;
					}
				}
			}
			if (bestWord != null) {
				idx = bestIndex;
				hasMismatches = false;
				// exact match found.
				if (string.Compare (bestWord, partialWord ?? "", true) == 0) 
					return idx;
			}
			
			if (string.IsNullOrEmpty (partialWord) || partialWord.Length <= 2) {
				// Search for history matches.
				string historyWord;
				if (wordHistory.TryGetValue (partialWord, out historyWord)) {
					for (int xIndex = 0; xIndex < list.filteredItems.Count; xIndex++) {
						string currentWord = DataProvider.GetCompletionText (list.filteredItems[xIndex]);
						if (currentWord == historyWord) {
							idx = xIndex;
							break;
						}
					}
				}
			}
			return idx;
		}

		static Dictionary<string,string> wordHistory = new Dictionary<string,string> ();
		static List<string> partalWordHistory = new List<string> ();
		const int maxHistoryLength = 500;
		protected void AddWordToHistory (string partialWord, string word)
		{
			if (!wordHistory.ContainsKey (partialWord)) {
				wordHistory.Add (partialWord, word);
				partalWordHistory.Add (partialWord);
				while (partalWordHistory.Count > maxHistoryLength) {
					string first = partalWordHistory [0];
					partalWordHistory.RemoveAt (0);
					wordHistory.Remove (first);
				}
			} else {
				partalWordHistory.Remove (partialWord);
				partalWordHistory.Add (partialWord);
				wordHistory [partialWord] = word;
			}
		}
		public static void ClearHistory ()
		{
			wordHistory.Clear ();
			partalWordHistory.Clear ();
		}

		void SelectEntry (int n)
		{
			if (n >= 0)
				list.SelectionFilterIndex = n;
		}

		public virtual void SelectEntry (string s)
		{
			/*list.FilterWords ();
			 // disable this, because we select now the last selected entry by default (word history mode)
			//when the list is empty, disable the selection or users get annoyed by it accepting
			//the top entry automatically
			if (string.IsNullOrEmpty (s)) {
				ResetSizes ();
				list.Selection = 0;
				return;
			}*/
			bool hasMismatches;
			
			int matchedIndex = FindMatchedEntry (s, out hasMismatches);
//			ResetSizes ();
			SelectEntry (matchedIndex);
		}

		void OnScrolled (object o, ScrollEventArgs args)
		{
			if (!scrollbar.Visible)
				return;
			
			var adj = scrollbar.Vadjustment;
			var alloc = Allocation;
			
			//This widget is a special case because it's always aligned to items as it scrolls.
			//Although this means we can't use the pixel deltas for true smooth scrolling, we 
			//can still make use of the effective scrolling velocity by basing the calculation 
			//on pixels and rounding to the nearest item.
			
			double dx, dy;
			args.Event.GetPageScrollPixelDeltas (0, alloc.Height, out dx, out dy);
			if (dy == 0)
				return;
			
			var itemDelta = dy / (alloc.Height / adj.PageSize);
			double discreteItemDelta = System.Math.Round (itemDelta);
			if (discreteItemDelta == 0.0 && dy != 0.0)
				discreteItemDelta = dy > 0? 1.0 : -1.0;
			
			adj.AddValueClamped (discreteItemDelta);
			args.RetVal = true;
		}

		void OnSelectionChanged (object o, EventArgs args)
		{
			OnSelectionChanged ();
		}

		protected virtual void OnSelectionChanged ()
		{
		}
		/*
		protected override bool OnExposeEvent (Gdk.EventExpose args)
		{
			base.OnExposeEvent (args);

			int winWidth, winHeight;
			this.GetSize (out winWidth, out winHeight);
			this.GdkWindow.DrawRectangle (this.Style.ForegroundGC (StateType.Insensitive), false, 0, 0, winWidth - 1, winHeight - 1);
			return true;
		}*/
		
		public int TextOffset {
			get { return list.TextOffset + (int)Theme.CornerRadius; }
		}
	}

	interface IListDataProvider
	{
		int ItemCount { get; }
		string GetText (int n);
		string GetMarkup (int n);
		CompletionCategory GetCompletionCategory (int n);
		bool HasMarkup (int n);
		string GetCompletionText (int n);
		string GetDescription (int n, bool isSelected);
		string GetRightSideDescription (int n, bool isSelected);
		Xwt.Drawing.Image GetIcon (int n);
		int CompareTo (int n, int m);
	}
}
<|MERGE_RESOLUTION|>--- conflicted
+++ resolved
@@ -283,13 +283,9 @@
 				UpdateWordSelection ();
 				return KeyActions.Process;
 			}
-<<<<<<< HEAD
 			var keyChar = descriptor.KeyChar;
-			const string commitChars = " <>()[]{}=+-*/%~&|!";
-=======
 			
 			const string commitChars = " <>()[]{}=+-*/%~&^|!.,;:";
->>>>>>> 5c4aa354
 			if (keyChar == '[' && CloseOnSquareBrackets)
 				return KeyActions.Process | KeyActions.CloseWindow;
 			
