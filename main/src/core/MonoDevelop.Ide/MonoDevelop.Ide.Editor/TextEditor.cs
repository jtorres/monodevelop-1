--- conflicted
+++ resolved
@@ -744,13 +744,9 @@
 		public string GetTextAt (int offset, int length)
 		{
 			if (offset < 0 || offset > Length)
-<<<<<<< HEAD
-				throw new ArgumentOutOfRangeException (nameof (offset), "offset needs to be >= 0 && < " + Length + ", was :" + offset);
-=======
 				throw new ArgumentOutOfRangeException (nameof (offset), "offset needs to be >= 0 && <= " + Length + ", was :" + offset);
 			if (offset + length > Length)
 				throw new ArgumentOutOfRangeException (nameof (Length), "Length needs to <= " + (Length - offset) + ", was :" + length);
->>>>>>> 25ce57bc
 			return ReadOnlyTextDocument.GetTextAt (offset, length);
 		}
 
