//
// ItemTemplateExtensionNode.cs
//
// Author:
//       Matt Ward <matt.ward@xamarin.com>
//
// Copyright (c) 2017 Xamarin Inc. (http://xamarin.com)
//
// Permission is hereby granted, free of charge, to any person obtaining a copy
// of this software and associated documentation files (the "Software"), to deal
// in the Software without restriction, including without limitation the rights
// to use, copy, modify, merge, publish, distribute, sublicense, and/or sell
// copies of the Software, and to permit persons to whom the Software is
// furnished to do so, subject to the following conditions:
//
// The above copyright notice and this permission notice shall be included in
// all copies or substantial portions of the Software.
//
// THE SOFTWARE IS PROVIDED "AS IS", WITHOUT WARRANTY OF ANY KIND, EXPRESS OR
// IMPLIED, INCLUDING BUT NOT LIMITED TO THE WARRANTIES OF MERCHANTABILITY,
// FITNESS FOR A PARTICULAR PURPOSE AND NONINFRINGEMENT. IN NO EVENT SHALL THE
// AUTHORS OR COPYRIGHT HOLDERS BE LIABLE FOR ANY CLAIM, DAMAGES OR OTHER
// LIABILITY, WHETHER IN AN ACTION OF CONTRACT, TORT OR OTHERWISE, ARISING FROM,
// OUT OF OR IN CONNECTION WITH THE SOFTWARE OR THE USE OR OTHER DEALINGS IN
// THE SOFTWARE.

using Mono.Addins;

namespace MonoDevelop.Ide.Codons
{
	[ExtensionNode (Description = "A file template")]
	class ItemTemplateExtensionNode : ExtensionNode
	{
		//these fields are assigned by reflection, suppress "never assigned" warning
		#pragma warning disable 649

		[NodeAttribute ("path", "A .nupkg file or a folder.")]
		string path;

<<<<<<< HEAD
=======
		public string ScanPath {
			get {
				// If the path starts with '${' then the path contains a placeholder
				// that the StringParserService will replace. The path is returned
				// without calling Addin.GetFilePath to prevent the addin directory
				// being prefixed to the path.
				if (path != null && path.StartsWith ("${", StringComparison.Ordinal)) {
					return path;
				}
				return Addin.GetFilePath (path);
			}
		}

>>>>>>> 2e188887
		[NodeAttribute ("templateId", "Overrides the template id from the extension node id. Allows the same template to be used with different parameters.")]
		string templateId;

		#pragma warning restore 649

		[NodeAttribute ("_overrideName", "Override name used in template.json file.", Localizable = true)]
		public string OverrideName { get; private set; }

		[NodeAttribute ("defaultParameters", "Default parameters for template.")]
		public string DefaultParameters { get; private set; }

		[NodeAttribute ("supportedParameters", "Parameters supported by the template.")]
		public string SupportedParameters { get; private set; }

		public string ScanPath => Addin.GetFilePath (path);
		public string TemplateId => templateId ?? Id;
	}
}<|MERGE_RESOLUTION|>--- conflicted
+++ resolved
@@ -1,4 +1,4 @@
-//
+﻿//
 // ItemTemplateExtensionNode.cs
 //
 // Author:
@@ -24,6 +24,7 @@
 // OUT OF OR IN CONNECTION WITH THE SOFTWARE OR THE USE OR OTHER DEALINGS IN
 // THE SOFTWARE.
 
+using System;
 using Mono.Addins;
 
 namespace MonoDevelop.Ide.Codons
@@ -37,8 +38,6 @@
 		[NodeAttribute ("path", "A .nupkg file or a folder.")]
 		string path;
 
-<<<<<<< HEAD
-=======
 		public string ScanPath {
 			get {
 				// If the path starts with '${' then the path contains a placeholder
@@ -52,7 +51,6 @@
 			}
 		}
 
->>>>>>> 2e188887
 		[NodeAttribute ("templateId", "Overrides the template id from the extension node id. Allows the same template to be used with different parameters.")]
 		string templateId;
 
@@ -67,7 +65,6 @@
 		[NodeAttribute ("supportedParameters", "Parameters supported by the template.")]
 		public string SupportedParameters { get; private set; }
 
-		public string ScanPath => Addin.GetFilePath (path);
 		public string TemplateId => templateId ?? Id;
 	}
 }