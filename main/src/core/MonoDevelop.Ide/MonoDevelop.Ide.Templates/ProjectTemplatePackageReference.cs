//
// ProjectTemplatePackageReference.cs
//
// Author:
//       Matt Ward <matt.ward@xamarin.com>
//
// Copyright (c) 2014 Xamarin Inc. (http://xamarin.com)
//
// Permission is hereby granted, free of charge, to any person obtaining a copy
// of this software and associated documentation files (the "Software"), to deal
// in the Software without restriction, including without limitation the rights
// to use, copy, modify, merge, publish, distribute, sublicense, and/or sell
// copies of the Software, and to permit persons to whom the Software is
// furnished to do so, subject to the following conditions:
//
// The above copyright notice and this permission notice shall be included in
// all copies or substantial portions of the Software.
//
// THE SOFTWARE IS PROVIDED "AS IS", WITHOUT WARRANTY OF ANY KIND, EXPRESS OR
// IMPLIED, INCLUDING BUT NOT LIMITED TO THE WARRANTIES OF MERCHANTABILITY,
// FITNESS FOR A PARTICULAR PURPOSE AND NONINFRINGEMENT. IN NO EVENT SHALL THE
// AUTHORS OR COPYRIGHT HOLDERS BE LIABLE FOR ANY CLAIM, DAMAGES OR OTHER
// LIABILITY, WHETHER IN AN ACTION OF CONTRACT, TORT OR OTHERWISE, ARISING FROM,
// OUT OF OR IN CONNECTION WITH THE SOFTWARE OR THE USE OR OTHER DEALINGS IN
// THE SOFTWARE.

using System;
using System.Xml;
using MonoDevelop.Core;

namespace MonoDevelop.Ide.Templates
{
	public class ProjectTemplatePackageReference
	{
		public static ProjectTemplatePackageReference Create (XmlElement xmlElement)
		{
			return Create (xmlElement, FilePath.Null);
		}

		internal static ProjectTemplatePackageReference Create (XmlElement xmlElement, FilePath baseDirectory)
		{
			return new ProjectTemplatePackageReference {
				Id = GetAttribute (xmlElement, "id"),
				Version = GetAttribute (xmlElement, "version"),
				CreateCondition = GetAttribute (xmlElement, "if"),
				RequireLicenseAcceptance = GetLocalOrParentBoolAttribute (xmlElement, "requireLicenseAcceptance", true),
<<<<<<< HEAD
				IsLocalPackage = GetBoolAttribute (xmlElement, "local")
			};
=======
				IsLocalPackage = GetBoolAttribute (xmlElement, "local"),
				Directory = GetPath (xmlElement, "directory", baseDirectory)
			};
>>>>>>> 46c45bf3
		}

		public string Id { get; private set; }
		public string Version { get; private set; }
		public string CreateCondition { get; private set; }

		internal bool IsLocalPackage { get; private set; }
		internal bool RequireLicenseAcceptance { get; private set; }
<<<<<<< HEAD
=======
		internal FilePath Directory { get; private set; }
>>>>>>> 46c45bf3

		static string GetAttribute (XmlElement xmlElement, string attributeName, string defaultValue = "")
		{
			foreach (XmlAttribute attribute in xmlElement.Attributes) {
				if (attributeName.Equals (attribute.Name, StringComparison.OrdinalIgnoreCase)) {
					return attribute.Value;
				}
			}
			return defaultValue;
		}

		static bool GetBoolAttribute (XmlElement xmlElement, string attributeName)
		{
			string attributeValue = GetAttribute (xmlElement, attributeName);
			return GetBoolValue (attributeValue);
		}

		static bool GetBoolValue (string value, bool defaultValue = false)
		{
			bool result = false;
			if (bool.TryParse (value, out result))
				return result;

			return defaultValue;
		}

		static bool GetLocalOrParentBoolAttribute (XmlElement xmlElement, string attributeName, bool defaultValue = false)
		{
			string attributeValue = GetLocalOrParentAttribute (xmlElement, attributeName);
			return GetBoolValue (attributeValue, defaultValue);
		}

		/// <summary>
		/// Local attribute value overrides parent attribute value.
		/// </summary>
		static string GetLocalOrParentAttribute (XmlElement xmlElement, string attributeName)
		{
			string attributeValue = GetAttribute (xmlElement, attributeName, null);
			if (attributeValue != null)
				return attributeValue;

<<<<<<< HEAD
			return defaultValue;
		}

		static bool GetLocalOrParentBoolAttribute (XmlElement xmlElement, string attributeName, bool defaultValue = false)
		{
			string attributeValue = GetLocalOrParentAttribute (xmlElement, attributeName);
			return GetBoolValue (attributeValue, defaultValue);
		}

		/// <summary>
		/// Local attribute value overrides parent attribute value.
		/// </summary>
		static string GetLocalOrParentAttribute (XmlElement xmlElement, string attributeName)
		{
			string attributeValue = GetAttribute (xmlElement, attributeName, null);
			if (attributeValue != null)
				return attributeValue;

			return GetAttribute ((XmlElement)xmlElement.ParentNode, attributeName);
=======
			return GetAttribute ((XmlElement)xmlElement.ParentNode, attributeName);
		}

		static FilePath GetPath (XmlElement xmlElement, string attributeName, FilePath baseDirectory)
		{
			string directory = GetAttribute (xmlElement, attributeName, null);
			if (directory == null)
				return FilePath.Null;

			return baseDirectory.Combine (directory).FullPath;
>>>>>>> 46c45bf3
		}
	}
}

<|MERGE_RESOLUTION|>--- conflicted
+++ resolved
@@ -24,109 +24,80 @@
 // OUT OF OR IN CONNECTION WITH THE SOFTWARE OR THE USE OR OTHER DEALINGS IN
 // THE SOFTWARE.
 
-using System;
-using System.Xml;
+using System;
+using System.Xml;
 using MonoDevelop.Core;
 
-namespace MonoDevelop.Ide.Templates
-{
-	public class ProjectTemplatePackageReference
-	{
-		public static ProjectTemplatePackageReference Create (XmlElement xmlElement)
+namespace MonoDevelop.Ide.Templates
+{
+	public class ProjectTemplatePackageReference
+	{
+		public static ProjectTemplatePackageReference Create (XmlElement xmlElement)
 		{
-			return Create (xmlElement, FilePath.Null);
-		}
+			return Create (xmlElement, FilePath.Null);
+		}
+
+		internal static ProjectTemplatePackageReference Create (XmlElement xmlElement, FilePath baseDirectory)
+		{
+			return new ProjectTemplatePackageReference {
+				Id = GetAttribute (xmlElement, "id"),
+				Version = GetAttribute (xmlElement, "version"),
+				CreateCondition = GetAttribute (xmlElement, "if"),
+				RequireLicenseAcceptance = GetLocalOrParentBoolAttribute (xmlElement, "requireLicenseAcceptance", true),
+				IsLocalPackage = GetBoolAttribute (xmlElement, "local"),
+				Directory = GetPath (xmlElement, "directory", baseDirectory)
+			};
+		}
+
+		public string Id { get; private set; }
+		public string Version { get; private set; }
+		public string CreateCondition { get; private set; }
+
+		internal bool IsLocalPackage { get; private set; }
+		internal bool RequireLicenseAcceptance { get; private set; }
+		internal FilePath Directory { get; private set; }
+
+		static string GetAttribute (XmlElement xmlElement, string attributeName, string defaultValue = "")
+		{
+			foreach (XmlAttribute attribute in xmlElement.Attributes) {
+				if (attributeName.Equals (attribute.Name, StringComparison.OrdinalIgnoreCase)) {
+					return attribute.Value;
+				}
+			}
+			return defaultValue;
+		}
+
+		static bool GetBoolAttribute (XmlElement xmlElement, string attributeName)
+		{
+			string attributeValue = GetAttribute (xmlElement, attributeName);
+			return GetBoolValue (attributeValue);
+		}
+
+		static bool GetBoolValue (string value, bool defaultValue = false)
+		{
+			bool result = false;
+			if (bool.TryParse (value, out result))
+				return result;
 
-		internal static ProjectTemplatePackageReference Create (XmlElement xmlElement, FilePath baseDirectory)
-		{
-			return new ProjectTemplatePackageReference {
-				Id = GetAttribute (xmlElement, "id"),
-				Version = GetAttribute (xmlElement, "version"),
-				CreateCondition = GetAttribute (xmlElement, "if"),
-				RequireLicenseAcceptance = GetLocalOrParentBoolAttribute (xmlElement, "requireLicenseAcceptance", true),
-<<<<<<< HEAD
-				IsLocalPackage = GetBoolAttribute (xmlElement, "local")
-			};
-=======
-				IsLocalPackage = GetBoolAttribute (xmlElement, "local"),
-				Directory = GetPath (xmlElement, "directory", baseDirectory)
-			};
->>>>>>> 46c45bf3
-		}
+			return defaultValue;
+		}
+
+		static bool GetLocalOrParentBoolAttribute (XmlElement xmlElement, string attributeName, bool defaultValue = false)
+		{
+			string attributeValue = GetLocalOrParentAttribute (xmlElement, attributeName);
+			return GetBoolValue (attributeValue, defaultValue);
+		}
+
+		/// <summary>
+		/// Local attribute value overrides parent attribute value.
+		/// </summary>
+		static string GetLocalOrParentAttribute (XmlElement xmlElement, string attributeName)
+		{
+			string attributeValue = GetAttribute (xmlElement, attributeName, null);
+			if (attributeValue != null)
+				return attributeValue;
 
-		public string Id { get; private set; }
-		public string Version { get; private set; }
-		public string CreateCondition { get; private set; }
-
-		internal bool IsLocalPackage { get; private set; }
-		internal bool RequireLicenseAcceptance { get; private set; }
-<<<<<<< HEAD
-=======
-		internal FilePath Directory { get; private set; }
->>>>>>> 46c45bf3
-
-		static string GetAttribute (XmlElement xmlElement, string attributeName, string defaultValue = "")
-		{
-			foreach (XmlAttribute attribute in xmlElement.Attributes) {
-				if (attributeName.Equals (attribute.Name, StringComparison.OrdinalIgnoreCase)) {
-					return attribute.Value;
-				}
-			}
-			return defaultValue;
-		}
-
-		static bool GetBoolAttribute (XmlElement xmlElement, string attributeName)
-		{
-			string attributeValue = GetAttribute (xmlElement, attributeName);
-			return GetBoolValue (attributeValue);
-		}
-
-		static bool GetBoolValue (string value, bool defaultValue = false)
-		{
-			bool result = false;
-			if (bool.TryParse (value, out result))
-				return result;
-
-			return defaultValue;
-		}
-
-		static bool GetLocalOrParentBoolAttribute (XmlElement xmlElement, string attributeName, bool defaultValue = false)
-		{
-			string attributeValue = GetLocalOrParentAttribute (xmlElement, attributeName);
-			return GetBoolValue (attributeValue, defaultValue);
-		}
-
-		/// <summary>
-		/// Local attribute value overrides parent attribute value.
-		/// </summary>
-		static string GetLocalOrParentAttribute (XmlElement xmlElement, string attributeName)
-		{
-			string attributeValue = GetAttribute (xmlElement, attributeName, null);
-			if (attributeValue != null)
-				return attributeValue;
-
-<<<<<<< HEAD
-			return defaultValue;
-		}
-
-		static bool GetLocalOrParentBoolAttribute (XmlElement xmlElement, string attributeName, bool defaultValue = false)
-		{
-			string attributeValue = GetLocalOrParentAttribute (xmlElement, attributeName);
-			return GetBoolValue (attributeValue, defaultValue);
-		}
-
-		/// <summary>
-		/// Local attribute value overrides parent attribute value.
-		/// </summary>
-		static string GetLocalOrParentAttribute (XmlElement xmlElement, string attributeName)
-		{
-			string attributeValue = GetAttribute (xmlElement, attributeName, null);
-			if (attributeValue != null)
-				return attributeValue;
-
-			return GetAttribute ((XmlElement)xmlElement.ParentNode, attributeName);
-=======
-			return GetAttribute ((XmlElement)xmlElement.ParentNode, attributeName);
+			return GetAttribute ((XmlElement)xmlElement.ParentNode, attributeName);
 		}
 
 		static FilePath GetPath (XmlElement xmlElement, string attributeName, FilePath baseDirectory)
@@ -136,8 +107,7 @@
 				return FilePath.Null;
 
 			return baseDirectory.Combine (directory).FullPath;
->>>>>>> 46c45bf3
-		}
-	}
-}
-
+		}
+	}
+}
+