// 
// DockItemToolbar.cs
//  
// Author:
//       Lluis Sanchez Gual <lluis@novell.com>
// 
// Copyright (c) 2010 Novell, Inc (http://www.novell.com)
// 
// Permission is hereby granted, free of charge, to any person obtaining a copy
// of this software and associated documentation files (the "Software"), to deal
// in the Software without restriction, including without limitation the rights
// to use, copy, modify, merge, publish, distribute, sublicense, and/or sell
// copies of the Software, and to permit persons to whom the Software is
// furnished to do so, subject to the following conditions:
// 
// The above copyright notice and this permission notice shall be included in
// all copies or substantial portions of the Software.
// 
// THE SOFTWARE IS PROVIDED "AS IS", WITHOUT WARRANTY OF ANY KIND, EXPRESS OR
// IMPLIED, INCLUDING BUT NOT LIMITED TO THE WARRANTIES OF MERCHANTABILITY,
// FITNESS FOR A PARTICULAR PURPOSE AND NONINFRINGEMENT. IN NO EVENT SHALL THE
// AUTHORS OR COPYRIGHT HOLDERS BE LIABLE FOR ANY CLAIM, DAMAGES OR OTHER
// LIABILITY, WHETHER IN AN ACTION OF CONTRACT, TORT OR OTHERWISE, ARISING FROM,
// OUT OF OR IN CONNECTION WITH THE SOFTWARE OR THE USE OR OTHER DEALINGS IN
// THE SOFTWARE.

using System;
using System.Linq;
using Gtk;

namespace MonoDevelop.Components.Docking
{
	public class DockItemToolbar
	{
		DockItem parentItem;
		Gtk.Widget frame;
		Box box;
		DockPositionType position;
		bool empty = true;
		CustomFrame topFrame;
		
		internal DockItemToolbar (DockItem parentItem, DockPositionType position)
		{
			this.parentItem = parentItem;

			topFrame = new CustomFrame ();
			topFrame.SetPadding (3,3,3,3);

/*			switch (position) {
				case PositionType.Top:
					frame.SetMargins (0, 0, 1, 1); 
					frame.SetPadding (0, 2, 2, 0); 
					break;
				case PositionType.Bottom:
					frame.SetMargins (0, 1, 1, 1);
					frame.SetPadding (2, 2, 2, 0); 
					break;
				case PositionType.Left:
					frame.SetMargins (0, 1, 1, 0);
					frame.SetPadding (0, 0, 2, 2); 
					break;
				case PositionType.Right:
					frame.SetMargins (0, 1, 0, 1);
					frame.SetPadding (0, 0, 2, 2); 
					break;
			}*/

			this.position = position;
			if (position == DockPositionType.Top || position == DockPositionType.Bottom)
				box = new HBox (false, 3);
			else
				box = new VBox (false, 3);
			box.Show ();
//			frame = box;
			frame = topFrame;
			topFrame.Add (box);

//			topFrame.GradientBackround = true;
		}

		internal void SetStyle (DockVisualStyle style)
		{
			topFrame.BackgroundColor = style.PadBackgroundColor.Value.ToGdkColor ();
		}

		public DockItem DockItem {
			get { return parentItem; }
		}
		
		internal Widget Container {
			get { return frame; }
		}
		
		public DockPositionType Position {
			get { return this.position; }
		}
		
		public void Add (Control widget)
		{
			Add (widget, false);
		}
		
		public void Add (Control widget, bool fill)
		{
			Add (widget, fill, -1);
		}
		
		public void Add (Control widget, bool fill, int padding)
		{
			Add (widget, fill, padding, -1);
		}
		
		void Add (Control control, bool fill, int padding, int index)
		{
			int defaultPadding = 3;

			Widget widget = control;
			if (widget is Button) {
				((Button)widget).Relief = ReliefStyle.None;
				((Button)widget).FocusOnClick = false;
				defaultPadding = 0;
			}
			else if (widget is Entry) {
				((Entry)widget).HasFrame = false;
			}
			else if (widget is ComboBox) {
				((ComboBox)widget).HasFrame = false;
			}
			else if (widget is VSeparator)
				((VSeparator)widget).HeightRequest = 10;
			
			if (padding == -1)
				padding = defaultPadding;
			
			box.PackStart (widget, fill, fill, (uint)padding);
			if (empty) {
				empty = false;
				frame.Show ();
			}
			if (index != -1) {
				Box.BoxChild bc = (Box.BoxChild) box [widget];
				bc.Position = index;
			}
		}
		
		public void Insert (Control w, int index)
		{
			Add (w, false, 0, index);
		}
		
		public void Remove (Control widget)
		{
			box.Remove (widget);
		}
		
		public bool Visible {
			get {
				return empty || frame.Visible;
			}
			set {
				frame.Visible = value;
			}
		}
		
		public bool Sensitive {
			get { return frame.Sensitive; }
			set { frame.Sensitive = value; }
		}
		
		public void ShowAll ()
		{
			frame.ShowAll ();
		}
		
		public Control[] Children {
			get { return box.Children.Select (child => (Control)child).ToArray (); }
		}
	}
	
	public class DockToolButton : Control
	{
		public DockToolButtonImage Image {
			get { return (Gtk.Image)button.Image; }
			set { button.Image = value; }
		}

		public string TooltipText {
			get { return button.TooltipText; }
			set { button.TooltipText = value; }
		}

		public string Label {
			get { return button.Label; }
			set { button.Label = value; }
		}

		Gtk.Button button;

		public DockToolButton (string stockId) : this (stockId, null)
		{
<<<<<<< HEAD
			Image = new ImageView (stockId, IconSize.Menu);
			Image.Show ();
=======
>>>>>>> cea70d80
		}
		
		public DockToolButton (string stockId, string label)
		{
			button = new Button ();
			Label = label;
<<<<<<< HEAD
			Image = new ImageView (stockId, IconSize.Menu);
			Image.Show ();
=======
			Image = new Gtk.Image (stockId, IconSize.Menu);
			button.Image.Show ();
		}

		protected override object CreateNativeWidget ()
		{
			return button;
		}

		public event EventHandler Clicked {
			add {
				button.Clicked += value;
			}
			remove {
				button.Clicked -= value;
			}
		}

		public class DockToolButtonImage : Control
		{
			Gtk.Image image;
			internal DockToolButtonImage (Gtk.Image image)
			{
				this.image = image;
			}

			protected override object CreateNativeWidget ()
			{
				return image;
			}

			public static implicit operator Gtk.Widget (DockToolButtonImage d)
			{
				return d.GetNativeWidget<Gtk.Widget> ();
			}

			public static implicit operator DockToolButtonImage (Gtk.Image d)
			{
				return new DockToolButtonImage (d);
			}
>>>>>>> cea70d80
		}
	}
}
<|MERGE_RESOLUTION|>--- conflicted
+++ resolved
@@ -180,8 +180,8 @@
 	public class DockToolButton : Control
 	{
 		public DockToolButtonImage Image {
-			get { return (Gtk.Image)button.Image; }
-			set { button.Image = value; }
+			get { return (ImageView)button.Image; }
+			set { button.Image = (ImageView)value; }
 		}
 
 		public string TooltipText {
@@ -198,22 +198,14 @@
 
 		public DockToolButton (string stockId) : this (stockId, null)
 		{
-<<<<<<< HEAD
-			Image = new ImageView (stockId, IconSize.Menu);
-			Image.Show ();
-=======
->>>>>>> cea70d80
 		}
 		
 		public DockToolButton (string stockId, string label)
 		{
 			button = new Button ();
 			Label = label;
-<<<<<<< HEAD
+
 			Image = new ImageView (stockId, IconSize.Menu);
-			Image.Show ();
-=======
-			Image = new Gtk.Image (stockId, IconSize.Menu);
 			button.Image.Show ();
 		}
 
@@ -233,8 +225,8 @@
 
 		public class DockToolButtonImage : Control
 		{
-			Gtk.Image image;
-			internal DockToolButtonImage (Gtk.Image image)
+			ImageView image;
+			internal DockToolButtonImage (ImageView image)
 			{
 				this.image = image;
 			}
@@ -244,16 +236,15 @@
 				return image;
 			}
 
-			public static implicit operator Gtk.Widget (DockToolButtonImage d)
-			{
-				return d.GetNativeWidget<Gtk.Widget> ();
-			}
-
-			public static implicit operator DockToolButtonImage (Gtk.Image d)
+			public static implicit operator ImageView (DockToolButtonImage d)
+			{
+				return d.GetNativeWidget<ImageView> ();
+			}
+
+			public static implicit operator DockToolButtonImage (ImageView d)
 			{
 				return new DockToolButtonImage (d);
 			}
->>>>>>> cea70d80
 		}
 	}
 }
