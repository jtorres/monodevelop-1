--- conflicted
+++ resolved
@@ -7,24 +7,15 @@
        description = "The MonoDevelop IDE application."
        category    = "MonoDevelop Core"
        isroot      = "true"
-<<<<<<< HEAD
        version     = "2.9.1"
        compatVersion = "2.9">
-=======
-       version     = "2.8.5"
-       compatVersion = "2.7">
->>>>>>> 3130a24e
 	
 	<Runtime>
 		<Import assembly="MonoDevelop.Ide.dll"/>
 	</Runtime>
 	
 	<Dependencies>
-<<<<<<< HEAD
 		<Addin id="Core" version="2.9.1"/>
-=======
-		<Addin id="Core" version="2.8.5"/>
->>>>>>> 3130a24e
 	</Dependencies>
 
 	<!-- Extension ponts -->
