--- conflicted
+++ resolved
@@ -821,13 +821,8 @@
 		internal object ExtendedCommandTargetChain {
 			get {
 				// Only go through the text editor chain, if the text editor is selected as subview
-<<<<<<< HEAD
-				if (Window != null && Window.ActiveViewContent == Window.ViewContent && Editor != null)
+				if (Window != null && Window.ActiveViewContent.GetContent (typeof(IExtensibleTextEditor)) != null)
 					return Editor.CommandRouter;
-=======
-				if (Window != null && Window.ActiveViewContent.GetContent (typeof(IExtensibleTextEditor)) != null)
-					return editorExtension;
->>>>>>> 47859db9
 				return null;
 			}
 		}
