--- conflicted
+++ resolved
@@ -8,17 +8,17 @@
 //
 //  Copyright (C) 2001-2007 Mike Krüger <mkrueger@novell.com>
 //  Copyright (C) 2006 Novell, Inc (http://www.novell.com)
-// 
+//
 //  This library is free software; you can redistribute it and/or modify
 //  it under the terms of the GNU Lesser General Public License as
 //  published by the Free Software Foundation; either version 2.1 of the
 //  License, or (at your option) any later version.
-// 
+//
 //  This library is distributed in the hope that it will be useful, but
 //  WITHOUT ANY WARRANTY; without even the implied warranty of
 //  MERCHANTABILITY or FITNESS FOR A PARTICULAR PURPOSE. See the GNU
 //  Lesser General Public License for more details.
-// 
+//
 //  You should have received a copy of the GNU Lesser General Public
 //  License along with this library; if not, write to the Free Software
 //  Foundation, Inc., 59 Temple Place, Suite 330, Boston, MA 02111-1307 USA
@@ -49,7 +49,7 @@
 		ViewContent content;
 		ExtensionContext extensionContext;
 		FileTypeCondition fileTypeCondition = new FileTypeCondition ();
-		
+
 		List<BaseViewContent> viewContents = new List<BaseViewContent> ();
 		Notebook subViewNotebook = null;
 		Tabstrip subViewToolbar = null;
@@ -61,25 +61,25 @@
 		DockNotebookTab tab;
 		Widget tabPage;
 		DockNotebook tabControl;
-		
+
 		string myUntitledTitle = null;
 		string _titleHolder = "";
-		
+
 		string documentType;
 		MonoDevelop.Ide.Gui.Content.IPathedDocument pathDoc;
-		
+
 		bool show_notification = false;
 
 		ViewCommandHandlers commandHandler;
 
 		public event EventHandler ViewsChanged;
-		
+
 		public DockNotebook TabControl {
 			get {
 				return this.tabControl;
 			}
 		}
-		
+
 		internal void SetDockNotebook (DockNotebook tabControl, DockNotebookTab tabLabel)
 		{
 			this.tabControl = tabControl;
@@ -98,7 +98,7 @@
 			fileTypeCondition.SetFileName (content.ContentName ?? content.UntitledName);
 			extensionContext = AddinManager.CreateExtensionContext ();
 			extensionContext.RegisterCondition ("FileType", fileTypeCondition);
-			
+
 			box = new VBox ();
 			box.Accessible.SetShouldIgnore (true);
 
@@ -113,7 +113,7 @@
 			content.DirtyChanged       += HandleDirtyChanged;
 			box.Show ();
 			Add (box);
-			
+
 			SetTitleEvent (false);
 		}
 
@@ -126,7 +126,7 @@
 		{
 			OnTitleChanged (null);
 		}
-		
+
 		public Widget TabPage {
 			get {
 				if (tabPage == null)
@@ -137,7 +137,7 @@
 				tabPage = value;
 			}
 		}
-		
+
 		internal DockNotebookTab TabLabel {
 			get { return tab; }
 		}
@@ -159,7 +159,7 @@
 				OnDocumentChanged (EventArgs.Empty);
 			}
 		}
-		
+
 		public ExtensionContext ExtensionContext {
 			get { return extensionContext; }
 		}
@@ -171,7 +171,7 @@
 
 			return base.OnWidgetEvent (evt);
 		}
-		
+
 		protected virtual void OnDocumentChanged (EventArgs e)
 		{
 			EventHandler handler = this.DocumentChanged;
@@ -179,7 +179,7 @@
 				handler (this, e);
 		}
 		public event EventHandler DocumentChanged;
-		
+
 		public bool ShowNotification {
 			get {
 				return show_notification;
@@ -191,7 +191,7 @@
 				}
 			}
 		}
-		
+
 		public string Title {
 			get {
 				//FIXME: This breaks, Why? --Todd
@@ -207,13 +207,13 @@
 				OnTitleChanged(null);
 			}
 		}
-		
+
 		public IEnumerable<BaseViewContent> SubViewContents {
 			get {
 				return viewContents.OfType<BaseViewContent> ();
 			}
 		}
-		
+
 		// caution use activeView with care !!
 		BaseViewContent activeView = null;
 		public BaseViewContent ActiveViewContent {
@@ -229,7 +229,7 @@
 				this.OnActiveViewContentChanged (new ActiveViewContentEventArgs (value));
 			}
 		}
-		
+
 		public void SwitchView (int viewNumber)
 		{
 			if (subViewNotebook != null)
@@ -241,7 +241,7 @@
 			if (subViewNotebook != null)
 				ShowPage (viewContents.IndexOf (view));
 		}
-		
+
 		public int FindView<T> ()
 		{
 			for (int i = 0; i < viewContents.Count; i++) {
@@ -257,13 +257,13 @@
 			if (pathBar != null)
 				pathBar.HideMenu ();
 		}
-		
+
 		public void OnActivated ()
 		{
 			if (subViewToolbar != null)
 				subViewToolbar.Tabs [subViewToolbar.ActiveTab].Activate ();
 		}
-		
+
 		public void SelectWindow()
 		{
 			var window = tabControl.Toplevel as Gtk.Window;
@@ -282,7 +282,7 @@
 					nswindow.MakeKeyAndOrderFront (nswindow);
 				}
 				#endif
-			}	
+			}
 
 			// The tab change must be done now to ensure that the content is created
 			// before exiting this method.
@@ -342,7 +342,7 @@
 			SetDockNotebook (nextNotebook, newTab);
 			SelectWindow ();
 		}
-		
+
 		static void DeepGrabFocus (Gtk.Widget widget)
 		{
 			Widget first = null;
@@ -350,7 +350,7 @@
 			foreach (var f in GetFocusableWidgets (widget)) {
 				if (f.HasFocus)
 					return;
-				
+
 				if (first == null)
 					first = f;
 			}
@@ -358,7 +358,7 @@
 				first.GrabFocus ();
 			}
 		}
-		
+
 		static IEnumerable<Gtk.Widget> GetFocusableWidgets (Gtk.Widget widget)
 		{
 			if (widget.CanFocus) {
@@ -366,11 +366,7 @@
 			}
 
 			if (widget is Container c) {
-<<<<<<< HEAD
 				foreach (var f in c.FocusChain.SelectMany (GetFocusableWidgets).Where (y => y != null)) {
-=======
-				foreach (var f in c.FocusChain.SelectMany (x => GetFocusableWidgets (x))) {
->>>>>>> 27077089
 					yield return f;
 				}
 
@@ -438,7 +434,7 @@
 				documentType = value;
 			}
 		}
-		
+
 		public void SetTitleEvent(object sender, EventArgs e)
 		{
 			SetTitleEvent ();
@@ -448,7 +444,7 @@
 		{
 			if (content == null)
 				return;
-				
+
 			string newTitle = "";
 			if (content.ContentName == null) {
 				if (myUntitledTitle == null) {
@@ -476,7 +472,7 @@
 			} else {
 				newTitle = System.IO.Path.GetFileName(content.ContentName);
 			}
-			
+
 			if (content.IsDirty) {
 				if (allowMarkFileDirty && !String.IsNullOrEmpty (content.ContentName))
 					IdeApp.ProjectOperations.MarkFileDirty (content.ContentName);
@@ -487,7 +483,7 @@
 				Title = newTitle;
 			}
 		}
-		
+
 		public Task<bool> CloseWindow (bool force)
 		{
 			return CloseWindow (force, false);
@@ -501,7 +497,7 @@
 			await OnClosing (args);
 			if (args.Cancel)
 				return false;
-			
+
 			workbench.RemoveTab (tabControl, tab.Index, animate);
 
 			OnClosed (args);
@@ -516,7 +512,7 @@
 			// Destroy after the document is destroyed, since attached views may have references to the main view
 			if (destroyMainPage)
 				tabPage.Destroy ();
-			
+
 			return true;
 		}
 
@@ -548,21 +544,21 @@
 			extensionContext = null;
 			base.OnDestroyed ();
 		}
-		
+
 		#region lazy UI element creation
-		
+
 		void CheckCreateSubViewToolbar ()
 		{
 			if (subViewToolbar != null)
 				return;
-			
+
 			subViewToolbar = new Tabstrip ();
 			subViewToolbar.Show ();
-			
+
 			CheckCreateToolbarBox ();
 			toolbarBox.PackStart (subViewToolbar, true, true, 0);
 		}
-		
+
 		void EnsureToolbarBoxSeparator ()
 		{
 /*			The path bar is now shown at the top
@@ -583,7 +579,7 @@
 			}
 			*/
 		}
-		
+
 		void CheckCreateToolbarBox ()
 		{
 			if (toolbarBox != null)
@@ -592,7 +588,7 @@
 			toolbarBox.Show ();
 			box.PackEnd (toolbarBox, false, false, 0);
 		}
-		
+
 		void CheckCreateSubViewContents ()
 		{
 			if (subViewNotebook != null)
@@ -605,16 +601,16 @@
 			Gtk.Widget viewWidget = ViewContent.Control;
 			if (viewWidget.Parent != null)
 				box.Remove (viewWidget);
-			
+
 			subViewNotebook = new Notebook ();
 			subViewNotebook.TabPos = PositionType.Bottom;
 			subViewNotebook.ShowTabs = false;
 			subViewNotebook.ShowBorder = false;
 			subViewNotebook.Show ();
-			
+
 			//add existing ViewContent
 			AddButton (this.ViewContent.TabPageLabel, this.ViewContent);
-			
+
 			//pack them in a box
 			subViewNotebook.Show ();
 			box.PackStart (subViewNotebook, true, true, 1);
@@ -664,7 +660,7 @@
 			if (tab.Accessible != null) {
 				tab.Accessible.Help = viewContent.TabAccessibilityDescription;
 			}
-			
+
 			// If this is the current displayed document we need to add the control immediately as the tab is already active.
 			if (addedContent) {
 				widgetBox.Add (viewContent.Control);
@@ -693,9 +689,9 @@
 
 			return tab;
 		}
-		
+
 		#region Track and display document's "path"
-		
+
 		internal void AttachToPathedDocument (MonoDevelop.Ide.Gui.Content.IPathedDocument pathDoc)
 		{
 			if (this.pathDoc != pathDoc)
@@ -713,7 +709,7 @@
 			PathWidgetEnabled = true;
 			pathBar.SetPath (pathDoc.CurrentPath);
 		}
-		
+
 		internal void DetachFromPathedDocument ()
 		{
 			if (pathDoc == null)
@@ -722,7 +718,7 @@
 			pathDoc.PathChanged -= HandlePathChange;
 			pathDoc = null;
 		}
-		
+
 		void HandlePathChange (object sender, MonoDevelop.Ide.Gui.Content.DocumentPathChangedEventArgs args)
 		{
 			var pathDoc = (MonoDevelop.Ide.Gui.Content.IPathedDocument) sender;
@@ -730,7 +726,7 @@
 				pathBar.SetPath (pathDoc.CurrentPath);
 //			pathBar.SetActive (pathDoc.SelectedIndex);
 		}
-		
+
 		bool PathWidgetEnabled {
 			get { return (pathBar != null); }
 			set {
@@ -748,9 +744,9 @@
 				}
 			}
 		}
-		
+
 		#endregion
-		
+
 		protected void ShowPage (int npage)
 		{
 			if (updating || npage < 0) return;
@@ -758,7 +754,7 @@
 			subViewToolbar.ActiveTab = npage;
 			updating = false;
 		}
-		
+
 		void SetCurrentView (int newIndex)
 		{
 			BaseViewContent subViewContent;
@@ -775,7 +771,7 @@
 			subViewContent = viewContents[newIndex] as BaseViewContent;
 
 			DetachFromPathedDocument ();
-			
+
 			MonoDevelop.Ide.Gui.Content.IPathedDocument pathedDocument;
 			if (newIndex < 0 || newIndex == viewContents.IndexOf ((BaseViewContent)ViewContent)) {
 				pathedDocument = Document != null ? Document.GetContent<IPathedDocument> () : (IPathedDocument)ViewContent.GetContent (typeof(IPathedDocument));
@@ -802,7 +798,7 @@
 		{
 			return Parent;
 		}
-		
+
 		object ICommandDelegatorRouter.GetDelegatedCommandTarget ()
 		{
 			// If command checks are flowing through this view, it means the view's notebook
@@ -842,7 +838,7 @@
 				tab.Icon = DesktopService.GetIconForType ("gnome-fs-regular", Gtk.IconSize.Menu);
 			}
 		}
-		
+
 		protected virtual void OnTitleChanged(EventArgs e)
 		{
 			fileTypeCondition.SetFileName (content.ContentName ?? content.UntitledName);
@@ -869,7 +865,7 @@
 				Closed (this, e);
 			}
 		}
-		
+
 		protected virtual void OnActiveViewContentChanged (ActiveViewContentEventArgs e)
 		{
 			if (ActiveViewContentChanged != null)
