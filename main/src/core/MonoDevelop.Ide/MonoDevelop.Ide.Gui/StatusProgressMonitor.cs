//
// StatusProgressMonitor.cs
//
// Author:
//   Lluis Sanchez Gual
//
// Copyright (C) 2005 Novell, Inc (http://www.novell.com)
//
// Permission is hereby granted, free of charge, to any person obtaining
// a copy of this software and associated documentation files (the
// "Software"), to deal in the Software without restriction, including
// without limitation the rights to use, copy, modify, merge, publish,
// distribute, sublicense, and/or sell copies of the Software, and to
// permit persons to whom the Software is furnished to do so, subject to
// the following conditions:
// 
// The above copyright notice and this permission notice shall be
// included in all copies or substantial portions of the Software.
// 
// THE SOFTWARE IS PROVIDED "AS IS", WITHOUT WARRANTY OF ANY KIND,
// EXPRESS OR IMPLIED, INCLUDING BUT NOT LIMITED TO THE WARRANTIES OF
// MERCHANTABILITY, FITNESS FOR A PARTICULAR PURPOSE AND
// NONINFRINGEMENT. IN NO EVENT SHALL THE AUTHORS OR COPYRIGHT HOLDERS BE
// LIABLE FOR ANY CLAIM, DAMAGES OR OTHER LIABILITY, WHETHER IN AN ACTION
// OF CONTRACT, TORT OR OTHERWISE, ARISING FROM, OUT OF OR IN CONNECTION
// WITH THE SOFTWARE OR THE USE OR OTHER DEALINGS IN THE SOFTWARE.
//


using System.Collections.Generic;
using MonoDevelop.Ide.Gui.Dialogs;
using MonoDevelop.Ide.ProgressMonitoring;
using MonoDevelop.Core;

namespace MonoDevelop.Ide.Gui
{
	internal class StatusProgressMonitor: ProgressMonitor
	{
		string icon;
		bool showErrorDialogs;
		bool showTaskTitles;
		bool lockGui;
		string title;
		StatusBarContext statusBar;
		Pad statusSourcePad;
		
		public StatusProgressMonitor (string title, string iconName, bool showErrorDialogs, bool showTaskTitles, bool lockGui, Pad statusSourcePad): base (Runtime.MainSynchronizationContext)
		{

			this.lockGui = lockGui;
			this.showErrorDialogs = showErrorDialogs;
			this.showTaskTitles = showTaskTitles;
			this.title = title;
			this.statusSourcePad = statusSourcePad;
			icon = iconName;
			statusBar = IdeApp.Workbench.StatusBar.CreateContext ();
			statusBar.StatusSourcePad = statusSourcePad;
			statusBar.BeginProgress (iconName, title);
			if (lockGui)
				IdeApp.Workbench.LockGui ();
		}
		
		protected override void OnProgressChanged ()
		{
			if (showTaskTitles)
<<<<<<< HEAD
				statusBar.ShowMessage (icon, CurrentTaskName);
			if (!ProgressIsUnknown)
				statusBar.SetProgressFraction (Progress);
			DispatchService.RunPendingEvents ();
=======
				statusBar.ShowMessage (icon, CurrentTask);
			if (!UnknownWork) {
				statusBar.SetProgressFraction (GlobalWork);
				DesktopService.SetGlobalProgress (GlobalWork);
			} else
				DesktopService.ShowGlobalProgressIndeterminate ();
			RunPendingEvents ();
>>>>>>> d9312f78
		}
		
		public void UpdateStatusBar ()
		{
			if (showTaskTitles)
				statusBar.ShowMessage (icon, CurrentTaskName);
			else
				statusBar.ShowMessage (icon, title);
			if (!ProgressIsUnknown)
				statusBar.SetProgressFraction (Progress);
			else
				statusBar.SetProgressFraction (0);
		}
		
		protected override void OnCompleted ()
		{
			if (lockGui)
				IdeApp.Workbench.UnlockGui ();

			statusBar.EndProgress ();
			try {
				if (Errors.Length > 0 || Warnings.Length > 0) {
					if (Errors.Length > 0) {
						statusBar.ShowError (Errors [Errors.Length - 1].Message);
					} else if (SuccessMessages.Length == 0) {
						statusBar.ShowWarning (Warnings [Warnings.Length - 1]);
					}

					DesktopService.ShowGlobalProgressError ();

					base.OnCompleted ();
					
					if (showErrorDialogs)
						this.ShowResultDialog ();
					return;
				}
				
				if (SuccessMessages.Length > 0)
					statusBar.ShowMessage (MonoDevelop.Ide.Gui.Stock.StatusSuccess, SuccessMessages [SuccessMessages.Length - 1]);
				
			} finally {
				statusBar.StatusSourcePad = statusSourcePad;
				statusBar.Dispose ();
			}

			DesktopService.SetGlobalProgress (GlobalWork);

			base.OnCompleted ();
		}
	}
}<|MERGE_RESOLUTION|>--- conflicted
+++ resolved
@@ -63,20 +63,13 @@
 		protected override void OnProgressChanged ()
 		{
 			if (showTaskTitles)
-<<<<<<< HEAD
 				statusBar.ShowMessage (icon, CurrentTaskName);
-			if (!ProgressIsUnknown)
+			if (!ProgressIsUnknown) {
 				statusBar.SetProgressFraction (Progress);
-			DispatchService.RunPendingEvents ();
-=======
-				statusBar.ShowMessage (icon, CurrentTask);
-			if (!UnknownWork) {
-				statusBar.SetProgressFraction (GlobalWork);
-				DesktopService.SetGlobalProgress (GlobalWork);
+				DesktopService.SetGlobalProgress (Progress);
 			} else
 				DesktopService.ShowGlobalProgressIndeterminate ();
-			RunPendingEvents ();
->>>>>>> d9312f78
+			DispatchService.RunPendingEvents ();
 		}
 		
 		public void UpdateStatusBar ()
@@ -122,7 +115,7 @@
 				statusBar.Dispose ();
 			}
 
-			DesktopService.SetGlobalProgress (GlobalWork);
+			DesktopService.SetGlobalProgress (Progress);
 
 			base.OnCompleted ();
 		}
