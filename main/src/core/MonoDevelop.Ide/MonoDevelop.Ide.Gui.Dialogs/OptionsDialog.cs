--- conflicted
+++ resolved
@@ -1,4 +1,4 @@
-﻿// OptionsDialog.cs
+// OptionsDialog.cs
 //
 // Author:
 //   Lluis Sanchez Gual <lluis@novell.com>
@@ -594,11 +594,7 @@
 					((Notebook)c).Page = 0;
 			}
 
-<<<<<<< HEAD
-			if (!IdeServices.DesktopService.AccessibilityInUse && !IdeServices.DesktopService.AccessibilityKeyboardFocusInUse) {
-=======
-			if (!DesktopService.AccessibilityInUse && !DesktopService.AccessibilityKeyboardFocusInUse || forceExpand) {
->>>>>>> b14cae42
+			if (!IdeServices.DesktopService.AccessibilityInUse && !IdeServices.DesktopService.AccessibilityKeyboardFocusInUse || forceExpand) {
 				// Don't automatically expand trees if using accessibility
 				// as it can be confusing with screen readers
 				tree.ExpandToPath (store.GetPath (page.Iter));
