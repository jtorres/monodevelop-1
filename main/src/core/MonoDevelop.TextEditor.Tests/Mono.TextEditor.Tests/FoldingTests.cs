﻿//
// FoldingTests.cs
//
// Author:
//   Mike Krüger <mkrueger@novell.com>
//
// Copyright (C)  2009  Novell, Inc (http://www.novell.com)
//
// Permission is hereby granted, free of charge, to any person obtaining
// a copy of this software and associated documentation files (the
// "Software"), to deal in the Software without restriction, including
// without limitation the rights to use, copy, modify, merge, publish,
// distribute, sublicense, and/or sell copies of the Software, and to
// permit persons to whom the Software is furnished to do so, subject to
// the following conditions:
// 
// The above copyright notice and this permission notice shall be
// included in all copies or substantial portions of the Software.
// 
// THE SOFTWARE IS PROVIDED "AS IS", WITHOUT WARRANTY OF ANY KIND,
// EXPRESS OR IMPLIED, INCLUDING BUT NOT LIMITED TO THE WARRANTIES OF
// MERCHANTABILITY, FITNESS FOR A PARTICULAR PURPOSE AND
// NONINFRINGEMENT. IN NO EVENT SHALL THE AUTHORS OR COPYRIGHT HOLDERS BE
// LIABLE FOR ANY CLAIM, DAMAGES OR OTHER LIABILITY, WHETHER IN AN ACTION
// OF CONTRACT, TORT OR OTHERWISE, ARISING FROM, OUT OF OR IN CONNECTION
// WITH THE SOFTWARE OR THE USE OR OTHER DEALINGS IN THE SOFTWARE.
//

using System;
using System.Collections.Generic;
using System.Linq;
using NUnit.Framework;
using Mono.TextEditor.Tests.Actions;
using MonoDevelop.Ide.Editor;

namespace Mono.TextEditor.Tests
{
	[TestFixture()]
	class FoldingTests
	{
		public static TextEditorData Create (string content)
		{
			int caretIndex = content.IndexOf ("$");
			if (caretIndex >= 0)
				content = content.Substring (0, caretIndex) + content.Substring (caretIndex + 1);

			int selection1 = content.IndexOf ("<-");
			int selection2 = content.IndexOf ("->");
			
			int selectionStart = 0;
			int selectionEnd = 0;
			if (0 <= selection1 && selection1 < selection2) {
				content = content.Substring (0, selection2) + content.Substring (selection2 + 2);
				content = content.Substring (0, selection1) + content.Substring (selection1 + 2);
				selectionStart = selection1;
				selectionEnd = selection2 - 2;
				caretIndex = selectionEnd;
			}

			var data = new TextEditorData (new TextDocument(content));
			if (caretIndex >= 0)
				data.Caret.Offset = caretIndex;
			if (selection1 >= 0) {
				if (caretIndex == selectionStart) {
					data.SetSelection (selectionEnd, selectionStart);
				} else {
					data.SetSelection (selectionStart, selectionEnd);
				}
			}
			return data;
		}

		static List<FoldSegment> GetFoldSegments (TextDocument doc)
		{
			List<FoldSegment> result = new List<FoldSegment> ();
			Stack<FoldSegment> foldSegments = new Stack<FoldSegment> ();
			
			for (int i = 0; i < doc.Length - 1; ++i) {
				char ch = doc.GetCharAt (i);
				
				if ((ch == '+' || ch == '-') && doc.GetCharAt(i + 1) == '[') {
					FoldSegment segment = new FoldSegment ("...", i, 0, FoldingType.Unknown);
					segment.IsCollapsed = ch == '+';
					foldSegments.Push (segment);
				} else if (ch == ']' && foldSegments.Count > 0) {
					FoldSegment segment = foldSegments.Pop ();
					segment.Length = i - segment.Offset;
					result.Add (segment);
				}
			}
			return result;
		}
		
		[Test()]
		public void TestLogicalToVisualLine ()
		{
			var data = Create (
@"-[1
+[2
3
]4
5
+[6
+[7
+[8
9
]10
]11
]12
]13
14
+[15
16
]17
18");
			data.Document.UpdateFoldSegments (GetFoldSegments (data.Document));
			Assert.AreEqual (5, data.LogicalToVisualLine (12));
			Assert.AreEqual (8, data.LogicalToVisualLine (16));
			Assert.AreEqual (8, data.LogicalToVisualLine (17));
		}
		
		[Test()]
		public void TestLogicalToVisualLineStartLine ()
		{
			var data = Create (
@"-[1
-[2
3
]4
5
-[6
+[7
-[8
9
]10
]11
]12
]13
14
-[15
16
]17
18");
			data.Document.UpdateFoldSegments (GetFoldSegments (data.Document));
			Assert.AreEqual (7, data.LogicalToVisualLine (7));
		}
		
		[Test()]
		public void TestVisualToLogicalLineStartLine ()
		{
			var data = Create (
@"-[1
-[2
3
]4
5
-[6
+[7
-[8
9
]10
]11
]12
]13
14
-[15
16
]17
18");
			data.Document.UpdateFoldSegments (GetFoldSegments (data.Document));
			Assert.AreEqual (7, data.VisualToLogicalLine (7));
		}
		
		[Test()]
		public void TestVisualToLogicalLineCase2 ()
		{
			var data = Create (
@"-[1
+[2
3
]4
5
+[6
+[7
+[8
9
]10
]11
]12
]13
14
+[15
16
]17
18");
			data.Document.UpdateFoldSegments (GetFoldSegments (data.Document));
			Assert.AreEqual (6, data.VisualToLogicalLine (4));
			Assert.AreEqual (14, data.VisualToLogicalLine (6));
			Assert.AreEqual (15, data.VisualToLogicalLine (7));
		}
		
		[Test()]
		public void TestVisualToLogicalLineCase3 ()
		{
			var data = Create (
@"-[1
+[2
3
]4
5
+[6
+[7
+[8
9
]10
]11
]12
]13
14
+[15
16
]17
18");
			data.Document.UpdateFoldSegments (GetFoldSegments (data.Document));
			Assert.AreEqual (2, data.VisualToLogicalLine (2));
			Assert.AreEqual (2, data.LogicalToVisualLine (2));
		}

		[Test()]
		public void TestUpdateFoldSegmentBug ()
		{
			var data = Create (
@"-[0
1
+[2
3
4
5
6
7
8
9
10]
11
]12
13
+[14
15
16
17
18
19
20
21
22]
23
24
25
26");
			var segments = GetFoldSegments (data.Document);
			data.Document.UpdateFoldSegments (segments);
			Assert.AreEqual (25, data.VisualToLogicalLine (9));
			Assert.AreEqual (3, data.Document.FoldSegments.Count ());
			segments.RemoveAt (1);
			
			
			data.Document.UpdateFoldSegments (segments);
			
			Assert.AreEqual (2, data.Document.FoldSegments.Count ());
			Assert.AreEqual (17, data.LogicalToVisualLine (25));
			segments.RemoveAt (1);
			data.Document.UpdateFoldSegments (segments);
			Assert.AreEqual (1, data.Document.FoldSegments.Count ());
			Assert.AreEqual (25, data.LogicalToVisualLine (25));
		}
		
		/// <summary>
		/// Bug 682466 - Rendering corruption and jumping in text editor
		/// </summary>
		[Test()]
		public void TestBug682466 ()
		{
			var data = Create (
@"0
1
2
+[3
4
5
6]
7
8
9
10");
			var segments = GetFoldSegments (data.Document);
			data.Document.UpdateFoldSegments (segments);
			Assert.AreEqual (true, data.Document.FoldSegments.FirstOrDefault ().IsCollapsed);
			segments = GetFoldSegments (data.Document);
			segments[0].IsCollapsed = false;
			data.Document.UpdateFoldSegments (segments);
			Assert.AreEqual (5, data.LogicalToVisualLine (8));
		}
		
		[Test()]
		public void TestVisualToLogicalLine ()
		{
			var data = Create (
@"-[0
+[1
2
]3
4
+[5
+[6
+[7
8
]9
]10
]11
]12
13
+[14
15
]16
17");
			data.Document.UpdateFoldSegments (GetFoldSegments (data.Document));
			Assert.AreEqual (13, data.VisualToLogicalLine (5));
			Assert.AreEqual (18, data.VisualToLogicalLine (8));
		}
		
		
		
		[Test()]
		public void TestCaretRight ()
		{
			var data = Create (
@"1234567890
1234567890
123$4+[567890
1234]567890
1234567890");
			data.Document.UpdateFoldSegments (GetFoldSegments (data.Document));
			CaretMoveActions.Right (data);
			Assert.AreEqual (new DocumentLocation (3, 5), data.Caret.Location);
			CaretMoveActions.Right (data);
			Assert.AreEqual (new DocumentLocation (4, 5), data.Caret.Location);
		}
		
		[Test()]
		public void TestCaretLeft ()
		{
			var data = Create (
@"1234567890
1234567890
1234+[567890
1234]5$67890
1234567890");
			data.Document.UpdateFoldSegments (GetFoldSegments (data.Document));
			CaretMoveActions.Left (data);
			Assert.AreEqual (new DocumentLocation (4, 6), data.Caret.Location);
			CaretMoveActions.Left (data);
			Assert.AreEqual (new DocumentLocation (3, 5), data.Caret.Location);
		}
		
		[Test()]
		public void TestCaretLeftCase2 ()
		{
			var data = Create (
@"1234567890
1234567890
1234+[567890
1234567890]
$1234567890");
			data.Document.UpdateFoldSegments (GetFoldSegments (data.Document));
			CaretMoveActions.Left (data);
			Assert.AreEqual (new DocumentLocation (4, 12), data.Caret.Location);
			CaretMoveActions.Left (data);
			Assert.AreEqual (new DocumentLocation (3, 5), data.Caret.Location);
		}
		
		
		[Test()]
		public void TestUpdateFoldSegmentBug2 ()
		{
			var data = Create (
@"-[1
2
+[3
4]
5
+[6
7]
8
9
10
11
12
13
14]
15
16");
			var segments = GetFoldSegments (data.Document);
			data.Document.UpdateFoldSegments (segments);
			Assert.AreEqual (10, data.VisualToLogicalLine (8));
			Assert.AreEqual (3, data.Document.FoldSegments.Count ());
			int start = data.GetLine (2).Offset;
			int end = data.GetLine (8).Offset;
			data.Remove (start, end - start);
			Assert.AreEqual (1, data.Document.FoldSegments.Count ());
			Assert.AreEqual (10, data.LogicalToVisualLine (10));
		}
		
		[Test()]
		public void TestGetStartFoldingsGetStartFoldings ()
		{
			var data = Create (
@"+[1
2
3
+[4
5
+[6
7]
8]
+[9
10
11]
12]
+[13
14]
15
16");
			var segments = GetFoldSegments (data.Document);
			data.Document.UpdateFoldSegments (segments);
			data.Document.UpdateFoldSegments (segments);
			data.Document.UpdateFoldSegments (segments);
			
			Assert.AreEqual (1, data.Document.GetStartFoldings (1).Count ());
			Assert.AreEqual (1, data.Document.GetStartFoldings (4).Count ());
			Assert.AreEqual (1, data.Document.GetStartFoldings (6).Count ());
			Assert.AreEqual (1, data.Document.GetStartFoldings (9).Count ());
			Assert.AreEqual (1, data.Document.GetStartFoldings (13).Count ());
		}
		
		[Test()]
		public void TestIsFoldedSetFolded ()
		{
			var data = Create (
@"-[1
2
3
-[4
5
-[6
7]
8]
-[9
10
11]
12]
-[13
14]
15
16");
			var segments = GetFoldSegments (data.Document);
			data.Document.UpdateFoldSegments (segments);
			Assert.AreEqual (15, data.LogicalToVisualLine (15));
<<<<<<< HEAD
			data.Document.GetStartFoldings (6).First ().IsCollapsed = true;
			data.Document.GetStartFoldings (4).First ().IsCollapsed = true;
=======
			var f = data.Document.GetStartFoldings (6).First ();
			f.IsCollapsed = true;
			data.Document.InformFoldChanged (new FoldSegmentEventArgs (f));

			f = data.Document.GetStartFoldings (4).First ();
			f.IsCollapsed = true;
			data.Document.InformFoldChanged (new FoldSegmentEventArgs (f));
>>>>>>> 1114882b
			Assert.AreEqual (11, data.LogicalToVisualLine (15));
		}
		
		[Test()]
		public void TestIsFoldedUnsetFolded ()
		{
			var data = Create (
@"-[1
2
3
+[4
5
+[6
7]
8]
-[9
10
11]
12]
-[13
14]
15
16");
			var segments = GetFoldSegments (data.Document);
			data.Document.UpdateFoldSegments (segments);

			Assert.AreEqual (11, data.LogicalToVisualLine (15));
<<<<<<< HEAD
			data.Document.GetStartFoldings (6).First ().IsCollapsed = false;
			data.Document.GetStartFoldings (4).First ().IsCollapsed = false;
=======
			var f = data.Document.GetStartFoldings (6).First ();
			f.IsCollapsed = false;
			data.Document.InformFoldChanged (new FoldSegmentEventArgs (f));

			f = data.Document.GetStartFoldings (4).First ();
			f.IsCollapsed = false;
			data.Document.InformFoldChanged (new FoldSegmentEventArgs (f));
>>>>>>> 1114882b
			Assert.AreEqual (15, data.LogicalToVisualLine (15));
		}
		
		[Test()]
		public void TestCaretDown ()
		{
			var data = Create (
@"AAAAAAAA
AAAAAAAA$
AAAAAAAA+[BBBBBBB
AAAAAAAABBBBBBBBBB
AAAAAAAABBBBBBBBBB
AAAAAAAABBBBBBBBBB
AAAAAAAABBBBBBBBBB]
AAAAAAAA
");
			data.Document.UpdateFoldSegments (GetFoldSegments (data.Document));
			
			Assert.AreEqual (new DocumentLocation (2, 9), data.Caret.Location);
			CaretMoveActions.Down (data);
			CaretMoveActions.Down (data);
			Assert.AreEqual (true, data.Document.FoldSegments.First ().IsCollapsed);
			Assert.AreEqual (new DocumentLocation (8, 9), data.Caret.Location);
		}
		
		[Test()]
		public void TestCaretUp ()
		{
			var data = Create (
@"AAAAAAAA
AAAAAAAA
AAAAAAAA+[BBBBBBB
AAAAAAAABBBBBBBBBB
AAAAAAAABBBBBBBBBB
AAAAAAAABBBBBBBBBB
AAAAAAAABBBBBBBBBB]
AAAAAAAA$
");
			data.Document.UpdateFoldSegments (GetFoldSegments (data.Document));
			
			Assert.AreEqual (new DocumentLocation (8, 9), data.Caret.Location);
			CaretMoveActions.Up (data);
			Assert.AreEqual (true, data.Document.FoldSegments.First ().IsCollapsed);
			Assert.AreEqual (new DocumentLocation (3, 9), data.Caret.Location);
		}
		
		[Test()]
		public void TestCaretUpCase2 ()
		{
			var data = Create (
@"AAAAAAAA
AAAAAAAA
AA+[AAAAAABBBBBBB
AAAAAAAABBBBBBBBBB
AAAAAAAABBBBBBBBBB
AAAAAAAABBBBBBBBBB
AAAAAAAABBBBBBBBBB]
AAAAAAAA$
");
			data.Document.UpdateFoldSegments (GetFoldSegments (data.Document));
			
			Assert.AreEqual (new DocumentLocation (8, 9), data.Caret.Location);
			CaretMoveActions.Up (data);
			Assert.AreEqual (true, data.Document.FoldSegments.First ().IsCollapsed);
			Assert.AreEqual (new DocumentLocation (3, 3), data.Caret.Location);
		}
		
		/// <summary>
		/// Bug 1134 - Visually corrupted text when changing line
		/// </summary>
		[Test()]
		public void TestBug1134 ()
		{
			var data = Create (
@"0
1
-[2
3
4]
5
-[6
7
+[8
9]
10]
11");
			var segments = GetFoldSegments (data.Document);
			var seg = segments[0];
			segments.RemoveAt (0);
			data.Document.UpdateFoldSegments (segments);
			Assert.AreEqual (2, data.Document.FoldSegments.Count ());
			
			segments.Insert (0, seg);
			data.Document.UpdateFoldSegments (segments);
			Assert.AreEqual (3, data.Document.FoldSegments.Count ());

		}	
	}
}<|MERGE_RESOLUTION|>--- conflicted
+++ resolved
@@ -465,10 +465,6 @@
 			var segments = GetFoldSegments (data.Document);
 			data.Document.UpdateFoldSegments (segments);
 			Assert.AreEqual (15, data.LogicalToVisualLine (15));
-<<<<<<< HEAD
-			data.Document.GetStartFoldings (6).First ().IsCollapsed = true;
-			data.Document.GetStartFoldings (4).First ().IsCollapsed = true;
-=======
 			var f = data.Document.GetStartFoldings (6).First ();
 			f.IsCollapsed = true;
 			data.Document.InformFoldChanged (new FoldSegmentEventArgs (f));
@@ -476,7 +472,6 @@
 			f = data.Document.GetStartFoldings (4).First ();
 			f.IsCollapsed = true;
 			data.Document.InformFoldChanged (new FoldSegmentEventArgs (f));
->>>>>>> 1114882b
 			Assert.AreEqual (11, data.LogicalToVisualLine (15));
 		}
 		
@@ -504,10 +499,6 @@
 			data.Document.UpdateFoldSegments (segments);
 
 			Assert.AreEqual (11, data.LogicalToVisualLine (15));
-<<<<<<< HEAD
-			data.Document.GetStartFoldings (6).First ().IsCollapsed = false;
-			data.Document.GetStartFoldings (4).First ().IsCollapsed = false;
-=======
 			var f = data.Document.GetStartFoldings (6).First ();
 			f.IsCollapsed = false;
 			data.Document.InformFoldChanged (new FoldSegmentEventArgs (f));
@@ -515,7 +506,6 @@
 			f = data.Document.GetStartFoldings (4).First ();
 			f.IsCollapsed = false;
 			data.Document.InformFoldChanged (new FoldSegmentEventArgs (f));
->>>>>>> 1114882b
 			Assert.AreEqual (15, data.LogicalToVisualLine (15));
 		}
 		
