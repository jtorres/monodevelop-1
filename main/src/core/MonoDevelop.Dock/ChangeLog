<<<<<<< HEAD
=======
2009-11-18  Lluis Sanchez Gual  <lluis@novell.com>

	* Makefile.am:
	* MonoDevelop.Dock.csproj: Fix build.

2009-11-18  Lluis Sanchez Gual  <lluis@novell.com>

	* Makefile.am: Use system Mono.Cairo.

>>>>>>> 899de6a5
2009-11-13  Michael Hutchinson  <mhutchinson@novell.com>

	* DockBarItem.cs: Make autohidden pads' buttons look nicer on
	  Windows. 

2009-10-29  Lluis Sanchez Gual  <lluis@novell.com>

	* Makefile.am:
	* MonoDevelop.Dock.csproj: Reference the mono-cairo package.

2009-10-16  Mike Krüger  <mkrueger@novell.com>

	* DockItemContainer.cs: Handled icon loading error.

2009-09-02  Lluis Sanchez Gual  <lluis@novell.com>

	* DockItem.cs:
	* TabStrip.cs: When clicking on a notebook tab, give the focus
	  to the new item being shown, so the user can use it with the
	  keyboard right away. As a side effect, it fixes bug #356566
	  - Problem with widget properties in gui desiner.

2009-09-01  Mike Krüger  <mkrueger@novell.com>

	* DockItem.cs: If the DockItem status is AutoHide always give
	  focus on Present (bool giveFocus).

2009-09-01  Lluis Sanchez Gual  <lluis@novell.com>

	* DockItem.cs: Fire the ContentRequired event only when the
	  content is really required, that is, when it is going to be
	  shown. It won't be fired for example, if the pad is selected
	  but not visible in a notebook.

2009-08-27  Mike Krüger  <mkrueger@novell.com>

	* TabStrip.cs:
	* DockItemContainer.cs: Fixed warnings.

2009-08-26  Lluis Sanchez Gual  <lluis@novell.com>

	* MonoDevelop.Dock.csproj: Updated dependencies. We now depend
	  on gtk# 2.12.8, Mono 2.4, and Mono.Addins 0.4.

2009-07-21  Lluis Sanchez Gual  <lluis@novell.com>

	* DockContainer.cs: Fix potential crash. The notebook list
	  might be navigated after unparenting the child, so the child
	  must be removed first.

2009-07-21  Lluis Sanchez Gual  <lluis@novell.com>

	* DockItem.cs:
	* DockFrame.cs:
	* DockItemContainer.cs: Fix some size allocation warnings,
	  caused by negative widths.

2009-06-19  Mike Krüger  <mkrueger@novell.com>

	* AssemblyInfo.cs: Commented out empty assembly key file
	  attribute (Bug 513981 - Project template causes CS1726
	  errors).

2009-05-22  Lluis Sanchez Gual  <lluis@novell.com>

	* TabStrip.cs: Draw a small drop shadow below the tabs.

2009-05-22  Lluis Sanchez Gual  <lluis@novell.com>

	* TabStrip.cs:
	* DockFrame.cs:
	* DockItemContainer.cs: Improve look of pad tabs on windows.

2009-05-22  Lluis Sanchez Gual  <lluis@novell.com>

	* DockFrame.cs: Reduce spacing.

	* Makefile.am:
	* DockItemContainer.cs:
	* MonoDevelop.Dock.csproj: Add some gradients. Disable drawing
	  of tab gap.

2009-05-22  Lluis Sanchez Gual  <lluis@novell.com>

	* TabStrip.cs:
	* DockItemContainer.cs: Use a custom frame instead of
	  Gtk.Frame. This frame always draws a 1-pixel border. The
	  border is not drawn if below it there is a tab. Reduced the
	  padding used in tabs.

	* DockBar.cs:
	* DockFrame.cs: Hide the autohide dock bars when nothing is
	  docked.

	* DockGroup.cs: Use a custom frame instead of Gtk.Frame. This
	  frame always draws a 1-pixel border.

2009-04-17  Mike Kestner  <mkestner@novell.com>

	* MonoDevelop.Dock.csproj: don't require specific
	gtk-sharp version.

2009-02-06  Lluis Sanchez Gual  <lluis@novell.com>

	* DockTest.mdp: Remove unused files.

2009-02-06  Lluis Sanchez Gual  <lluis@novell.com>

	* MonoDevelop.Dock.mds:
	* MonoDevelop.Dock.mdp:
	* MonoDevelop.Dock.csproj: Migrated to MSBuild file format.

2009-01-26  Michael Hutchinson  <mhutchinson@novell.com>

	* MonoDevelop.Dock.mdp: Flush project format changes.

2008-12-19  Lluis Sanchez Gual  <lluis@novell.com>

	* MonoDevelop.Dock.mdp: Updated.

	* DockFrame.cs:
	* DockGroup.cs:
	* DockBarItem.cs:
	* DockContainer.cs: Giving focus when presenting a dock item is now
	optional.

	* DockItem.cs: Added new ContentVisible property, which is true when the
	content is currently displayed. E.g. if an item is docked in a
	notebook, and it is not the active tab, Visible will be true, but
	ContentVisible will be false.

2008-12-11  Lluis Sanchez Gual  <lluis@novell.com>

	* DockItem.cs: Added missing null check.

2008-12-04  Lluis Sanchez Gual  <lluis@novell.com>

	* DockItem.cs:
	* DockGroup.cs:
	* DockBarItem.cs: Focusing fixes.

	* Makefile.am: Make it work for parallel build.

2008-10-31  Lluis Sanchez Gual  <lluis@novell.com>

	* DockBarItem.cs: Improved dock item focusing. Close autohide panels
	when pressing Esc.

2008-10-28  Lluis Sanchez Gual  <lluis@novell.com>

	* DockItem.cs:
	* DockBarItem.cs: When presenting an iconized item, give it the focus
	and show it.

	* DockGroup.cs: Focus the item's widget when presenting it.

2008-10-09  Christian Hergert  <chris@dronelabs.com>

	* DockGroup.cs: Fix a nullref when compressing an expanded editor tab
	back to normal size.

2008-09-23  Lluis Sanchez Gual <lluis@novell.com> 

	* DockGroup.cs, DockItem.cs, DockItemBehavior.cs, DockContainer.cs: Add
	  support for sticky dock items, that is, items which when visible,
	  are visible in all layouts.

2008-09-12  Mike Kestner <mkestner@novell.com> 

	* DockContainer.cs:
	* DockFrame.cs:
	Don't iterate directly over internal lists of widgets, since the
	callback can remove the widget and invalidate the enumerator.

2008-09-12  Lluis Sanchez Gual <lluis@novell.com> 

	* MonoDevelop.Dock.mdp: Updated.

2008-07-14  Lluis Sanchez Gual <lluis@novell.com> 

	* AssemblyInfo.cs: Fix copyright header.

2008-07-09  Lluis Sanchez Gual <lluis@novell.com> 

	* DockGroup.cs: RemoveItemRec: don't keep looking if the item has
	  already been removed.

2008-05-26  Lluis Sanchez Gual <lluis@novell.com> 

	* TabStrip.cs: Fix gtk warning.

2008-03-17  Michael Hutchinson <mhutchinson@novell.com> 

	* DockItem.cs: Draw dockable/floating/autohide options as radio
	  buttons, as they behave this way. Thanks to Gabriel Burt for this
	  patch.

2008-03-10  Lluis Sanchez Gual <lluis@novell.com> 

	* DockFrame.cs: Update autohide buttons when the title of an item
	  changes. Fixes bug #368436 - Build Output autohide button missing.

2008-02-18  Lluis Sanchez Gual <lluis@novell.com> 

	* MonoDevelop.Dock.mdp: Fix project references.

2008-01-22  Lluis Sanchez Gual <lluis@novell.com> 

	* DockContainer.cs: Added missing null check.

2008-01-18  Lluis Sanchez Gual <lluis@novell.com> 

	* DockObject.cs: Use invariant locale to store doubles. Fixes bug #354567.

2008-01-15  Michael Hutchinson <mhutchinson@novell.com> 

	* layout.glade: Fix typo.

2008-01-11  Lluis Sanchez Gual <lluis@novell.com> 

	* DockFrame.cs: Actually remove the item in RemoveItem.

2008-01-10  Lluis Sanchez Gual <lluis@novell.com> 

	* DockGroupItem.cs, DockGroup.cs, DockItem.cs, DockFrame.cs: Load stored
	  item position, even if the item has not been added to the frame. In this
	  way it is possible to restore the position of items which are
	  dynamically added.

2008-01-08  Lluis Sanchez Gual <lluis@novell.com> 

	* DockBarItem.cs: Don't auto-hide the item while it has the focus.

2007-12-20  Lluis Sanchez Gual <lluis@novell.com> 

	* DockFrame.cs: Don't crash if trying to hide an item which is not yet
	  included in the layout.

2007-11-15  Aaron Bockover  <abockover@novell.com>

	* DockContainer.cs: Draw a border on the header, change the background 
	fill to active on hover; just some visual touch-up

2007-11-13  Lluis Sanchez Gual <lluis@novell.com> 

	* DockGroup.cs: Call SizeAllocate on all children even when children
	  position has not changed. Fixes some drawing issues.

2007-11-12  Lluis Sanchez Gual <lluis@novell.com> 

	* TabStrip.cs: Use Notebook as a base class. Fixes rendering issues in gtk
	  themes which check the type of the widget when drawing the tabs.

2007-11-11  Lluis Sanchez Gual <lluis@novell.com> 

	* DockGroupItem.cs, DockItem.cs: The VisibleChanged event is now fired by a
	  UpdateVisibleStatus method, which keeps track of old visibility status.
	* DockGroup.cs, DockFrame.cs: Implemented RemoveItem.
	* DockContainer.cs: Some dynamically added items may not be present in a
	  layout. Make sure they are explicitely hidden in this case.

2007-11-09  Michael Hutchinson  <mhutchinson@novell.com>

	* Makefile.am: Fix dist.

2007-11-10  Lluis Sanchez Gual <lluis@novell.com> 

	* DockGroupItem.cs: Don't allow docking on a hidden item.
	* DockGroup.cs: Update group visibility when removing the last tab of a
	  tabbed group. Fix issues when locking for dock target in a vgroup.
	* PlaceholderWindow.cs: Don't animate big rectangles, since it generates
	  flickering.

2007-11-10  Lluis Sanchez Gual <lluis@novell.com> 

	* DockGroup.cs: Fix crash when moving the last visible item of a tabbed
	  group. Fix grip orientation.

2007-11-10  Lluis Sanchez Gual <lluis@novell.com> 

	* DockBarItem.cs: Don't hide the item if the mouse cursor is over the
	  autohide box.

2007-11-10  Lluis Sanchez Gual <lluis@novell.com> 

	* AutoHideBox.cs, DockGroupItem.cs, stock-auto-hide.png,
	  MonoDevelop.Dock.mdp, DockBarItem.cs, stock-close-12.png, TabStrip.cs,
	  DockGroup.cs, DockItem.cs, DockPosition.cs, DockBar.cs, DockObject.cs,
	  PlaceholderWindow.cs, DockLayout.cs, DockItemBehavior.cs,
	  stock-dock.png, DockContainer.cs, DockFrame.cs, DockGroupType.cs,
	  DockItemContainer.cs, DockItemStatus.cs, Makefile.am,
	  DockFrameTopLevel.cs: New docking manager implementation.

2007-10-23  Lluis Sanchez Gual <lluis@novell.com> 

	* MonoDevelop.Dock.mdp: Project file names updated by change in MD path
	  functions.

2007-09-21  Lluis Sanchez Gual <lluis@novell.com> 

	* DockItem.cs: Restore style attachment when realizing the window. Fixes bug
	  #309204 although reopens #319478.

2007-08-09  Lluis Sanchez Gual <lluis@novell.com> 

	* MonoDevelop.Dock.mdp, Makefile.am: Reorganized the extension point
	  hierarchy. Embedded all add-in manifests as resources.

2007-07-25  Lluis Sanchez Gual <lluis@novell.com> 

	* MonoDevelop.Dock.mdp: Update.

2007-07-13  Mike Krüger <mkrueger@novell.com> 

	* DragNotebook.cs: Worked on bug 81349:double-click src tab =>
	  maximize.

2007-06-06  Lluis Sanchez Gual <lluis@novell.com> 

	* DockObject.cs, DockLayout.cs, DockNotebook.cs, DockPaned.cs,
	  DockMaster.cs: Real fix for bugs #81547 and #61113. The method
	  gtk_paned_find_neighbours was crashing because ForAll was overriden
	  in DockPaned, and the override was skipping the child GtkPaned
	  (needed by gtk_paned_find_neighbours to find the next paned to
	  focus in the paned hierarchy). Also, in DockObject, properties to
	  be serialized are now cached per-class, instead of per-object.
	* DockPlaceholder.cs: Commented debug output.

2007-04-26  Lluis Sanchez Gual <lluis@novell.com> 

	* MonoDevelop.Dock.mdp: Updated.

2007-02-15  Lluis Sanchez Gual <lluis@novell.com> 

	* AssemblyInfo.cs: Avoid incremental change of version.

2007-02-15  Lluis Sanchez Gual <lluis@novell.com> 

	* MonoDevelop.Dock.mdp, Makefile.am: Synchronized MD project with
	  makefile.

2007-02-12  Lluis Sanchez Gual <lluis@novell.com> 

	* DockItem.cs: Fixed bug #76646.

2007-02-08  Lluis Sanchez Gual <lluis@novell.com> 

	* MonoDevelop.Dock.mdp, Makefile.am: Synchronized the MD project and
	  the Makefile

2006-09-26  Jacob Ilsø Christensen <jacobilsoe@gmail.com> 

	* DockMaster.cs: Changed lines to solid when dragging
	a dock item will result in it being shown in a separate
	window.

2006-09-21 Lluis Sanchez Gual  <lluis@novell.com> 

	* MonoDevelop.Dock.mdp: Added missing resources.

2006-07-18 Lluis Sanchez Gual  <lluis@novell.com>

	* DockPlaceholder.cs:
	* DockItem.cs:
	* DockObject.cs: 
	* Dock.cs:
	* DockNotebook.cs:
	* DockPaned.cs: Fixed several bugs related to hiding, showing and
	  iconifying docks.
	
	* MonoDevelop.Dock.mdp: Updated.

2006-07-05 Lluis Sanchez Gual  <lluis@novell.com>

	* DragNotebook.cs: Provide the correct value for "old page" when
	  firing the TabsReordered event.

2006-07-04 Lluis Sanchez Gual  <lluis@novell.com>

	* DockItem.cs: Added some events which are fired when the item is
	  shown or hidden.

2006-06-25  John Luke  <john.luke@gmail.com>

	* Makefile.am: change path of dock-test.exe
	* DockItem.cs: don't try to allocate negative values

2006-06-25  John Luke  <john.luke@gmail.com>

	* *.cs: use generic collections

2006-05-04 Lluis Sanchez Gual  <lluis@novell.com>

	* MonoDevelop.Dock.mdp: Updated.

2006-04-30  David Makovský (Yakeen) <yakeen@sannyas-on.net> 

	* MonoDevelop.Dock.mdp
	* Makefile.am
	* DragNotebook.cs: added - moved from MonoDevelop.Components, fixes
	* DockNotebook.cs: use DragNotebook 

2006-03-24 Lluis Sanchez Gual  <lluis@novell.com>   

	* MonoDevelop.Dock.mdp: Updated.
	* Makefile.am: Use an unified format. Patch by Matze Braun.

2006-03-16  Jacob Ilsø Christensen <jacobilsoe@gmail.com> 

	* DockItem.cs: Added setter to the Iconified property.	

2006-03-03  Jacob Ilsø Christensen <jacobilsoe@gmail.com> 

	* DockBar.cs:
	* DockBarButton.cs:
	* DockItem.cs:
	* DockItemGrip.cs:
	Added comments, fixed a variable name and fixed a
	internationalization issue.

2006-03-03  Jacob Ilsø Christensen <jacobilsoe@gmail.com> 

	* DockBar.cs: Use correct tooltip for iconified docks.
	
2006-01-24  Jacob Ilsø Christensen  <jacobilsoe@gmail.com>

	* DockItem.cs:
	* Makefile.am:
	Added internationalization. Fixes bug 77102.

2006-01-22  Lluis Sanchez Gual <lluis@novell.com>

	* MonoDevelop.Dock/DockObject.cs: Store object properties
	in a hasthable to speed-up property access.
	* MonoDevelop.Dock/DockLayout.cs: Avoid unnecessary layout
	change events while loading a layout.

2005-08-20  John Luke  <john.luke@gmail.com>

	* DockItem.cs: fix some warnings with the new
	gtk#

2005-08-10  Ben Motmans  <ben.motmans@gmail.com>

	* MonoDevelop.Dock.mdp: references update

2005-06-27  John Luke  <john.luke@gmail.com>

	* DockLayout.cs: Save part of placeholders support
	
2005-06-27  John Luke  <john.luke@gmail.com>

	* DockLayout.cs: catch exception on invalid XML
	(SetupObject) guard against missing name attribute
	part of bug #75289, based on patch from
	Matthew Wright <matthew@willowgreen.f2s.com>

2005-06-04  John Luke  <john.luke@gmail.com>

	* DockPaned.cs: handle Shift|F8 to avoid crash for now
	* GdlDockTest.cs: remove C# 2 features

2005-04-28  John Luke  <john.luke@gmail.com>

	* DockBar.cs: remove redundent RemoveItem call
	* DockItem.cs: remove redundent LayoutChanged event
	
2005-04-17  John Luke  <john.luke@gmail.com>

	* Makefile.am: fix distcheck

2005-04-16  John Luke  <john.luke@gmail.com>

	* DockItem.cs:
	* Dock.cs:
	* DockItemGrip.cs:
	* DockNotebook.cs:
	* DockPaned.cs: use ForAll overload that takes a Callback
	* DockMaster.cs: remove unused field

2005-04-06  John Luke  <john.luke@gmail.com>

	* MonoDevelop.Dock.mdp:
	* MonoDevelop.Dock.mds: add project files

2005-03-31  John Luke  <john.luke@gmail.com>

	* DockPaned.cs: only emit layout_changed when
	the position has changed and on button release

2005-03-31  John Luke  <john.luke@gmail.com>

	* *.cs: add license headers
	* TODO: update

2005-03-29  Alp Toker  <alp@atoker.com>

	* DockPaned.cs: make the central pane resize rather than the edge
	panes

2005-03-24  John Luke  <john.luke@gmail.com>

	* DockLayout.cs (UpdateItemsModel): reduce chances of being stuck
	endlessly in the loop, thanks to toshok for pointing me to it

2005-03-17  John Luke  <john.luke@gmail.com>

	* Dock.cs:
	* DockItem.cs:
	* DockItemGrip.cs: clean up SizeRequest and SizeAllocate
	fixes one of our resizing bugs

2005-03-15  John Luke  <john.luke@gmail.com>

	* DockBar.cs:
	* DockBarButton.cs: simplify by just using the
	Clicked signal

2005-03-15  John Luke  <john.luke@gmail.com>

	* DockItemBehavior.cs: add NoGrip flag
	* DockItem.cs:
	* DockItemGrip.cs: hide/show the DockItemGrip based
	on NoGrip flag, not Locked status and update for that

2005-03-15  John Luke  <john.luke@gmail.com>

	* DockItem.cs: add comment about saving position
	* DockPaned.cs: override OnChildPlacement

2005-03-15  Lluis Sanchez Gual <lluis@novell.com>

	* DockItemGrip.cs: Redraw the grip if the title or the icon changes.
	Added some padding between the icon and the label.

2005-03-14  Lluis Sanchez Gual <lluis@novell.com>

	* DockItem.cs: Added property for getting the default position.

2005-03-13  Todd Berman  <tberman@off.net>

	* DockPlaceholder.cs: Use Conditional instead of #if

2005-03-13  John Luke  <john.luke@gmail.com>

	* DockNotebook.cs: not Automatic
	* DockPlaceholder.cs: port detach_cb and dock_cb
	is Automatic
	use Stack instead of ArrayList
	* DockMaster.cs: restore IsAutomatic code
	* DockItem.cs: not Automatic
	* DockObject.cs: small null check fix

2005-03-13  John Luke  <john.luke@gmail.com>

	* DockPaned.cs: fix little orientaion bug when
	loading the layout

2005-03-12  Todd Berman  <tberman@off.net>

	* DockItemGrip.cs: use .SetMarkup, not .SetText

2005-03-13  Lluis Sanchez Gual  <lluis@novell.com>

	* DockItemGrip.cs, DockMaster.cs: Fix potential memory leaks.

2005-02-28  John Luke  <john.luke@gmail.com>

	* DockBarButton.cs: new Button wrapper
	* DockBar.cs: fix iconfiy/uniconify
	* DockItem.cs: add item to dockbar on iconify
	* DockItemGrip.cs: fix warning by adding new to Item prop

2005-02-18  John Luke  <john.luke@gmail.com>

	* Gdl.mdsx
	* Gdl.cmbx
	* Makefile.Gdl
	* Makefile.solution.Gdl
	* make.sh
	* DockTest.cmbx: these were broken
	just kill it unless someone puts back a working project

	* DockItemGrip.cs
	* DockPlaceholder.cs
	* DockItem.cs
	* DockBar.cs: use WidgetFlags

	* Makefile: use this to build for now<|MERGE_RESOLUTION|>--- conflicted
+++ resolved
@@ -1,5 +1,3 @@
-<<<<<<< HEAD
-=======
 2009-11-18  Lluis Sanchez Gual  <lluis@novell.com>
 
 	* Makefile.am:
@@ -9,7 +7,6 @@
 
 	* Makefile.am: Use system Mono.Cairo.
 
->>>>>>> 899de6a5
 2009-11-13  Michael Hutchinson  <mhutchinson@novell.com>
 
 	* DockBarItem.cs: Make autohidden pads' buttons look nicer on
