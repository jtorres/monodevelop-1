--- conflicted
+++ resolved
@@ -137,12 +137,6 @@
 		
 		public virtual void Draw (TextEditor editor, Cairo.Context cr, LineMetrics metrics)
 		{
-<<<<<<< HEAD
-#pragma warning disable 618
-			Draw (editor, cr, metrics.Layout.Layout, false, metrics.TextStartOffset, metrics.TextEndOffset, metrics.LineYRenderStartPosition, metrics.TextRenderStartPosition, metrics.TextRenderEndPosition);
-#pragma warning restore 618
-=======
->>>>>>> 29e49044
 		}
 		
 		public virtual ChunkStyle GetStyle (ChunkStyle baseStyle)
