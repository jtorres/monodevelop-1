// Match.cs
//
// Author:
//   Mike Krüger <mkrueger@novell.com>
//
// Copyright (c) 2007 Novell, Inc (http://www.novell.com)
//
// Permission is hereby granted, free of charge, to any person obtaining a copy
// of this software and associated documentation files (the "Software"), to deal
// in the Software without restriction, including without limitation the rights
// to use, copy, modify, merge, publish, distribute, sublicense, and/or sell
// copies of the Software, and to permit persons to whom the Software is
// furnished to do so, subject to the following conditions:
//
// The above copyright notice and this permission notice shall be included in
// all copies or substantial portions of the Software.
//
// THE SOFTWARE IS PROVIDED "AS IS", WITHOUT WARRANTY OF ANY KIND, EXPRESS OR
// IMPLIED, INCLUDING BUT NOT LIMITED TO THE WARRANTIES OF MERCHANTABILITY,
// FITNESS FOR A PARTICULAR PURPOSE AND NONINFRINGEMENT. IN NO EVENT SHALL THE
// AUTHORS OR COPYRIGHT HOLDERS BE LIABLE FOR ANY CLAIM, DAMAGES OR OTHER
// LIABILITY, WHETHER IN AN ACTION OF CONTRACT, TORT OR OTHERWISE, ARISING FROM,
// OUT OF OR IN CONNECTION WITH THE SOFTWARE OR THE USE OR OTHER DEALINGS IN
// THE SOFTWARE.
//
//

using System;
using System.Linq;
using System.Text.RegularExpressions;
using System.Xml;
using System.Collections.Generic;

namespace Mono.TextEditor.Highlighting
{
	public class Match
	{
		System.Text.RegularExpressions.Regex  regex;
		public string Color {
			get;
			private set;
		}

		public string Pattern {
			get;
			private set;
		}
		
		public System.Text.RegularExpressions.Regex Regex {
			get {
				return regex;
			}
		}
		
		public virtual bool GetIsValid (ColorScheme style)
		{
			return style.GetChunkStyle (Color) != null;
		}
		
		public override string ToString ()
		{
			return String.Format ("[Match: Color={0}, Pattern={1}]", Color, Pattern);
		}

		protected readonly static int[] emptyMatch = new int[0];
		public virtual int[] TryMatch (string text, int matchOffset)
		{
			string matchStr = text.Substring (matchOffset);
			var match = regex.Match (matchStr);
			if (match.Success) {
				var result = new int[match.Groups.Count - 1];
				for (int i = 0; i < result.Length; i++) {
					result[i] = match.Groups[i + 1].Length;
				}
				return result;
			}
			return emptyMatch;
		}
		
		public const string Node = "Match";

		public bool IsGroupMatch {
			get {
				return groups != null && string.IsNullOrEmpty (Color);
			}
		}

		List<string> groups = null;
		public List<string> Groups {
			get {
				if (groups == null)
					groups = new List<string> ();
				return groups;
			}
		}

		public static Match Read (XmlReader reader)
		{
			string expression = reader.GetAttribute ("expression");
			if (!string.IsNullOrEmpty (expression)) {
				var result = new Match ();

				result.Pattern = "^" + expression;
				result.regex   = new System.Text.RegularExpressions.Regex (result.Pattern, RegexOptions.Compiled | RegexOptions.IgnoreCase);

				XmlReadHelper.ReadList (reader, Node, delegate () {
					switch (reader.LocalName) {
					case "Group":
						result.Groups.Add (reader.GetAttribute ("color"));
						return true;
					}
					return false;
				});

				return result;
			}

			string color   = reader.GetAttribute ("color");
			string pattern = reader.ReadElementString ();
			Match result2   = pattern == "CSharpNumber" ? new CSharpNumberMatch () : new Match ();
			result2.Color   = color;
			result2.Pattern = "^" + pattern;
			result2.regex   = new System.Text.RegularExpressions.Regex (result2.Pattern, RegexOptions.Compiled | RegexOptions.IgnoreCase);
			return result2;
		}
	}
	
	public class CSharpNumberMatch : Match
	{
		static bool ReadNonFloatEnd (string text, ref int i)
		{
			if (i >= text.Length)
				return false;
			char ch = Char.ToUpper (text[i]);
			if (ch == 'L') {
				i++;
				if (i < text.Length && Char.ToUpper (text[i]) == 'U')
					i++;
				return true;
			} else if (ch == 'U') {
				i++;
				if (i < text.Length && Char.ToUpper (text[i]) == 'L')
					i++;
				return true;
			}
			return false;
		}
		
		static bool ReadFloatEnd (string text, ref int i)
		{
			if (i >= text.Length)
				return false;
			char ch = Char.ToUpper (text[i]);
			if (ch == 'F' || ch == 'M' || ch == 'D') {
				i++;
				return true;
			}
			return false;
		}
		
		public override bool GetIsValid (ColorScheme style)
		{
			return true;
		}
		
		public override int[] TryMatch (string text, int matchOffset)
		{
			int i = matchOffset;
			if (matchOffset + 1 < text.Length && text[matchOffset] == '0' && Char.ToUpper (text[matchOffset + 1]) == 'X') {
				i += 2; // skip 0x
				while (i < text.Length) {
					char ch = Char.ToUpper (text[i]);
					if (!(Char.IsDigit (ch) || ('A' <= ch && ch <= 'F')))
						break;
					i++;
				}
				ReadNonFloatEnd (text, ref i);
				return new [] {i - matchOffset};
			} else {
				if (i >= text.Length || !Char.IsDigit (text[i]))
					return emptyMatch;
				i++;
				while (i < text.Length && Char.IsDigit (text[i]))
					i++;
			}
			if (ReadNonFloatEnd (text, ref i))
				return new [] {i - matchOffset};
			if (i < text.Length && text[i] == '.') {
				i++;
<<<<<<< HEAD
				if (i >= text.Length) 
					return new [] {(i - 1) - matchOffset};
				if (!Char.IsDigit (text[i]))
					return emptyMatch;
=======
				if (i >= text.Length || !char.IsDigit (text[i])) 
					return (i - 1) - matchOffset;
>>>>>>> 0fe94c5e
				i++;
				while (i < text.Length && Char.IsDigit (text[i]))
					i++;
			}
			if (i < text.Length && Char.ToUpper (text[i]) == 'E') {
				i++;
				if (i < text.Length && (text[i] == '-' || text[i] == '+'))
					i++;
				while (i < text.Length && Char.IsDigit (text[i]))
					i++;
			}
			ReadFloatEnd (text, ref i);
			return new [] { (i - matchOffset) };
		}
	}
	
}<|MERGE_RESOLUTION|>--- conflicted
+++ resolved
@@ -187,15 +187,8 @@
 				return new [] {i - matchOffset};
 			if (i < text.Length && text[i] == '.') {
 				i++;
-<<<<<<< HEAD
-				if (i >= text.Length) 
-					return new [] {(i - 1) - matchOffset};
-				if (!Char.IsDigit (text[i]))
-					return emptyMatch;
-=======
 				if (i >= text.Length || !char.IsDigit (text[i])) 
 					return (i - 1) - matchOffset;
->>>>>>> 0fe94c5e
 				i++;
 				while (i < text.Length && Char.IsDigit (text[i]))
 					i++;
