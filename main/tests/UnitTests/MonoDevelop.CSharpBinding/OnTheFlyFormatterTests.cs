// 
// OnTheFlyFormatterTests.cs
//  
// Author:
//       Mike Krüger <mkrueger@xamarin.com>
// 
// Copyright (c) 2012 Xamarin Inc. (http://xamarin.com)
// 
// Permission is hereby granted, free of charge, to any person obtaining a copy
// of this software and associated documentation files (the "Software"), to deal
// in the Software without restriction, including without limitation the rights
// to use, copy, modify, merge, publish, distribute, sublicense, and/or sell
// copies of the Software, and to permit persons to whom the Software is
// furnished to do so, subject to the following conditions:
// 
// The above copyright notice and this permission notice shall be included in
// all copies or substantial portions of the Software.
// 
// THE SOFTWARE IS PROVIDED "AS IS", WITHOUT WARRANTY OF ANY KIND, EXPRESS OR
// IMPLIED, INCLUDING BUT NOT LIMITED TO THE WARRANTIES OF MERCHANTABILITY,
// FITNESS FOR A PARTICULAR PURPOSE AND NONINFRINGEMENT. IN NO EVENT SHALL THE
// AUTHORS OR COPYRIGHT HOLDERS BE LIABLE FOR ANY CLAIM, DAMAGES OR OTHER
// LIABILITY, WHETHER IN AN ACTION OF CONTRACT, TORT OR OTHERWISE, ARISING FROM,
// OUT OF OR IN CONNECTION WITH THE SOFTWARE OR THE USE OR OTHER DEALINGS IN
// THE SOFTWARE.
using System;
using NUnit.Framework;

using System.Text;
using MonoDevelop.Ide.TypeSystem;
using MonoDevelop.Ide.Gui;
using MonoDevelop.CSharp.Formatting;
using MonoDevelop.CSharp.Completion;
using MonoDevelop.CSharpBinding.Tests;
using MonoDevelop.Ide.Editor;
using MonoDevelop.Ide.Editor.Extension;
using MonoDevelop.Projects;
using MonoDevelop.Core.ProgressMonitoring;
using MonoDevelop.Core;
using System.Threading.Tasks;

namespace MonoDevelop.CSharpBinding
{
	[TestFixture]
	public class OnTheFlyFormatterTests : UnitTests.TestBase
	{
		static async Task Simulate (string input, Action<TestViewContent, CSharpTextEditorIndentation> act)
		{
			TestWorkbenchWindow tww = new TestWorkbenchWindow ();
			var content = new TestViewContent ();
			content.Data.Options = new CustomEditorOptions {
				IndentStyle = IndentStyle.Auto
			};

			tww.ViewContent = content;
			content.ContentName = "/a.cs";
			content.Data.MimeType = "text/x-csharp";

			var doc = new Document (tww);

			var sb = new StringBuilder ();
			int cursorPosition = 0, selectionStart = -1, selectionEnd = -1;

			for (int i = 0; i < input.Length; i++) {
				var ch = input [i];
				switch (ch) {
				case '$':
					cursorPosition = sb.Length;
					break;
				case '<':
					if (i + 1 < input.Length) {
						if (input [i + 1] == '-') {
							selectionStart = sb.Length;
							i++;
							break;
						}
					}
					goto default;
				case '-':
					if (i + 1 < input.Length) {
						var next = input [i + 1];
						if (next == '>') {
							selectionEnd = sb.Length;
							i++;
							break;
						}
					}
					goto default;
				default:
					sb.Append (ch);
					break;
				}
			}
			content.Text = sb.ToString ();
			content.CursorPosition = cursorPosition;

			var project = Services.ProjectService.CreateProject ("C#");
			project.Name = "test";
			project.FileName = "test.csproj";
			project.Files.Add (new ProjectFile (content.ContentName, BuildAction.Compile)); 
			project.Policies.Set (Projects.Policies.PolicyService.InvariantPolicies.Get<CSharpFormattingPolicy> (), CSharpFormatter.MimeType);

			var solution = new MonoDevelop.Projects.Solution ();
			solution.AddConfiguration ("", true); 
			solution.DefaultSolutionFolder.AddItem (project);
			using (var monitor = new ProgressMonitor ())
				await TypeSystemService.Load (solution, monitor);
			content.Project = project;
			doc.SetProject (project);

			var compExt = new CSharpCompletionTextEditorExtension ();
			compExt.Initialize (doc.Editor, doc);
			content.Contents.Add (compExt);
			
			var ext = new CSharpTextEditorIndentation ();
			CSharpTextEditorIndentation.OnTheFlyFormatting = true;
			ext.Initialize (doc.Editor, doc);
			content.Contents.Add (ext);
			
			await doc.UpdateParseDocument ();
			if (selectionStart >= 0 && selectionEnd >= 0)
				content.GetTextEditorData ().SetSelection (selectionStart, selectionEnd);
			try {
				act (content, ext);
			} finally {
				TypeSystemService.Unload (solution);
			}
		}

		[Test]
		public async Task TestSemicolon ()
		{
			await Simulate (@"class Foo
{
	void Test ()
	{
		Console.WriteLine ()      ;$
	}
}", (content, ext) => {
				ext.KeyPress (KeyDescriptor.FromGtk (Gdk.Key.semicolon, ';', Gdk.ModifierType.None));
			
				var newText = content.Text;
				Assert.AreEqual (@"class Foo
{
	void Test ()
	{
		Console.WriteLine();
	}
}", newText);
			});
		}

		[Test]
		public async Task TestCloseBrace ()
		{
			await Simulate (@"class Foo
{
	void Test ()
	{
		Console.WriteLine()                   ;
	}$
}", (content, ext) => {
				ext.KeyPress (KeyDescriptor.FromGtk (Gdk.Key.braceright, '}', Gdk.ModifierType.None));

				var newText = content.Text;
				Console.WriteLine (newText);
				Assert.AreEqual (@"class Foo
{
	void Test()
	{
		Console.WriteLine();
	}
}", newText);
			});

		}

		[Test]
		public async Task TestCloseBraceIf ()
		{
			//Notice that some text stay unformatted by design
			await Simulate (@"class Foo
{
	void Test ()
			{
		Console.WriteLine()                   ;
		if(true){
		Console.WriteLine()                   ;
	}$
	}
}", (content, ext) => {
				ext.KeyPress (KeyDescriptor.FromGtk (Gdk.Key.braceright, '}', Gdk.ModifierType.None));
			
				var newText = content.Text;
				Console.WriteLine (newText);
				Assert.AreEqual (@"class Foo
{
	void Test ()
			{
		Console.WriteLine()                   ;
		if (true)
		{
			Console.WriteLine();
		}
	}
}", newText);
			});
		}

		[Test]
		public async Task TestCloseBraceCatch ()
		{
			//Notice that some text stay unformatted by design
			await Simulate (@"class Foo
{
	void Test ()
			{
		Console.WriteLine()                   ;
					try{
		Console.WriteLine()                   ;
	}catch(Exception e){
	}$
	}
}", (content, ext) => {
				ext.KeyPress (KeyDescriptor.FromGtk (Gdk.Key.braceright, '}', Gdk.ModifierType.None));
			
				var newText = content.Text;
				Console.WriteLine (newText);
				Assert.AreEqual (@"class Foo
{
	void Test ()
			{
		Console.WriteLine()                   ;
		try
		{
			Console.WriteLine();
		}
		catch (Exception e)
		{
		}
	}
}", newText);
			});
		}

		
		/// <summary>
		/// Bug 5080 - Pressing tab types /t instead of tabbing
		/// </summary>
		[Test]
		public async Task TestBug5080 ()
		{
			await Simulate ("\"Hello\n\t$", (content, ext) => {
				ext.ReindentOnTab ();

				var newText = content.Text;
				Assert.AreEqual ("\"Hello\n", newText);
			});
		}


		[Test]
		public async Task TestVerbatimToNonVerbatimConversion ()
		{
			await Simulate ("@$\"\t\"", (content, ext) => {
				content.Data.RemoveText (0, 1);
				var newText = content.Text;
				Assert.AreEqual ("\"\\t\"", newText);
			});
		}

		[Test]
		public async Task TestNonVerbatimToVerbatimConversion ()
		{
			await Simulate ("$\"\\t\"", (content, ext) => {
				content.Data.InsertText (0, "@");
				ext.KeyPress (KeyDescriptor.FromGtk ((Gdk.Key)'@', '@', Gdk.ModifierType.None));
				var newText = content.Text;
				Assert.AreEqual ("@\"\t\"", newText);
			});
		}

		/// <summary>
		/// Bug 14686 - Relative path strings containing backslashes have incorrect behavior when removing the @ symbol.
		/// </summary>
		[Test]
		public async Task TestBug14686 ()
		{
			await Simulate ("$\"\\\\\"", (content, ext) => {
				content.Data.InsertText (0, "@");
				ext.KeyPress (KeyDescriptor.FromGtk ((Gdk.Key)'@', '@', Gdk.ModifierType.None));
				var newText = content.Text;
				Assert.AreEqual ("@\"\\\"", newText);
			});
		}

		[Test]
		public async Task TestBug14686Case2 ()
		{
			await Simulate ("$\"\\\"", (content, ext) => {
				content.Data.InsertText (0, "@");
				ext.KeyPress (KeyDescriptor.FromGtk ((Gdk.Key)'@', '@', Gdk.ModifierType.None));
				var newText = content.Text;
				Assert.AreEqual ("@\"\\\"", newText);
			});

			await Simulate ("$\"\\\"a", (content, ext) => {
				content.Data.InsertText (0, "@");
				ext.KeyPress (KeyDescriptor.FromGtk ((Gdk.Key)'@', '@', Gdk.ModifierType.None));
				var newText = content.Text;
				Assert.AreEqual ("@\"\\\"a", newText);
			});

		}
		[Test]
		public async Task TestCorrectReindentNextLine ()
		{
			await Simulate (@"
class Foo
{
	void Bar ()
	{
		try {
		} catch (Exception e) {$}
	}
}
", (content, ext) => {
				ext.ReindentOnTab ();
				EditActions.NewLine (ext.Editor);
				ext.KeyPress (KeyDescriptor.FromGtk ((Gdk.Key)'\n', '\n', Gdk.ModifierType.None));

				var newText = content.Text;

				var expected = @"
class Foo
{
	void Bar ()
	{
		try {
		} catch (Exception e) {
		}
	}
}
";
				if (newText != expected)
					Console.WriteLine (newText);
				Assert.AreEqual (expected, newText);
			});
		}

		/// <summary>
		/// Bug 16174 - Editor still inserting unwanted tabs
		/// </summary>
		[Test]
		public async Task TestBug16174_AutoIndent ()
		{
			await Simulate ("namespace Foo\n{\n\tpublic class Bar\n\t{\n$\t\tvoid Test()\n\t\t{\n\t\t}\n\t}\n}\n", (content, ext) => {
				var options = DefaultSourceEditorOptions.Instance;
				options.IndentStyle = IndentStyle.Auto;
				ext.Editor.Options = options;
				EditActions.NewLine (ext.Editor);
				ext.KeyPress (KeyDescriptor.FromGtk (Gdk.Key.Return, '\n', Gdk.ModifierType.None));

				var newText = content.Text;

				var expected = "namespace Foo\n{\n\tpublic class Bar\n\t{\n\n\t\tvoid Test()\n\t\t{\n\t\t}\n\t}\n}\n";
				if (newText != expected)
					Console.WriteLine (newText);
				Assert.AreEqual (expected, newText);
			});
		}

		[Test]
		public async Task TestBug16174_VirtualIndent ()
		{
			await Simulate ("namespace Foo\n{\n\tpublic class Bar\n\t{\n$\t\tvoid Test()\n\t\t{\n\t\t}\n\t}\n}\n", (content, ext) => {
				var options = DefaultSourceEditorOptions.Instance;
				options.IndentStyle = IndentStyle.Virtual;
				ext.Editor.Options = options;
				EditActions.NewLine (ext.Editor);
				ext.KeyPress (KeyDescriptor.FromGtk (Gdk.Key.Return, '\n', Gdk.ModifierType.None));

				var newText = content.Text;

				var expected = "namespace Foo\n{\n\tpublic class Bar\n\t{\n\n\t\tvoid Test()\n\t\t{\n\t\t}\n\t}\n}\n";
				if (newText != expected)
					Console.WriteLine (newText);
				Assert.AreEqual (expected, newText);
			});
		}


		/// <summary>
		/// Bug 16283 - Wrong literal string addition
		/// </summary>
		[Test]
		public async Task TestBug16283 ()
		{
			await Simulate ("$\"\\dev\\null {0}\"", (content, ext) => {
				content.Data.InsertText (0, "@");
				ext.KeyPress (KeyDescriptor.FromGtk ((Gdk.Key)'@', '@', Gdk.ModifierType.None));
				var newText = content.Text;
				Assert.AreEqual ("@\"\\dev\null {0}\"", newText);
			});
		}

		/// <summary>
		/// Bug 17765 - Format selection adding extra leading whitespace on function
		/// </summary>
		[Test]
		public async Task TestBug17765 ()
		{
			await Simulate (@"
namespace FormatSelectionTest
{
	public class EmptyClass
	{
		<-public EmptyClass ()
		{
		}->
	}
}", (content, ext) => {

				OnTheFlyFormatter.Format (ext.Editor, ext.DocumentContext, ext.Editor.SelectionRange.Offset, ext.Editor.SelectionRange.EndOffset);


				Assert.AreEqual (@"
namespace FormatSelectionTest
{
	public class EmptyClass
	{
		public EmptyClass()
		{
		}
	}
}", ext.Editor.Text);
			});
		}

		[Test]
		public async Task TestAfterCommentLine ()
		{
			await Simulate (@"class Foo
{
	void Test ()
	{
		//random comment
		Console.WriteLine ()      ;$
	}
}", (content, ext) => {
				content.Data.Options = new CustomEditorOptions {
					IndentStyle = IndentStyle.Virtual
				};
				ext.KeyPress (KeyDescriptor.FromGtk (Gdk.Key.semicolon, ';', Gdk.ModifierType.None));

				var newText = content.Text;
				Assert.AreEqual (@"class Foo
{
	void Test ()
	{
		//random comment
		Console.WriteLine();
	}
}", newText);
			});
		}

		// Bug 44747 - Automatic indentation of preprocessor directives is not consistent
		[Test]
		public async Task TestBug44747 ()
		{
			await Simulate (@"class Foo
{
	void Test()
	{
		#$
	}
}", (content, ext) => {
				content.Data.Options = new CustomEditorOptions {
					IndentStyle = IndentStyle.Virtual
				};
				ext.KeyPress (KeyDescriptor.FromGtk ((Gdk.Key)'#', '#', Gdk.ModifierType.None));

				var newText = content.Text;
				Assert.AreEqual (@"class Foo
{
	void Test()
	{
#
	}
}", newText);
			});
		}

		[Test]
		public async Task TestBug44747_regions ()
		{
			await Simulate (@"class Foo
{
	void Test()
	{
#region$
	}
}", (content, ext) => {
				content.Data.Options = new CustomEditorOptions {
					IndentStyle = IndentStyle.Virtual
				};
				ext.KeyPress (KeyDescriptor.FromGtk ((Gdk.Key)'n', 'n', Gdk.ModifierType.None));

				var newText = content.Text;
				Assert.AreEqual (@"class Foo
{
	void Test()
	{
		#region
	}
}", newText);
			});

			await Simulate (@"class Foo
{
	void Test()
	{
		#region foo
#endregion$
	}
}", (content, ext) => {
				content.Data.Options = new CustomEditorOptions {
					IndentStyle = IndentStyle.Virtual
				};
				ext.KeyPress (KeyDescriptor.FromGtk ((Gdk.Key)'n', 'n', Gdk.ModifierType.None));

				var newText = content.Text;
				Assert.AreEqual (@"class Foo
{
	void Test()
	{
		#region foo
		#endregion
	}
}", newText);
			});
		}

		// Bug 44747 - Automatic indentation of preprocessor directives is not consistent
		[Test]
		public async Task TestBug17902 ()
		{
			await Simulate (@"class Test17902
{
    public void Foo()
    {
		{
		if (true)
		{
			if (true)
			{
			}
			else
			{
				System.Console.WriteLine(1);
			}
		}
		else
		{
			System.Console.WriteLine(2);
		}
		}$
    }
}", (content, ext) => {
				content.Data.Options = new CustomEditorOptions {
					IndentStyle = IndentStyle.Virtual
				};
				ext.KeyPress (KeyDescriptor.FromGtk (Gdk.Key.braceright, '}', Gdk.ModifierType.None));

				var newText = content.Text;
				Assert.AreEqual (@"class Test17902
{
    public void Foo()
    {
		{
			if (true)
			{
				if (true)
				{
				}
				else
				{
					System.Console.WriteLine(1);
				}
			}
			else
			{
				System.Console.WriteLine(2);
			}
		}
    }
}", newText);
		});
		}

		/// <summary>
		/// Bug 46817 - Xamarin Studio hides characters in auto format
		/// </summary>
		[Test]
		public async Task TestBug46817 ()
		{
			await Simulate ("public class Application\r\n{\r\n\tstatic void Main (string[] args)\r\n\t{\r\n\t\t// abcd\r\n\t\t{\r\n\t\t\t\t}$\r\n", (content, ext) => {
				content.Data.Options = new CustomEditorOptions {
					IndentStyle = IndentStyle.Virtual
				};
				ext.KeyPress (KeyDescriptor.FromGtk ((Gdk.Key)'}', '}', Gdk.ModifierType.None));

				var newText = content.Text;
				Assert.AreEqual ("public class Application\r\n{\r\n\tstatic void Main (string[] args)\r\n\t{\n\t\t// abcd\r\n\t\t{\r\n\t\t}\r\n", newText);
			});
		}

		/// <summary>
		/// Bug 38954 - Format document changes position of caret
		/// </summary>
		[Test]
		public async Task TestBug38954 ()
		{
			await Simulate (@"
class EmptyClass
{
	public EmptyClass()
	{
		$Console.WriteLine() ;
	}
}", (content, ext) => { 
				var oldOffset = ext.Editor.CaretOffset;
				OnTheFlyFormatter.Format (ext.Editor, ext.DocumentContext);
				var newOffset = ext.Editor.CaretOffset;
<<<<<<< HEAD
				Console.WriteLine ("-----");
				Console.WriteLine (ext.Editor.Text);
				Console.WriteLine ("-----");
				Assert.AreEqual (oldOffset, newOffset);
			});

=======
				Assert.AreEqual (oldOffset, newOffset);
			});

		} 


		/// <summary>
		/// Bug 51549 - Format document changes position of caret
		/// </summary>
		[Test]
		public async Task TestBug51549 ()
		{
			await Simulate (@"
using System;

class MyContext
{
	public static void Main()
	{
		Console.WriteLine   $   (""Hello world!"");
	}
}", (content, ext) => {
				var oldOffset = ext.Editor.CaretOffset;
				OnTheFlyFormatter.Format (ext.Editor, ext.DocumentContext);
				var newOffset = ext.Editor.CaretOffset;
				Assert.AreEqual (oldOffset - 3, newOffset);
			});
>>>>>>> b4b19c9a
		}

	}
}<|MERGE_RESOLUTION|>--- conflicted
+++ resolved
@@ -633,14 +633,6 @@
 				var oldOffset = ext.Editor.CaretOffset;
 				OnTheFlyFormatter.Format (ext.Editor, ext.DocumentContext);
 				var newOffset = ext.Editor.CaretOffset;
-<<<<<<< HEAD
-				Console.WriteLine ("-----");
-				Console.WriteLine (ext.Editor.Text);
-				Console.WriteLine ("-----");
-				Assert.AreEqual (oldOffset, newOffset);
-			});
-
-=======
 				Assert.AreEqual (oldOffset, newOffset);
 			});
 
@@ -668,7 +660,6 @@
 				var newOffset = ext.Editor.CaretOffset;
 				Assert.AreEqual (oldOffset - 3, newOffset);
 			});
->>>>>>> b4b19c9a
 		}
 
 	}
