// 
// ResolveNamespaceTests.cs
//  
// Author:
//       Mike Krüger <mkrueger@xamarin.com>
// 
// Copyright (c) 2012 Xamarin Inc. (http://xamarin.com)
// 
// Permission is hereby granted, free of charge, to any person obtaining a copy
// of this software and associated documentation files (the "Software"), to deal
// in the Software without restriction, including without limitation the rights
// to use, copy, modify, merge, publish, distribute, sublicense, and/or sell
// copies of the Software, and to permit persons to whom the Software is
// furnished to do so, subject to the following conditions:
// 
// The above copyright notice and this permission notice shall be included in
// all copies or substantial portions of the Software.
// 
// THE SOFTWARE IS PROVIDED "AS IS", WITHOUT WARRANTY OF ANY KIND, EXPRESS OR
// IMPLIED, INCLUDING BUT NOT LIMITED TO THE WARRANTIES OF MERCHANTABILITY,
// FITNESS FOR A PARTICULAR PURPOSE AND NONINFRINGEMENT. IN NO EVENT SHALL THE
// AUTHORS OR COPYRIGHT HOLDERS BE LIABLE FOR ANY CLAIM, DAMAGES OR OTHER
// LIABILITY, WHETHER IN AN ACTION OF CONTRACT, TORT OR OTHERWISE, ARISING FROM,
// OUT OF OR IN CONNECTION WITH THE SOFTWARE OR THE USE OR OTHER DEALINGS IN
// THE SOFTWARE.
using System;
using NUnit.Framework;
using MonoDevelop.CSharpBinding.Tests;
using System.Collections.Generic;
using MonoDevelop.CSharpBinding;
using MonoDevelop.Ide.Gui;
using Mono.TextEditor;
using ICSharpCode.NRefactory.Semantics;
using ICSharpCode.NRefactory.CSharp;
using MonoDevelop.CSharp;
using MonoDevelop.CSharp.Completion;
using MonoDevelop.Refactoring;
using System.Linq;
using MonoDevelop.Projects;
using MonoDevelop.Ide.TypeSystem;
using MonoDevelop.Ide;
using MonoDevelop.Core.ProgressMonitoring;

namespace MonoDevelop.CSharpBinding.Refactoring
{
	[TestFixture]
	public class ResolveNamespaceTests : UnitTests.TestBase
	{
		static Document Setup (string input)
		{
			var tww = new TestWorkbenchWindow ();
			var content = new TestViewContent ();
			var text = input;
			int endPos = text.IndexOf ('$');
			if (endPos >= 0)
				text = text.Substring (0, endPos) + text.Substring (endPos + 1);
			
			MonoDevelopWorkspace.CreateTextLoader = delegate (string fn) {
				return MonoDevelopTextLoader.CreateFromText (text);
			};
			var project = new DotNetAssemblyProject (Microsoft.CodeAnalysis.LanguageNames.CSharp);
			project.Name = "test";
			project.References.Add (new ProjectReference (ReferenceType.Package, "System, Version=2.0.0.0, Culture=neutral, PublicKeyToken=b77a5c561934e089"));
			project.References.Add (new ProjectReference (ReferenceType.Package, "System.Core"));

			project.FileName = "test.csproj";
			project.Files.Add (new ProjectFile ("/a.cs", BuildAction.Compile)); 

<<<<<<< HEAD
			var solution = new MonoDevelop.Projects.Solution ();
			var config = solution.AddConfiguration ("", true); 
			solution.DefaultSolutionFolder.AddItem (project);
			RoslynTypeSystemService.Load (solution);
=======
			var wrapper = TypeSystemService.LoadProject (project);
			wrapper.EnsureReferencesAreLoaded ();
			wrapper.ReconnectAssemblyReferences (); 
>>>>>>> 0c61371d
			content.Project = project;

			tww.ViewContent = content;
			content.ContentName = "/a.cs";
			content.GetTextEditorData ().Document.MimeType = "text/x-csharp";
			var doc = new Document (tww);
			doc.SetProject (project);

			content.Text = text;
			content.CursorPosition = Math.Max (0, endPos);

			var compExt = new CSharpCompletionTextEditorExtension ();
			compExt.Initialize (doc.Editor, doc);
			content.Contents.Add (compExt);
			doc.UpdateParseDocument ();
			return doc;
		}
		
		protected override void InternalSetup (string rootDir)
		{
			base.InternalSetup (rootDir);
			IdeApp.Initialize (new NullProgressMonitor ()); 
		}

		MonoDevelop.Refactoring.ResolveCommandHandler.PossibleNamespaceResult GetResult (string input)
		{
			var doc = Setup (input);
			var location = doc.Editor.CaretLocation;
//			AstNode node;
//			doc.TryResolveAt (location, out resolveResult, out node);
			var result = ResolveCommandHandler.GetPossibleNamespaces (doc.Editor, doc, doc.Editor.CaretLocation);
			
			RoslynTypeSystemService.Workspace.UnloadSolution ();

			return result;
		}

		[Test]
		public void TestObjectCreationType ()
		{
			var result = GetResult (@"class Test {
	void MyMethod ()
	{
		var list = new $List<string> ();
	}
}");
			Assert.IsTrue (result.Any (t => t.Namespace == "System.Collections.Generic"));
		}

		[Test]
		public void TestLocalVariableType ()
		{
			var result = GetResult (@"class Test {
	void MyMethod ()
	{
		$List<string> list;
	}
}");
			Assert.IsTrue (result.Any (t => t.Namespace == "System.Collections.Generic"));
		}

		[Test]
		public void TestParameterType ()
		{
			var result = GetResult (@"class Test {
	void MyMethod ($List<string> list)
	{
	}
}");
			Assert.IsTrue (result.Any (t => t.Namespace == "System.Collections.Generic"));
		}
		
		[Test]
		public void TestFieldType ()
		{
			var result = GetResult (@"class Test {
	$List<string> list;
}");
			Assert.IsTrue (result.Any (t => t.Namespace == "System.Collections.Generic"));
		}
		
		
		[Test]
		public void TestBaseType ()
		{
			var result = GetResult (@"class Test : $List<string> {}");
			Assert.IsTrue (result.Any (t => t.Namespace == "System.Collections.Generic"));
		}
		

		[Test]
		public void TestLocalVariableValid ()
		{
			var result = GetResult (@"using System.Collections.Generic;
class Test {
	void MyMethod ()
	{
		$List<string> list;
	}
}");
			Assert.AreEqual (0, result.Count);
		}

		[Test]
		public void TestAttributeCase1 ()
		{
			var result = GetResult (@"
[$Obsolete]
class Test {
}");
			Assert.IsTrue (result.Any (t => t.Namespace == "System"));
		}
		
		[Test]
		public void TestAttributeCase2 ()
		{

			var result = GetResult (@"
[$SerializableAttribute]
class Test {
}");
			Assert.IsTrue (result.Any (t => t.Namespace == "System"));
		}

		[Test]
		public void TestAmbigiousResolveResult ()
		{

			var result = GetResult (@"namespace Foo { class Bar {} }
namespace Foo2 { class Bar {} }

namespace My
{
	using Foo;
	using Foo2;

	class Program
	{
		public static void Main ()
		{
			$Bar bar;
		}
	}
}");
			foreach (var a in result)
				Console.WriteLine (a);
			Assert.IsTrue (result.Any (t => t.Namespace == "Foo"));
			Assert.IsTrue (result.Any (t => t.Namespace == "Foo2"));
		}

		[Test]
		public void TestExtensionMethod ()
		{
			var result = GetResult (@"class Program
{
	public static void Main (string[] args)
	{
		args.$First ();
	}
}");
			foreach (var a in result)
				Console.WriteLine (a);
			Assert.IsTrue (result.Any (t => t.Namespace == "System.Linq"));
		}


		#region Bug 3453 - [New Resolver] "Resolve" doesn't show up from time
		[Test]
		public void TestBug3453Case1 ()
		{
			var result = GetResult (@"class Test {
	string GetName ()
	{
		var encoding = $Encoding
		return encoding.EncodingName;
	}
}");
			Assert.IsTrue (result.Any (t => t.Namespace == "System.Text"));
		}

		[Test]
		public void TestBug3453Case2 ()
		{
			var result = GetResult (@"class Test {
	string GetName ()
	{
		$Encoding
		return encoding.EncodingName;
	}
}");
			Assert.IsTrue (result.Any (t => t.Namespace == "System.Text"));
		}

		[Test]
		public void TestBug3453Case3 ()
		{
			var result = GetResult (@"class Test {
	string GetName ()
	{
		$Encoding.
	}
}");
			Assert.IsTrue (result.Any (t => t.Namespace == "System.Text"));
		}

		[Test]
		public void TestBug3453Case3WithGeneris ()
		{
			var result = GetResult (@"class Test {
	string GetName ()
	{
		$List<string>.
	}
}");
			Assert.IsTrue (result.Any (t => t.Namespace == "System.Collections.Generic"));
		}
		#endregion

		/// <summary>
		/// Bug 4361 - Cannot 'resolve' an unknown type
		/// </summary>
		[Test]
		public void TestBug4361 ()
		{
			var result = GetResult (@"using System;

namespace sadfhgjhkfj
{
    class MainClass
    {
        public static void Main (string[] args)
        {
            while (true) {
                var t = new Thre$ad
            }
        }
    }
}");
			foreach (var a in result)
				Console.WriteLine (a);
			Assert.IsTrue (result.Any (t => t.Namespace == "System.Threading"));
		}

		[Test]
		public void TestBug4361Case2 ()
		{
			var result = GetResult (@"using System;

namespace sadfhgjhkfj
{
    class MainClass
    {
        public static void Main (string[] args)
        {
            while (true) {
                var t = new Thre$ad[0];
            }
        }
    }
}");
			Assert.IsTrue (result.Any (t => t.Namespace == "System.Threading"));
		}

		/// <summary>
		/// Bug 4493 - 'Resolve' context action offers incorrect options
		/// </summary>
		[Test]
		public void TestBug4493 ()
		{
			var result = GetResult (@"using System;

namespace sadfhgjhkfj
{
    class MainClass
    {
        public static void Main (string[] args)
        {
            S$tack<int> a;
        }
    }
}"
			);

			Assert.IsFalse (result.Any (t => t.Namespace == "System.Collections"));
			Assert.IsTrue (result.Any (t => t.Namespace == "System.Collections.Generic"));
		}


		/// <summary>
		/// Bug 5206 - Resolve -> Add Using statement does not work after "|" 
		/// </summary>
		[Test]
		public void TestBug5206 ()
		{
			var result = GetResult (@"using System;

namespace TestConsole
{
	class MainClass
	{
		public static void Main (string[] args)
		{
			var f = typeof (int).GetFields (System.Reflection.BindingFlags.Static | Binding$Flags
		}
 	}
}"
			);

			Assert.IsTrue (result.Any (t => t.Namespace == "System.Reflection"));
		}

		/// <summary>
		/// Bug 4749 - Resolve is incorrect for inner classes
		/// </summary>
		[Test]
		public void TestBug4749 ()
		{

			var result = GetResult (@"namespace Test { public class Foo { public class Bar {} } }

class Program
{
	public static void Main ()
	{
		$Bar bar;
	}
}
");
			foreach (var a in result)
				Console.WriteLine (a);
			Assert.IsTrue (result.Any (t => t.Namespace == "Test.Foo" && !t.IsAccessibleWithGlobalUsing));
		}


		/// <summary>
		/// Bug 10059 - Resolve type fails for nested static types
		/// </summary>
		[Test]
		public void TestBug10059 ()
		{
			var result = GetResult (@"namespace ConsoleTest
{
    class MainClass
    {
        $Environment.SpecialFolder F { get; }
    }
}
"
			                        );
			
			Assert.IsTrue (result.Any (t => t.Namespace == "System"));
		}


	}
}
<|MERGE_RESOLUTION|>--- conflicted
+++ resolved
@@ -66,16 +66,11 @@
 			project.FileName = "test.csproj";
 			project.Files.Add (new ProjectFile ("/a.cs", BuildAction.Compile)); 
 
-<<<<<<< HEAD
 			var solution = new MonoDevelop.Projects.Solution ();
 			var config = solution.AddConfiguration ("", true); 
 			solution.DefaultSolutionFolder.AddItem (project);
 			RoslynTypeSystemService.Load (solution);
-=======
-			var wrapper = TypeSystemService.LoadProject (project);
-			wrapper.EnsureReferencesAreLoaded ();
-			wrapper.ReconnectAssemblyReferences (); 
->>>>>>> 0c61371d
+			
 			content.Project = project;
 
 			tww.ViewContent = content;
