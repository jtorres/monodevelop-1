<Project DefaultTargets="Build" ToolsVersion="4.0" xmlns="http://schemas.microsoft.com/developer/msbuild/2003">
  <Import Project="..\..\MonoDevelop.props" />
  <Import Project="$(ReferencesVSEditor)" />
  <Import Project="$(ReferencesGtk)" />
  <PropertyGroup>
    <Configuration Condition=" '$(Configuration)' == '' ">Debug</Configuration>
    <Platform Condition=" '$(Platform)' == '' ">AnyCPU</Platform>
    <ProjectGuid>{F7B2B155-7CF4-42C4-B5AF-63C0667D2E4F}</ProjectGuid>
    <TargetFrameworkVersion>$(MDFrameworkVersion)</TargetFrameworkVersion>
    <OutputPath>..\..\build\tests</OutputPath>
    <!--
    This contains tests for many deprecated editor APIs, disable deprecation warnings for now.
    -->
    <NoWarn>$(NoWarn);618;612</NoWarn>
  </PropertyGroup>
  <PropertyGroup Condition=" '$(Configuration)|$(Platform)' == 'Debug|AnyCPU' " />
  <PropertyGroup Condition=" '$(Configuration)|$(Platform)' == 'Release|AnyCPU' " />
  <ItemGroup>
    <Reference Include="System" />
<<<<<<< HEAD
    <Reference Include="gtk-sharp, Version=2.12.0.0, Culture=neutral, PublicKeyToken=35e10195dab3c99f" />
    <Reference Include="Microsoft.VisualStudio.Composition, Version=15.6.0.0, Culture=neutral, PublicKeyToken=b03f5f7f11d50a3a">
      <HintPath>..\..\packages\Microsoft.VisualStudio.Composition.15.6.36\lib\net45\Microsoft.VisualStudio.Composition.dll</HintPath>
    </Reference>
    <Reference Include="System.Collections.Immutable, Version=1.2.3.0, Culture=neutral, PublicKeyToken=b03f5f7f11d50a3a" />
=======
>>>>>>> 228695e2
  </ItemGroup>
  <ItemGroup>
    <Compile Include="Properties\AssemblyInfo.cs" />
    <Compile Include="IdeTestBase.cs" />
    <Compile Include="TextEditorExtensionTestBase.cs" />
    <Compile Include="TypeSystemServiceTestExtensions.cs" />
    <Compile Include="TestViewContent.cs" />
    <Compile Include="RoslynTestBase.cs" />
    <Compile Include="CompositionManagerTestHelpers.cs" />
    <Compile Include="ProjectTemplateTest.cs" />
    <Compile Include="ServiceHelper.cs" />
    <Compile Include="MockShell.cs" />
    <Compile Include="MockShellWindow.cs" />
    <Compile Include="MockProgressMonitorManager.cs" />
    <Compile Include="MockOutputProgressMonitor.cs" />
    <Compile Include="MockOperationConsole.cs" />
    <Compile Include="MockShellNotebook.cs" />
    <Compile Include="MockShellDocumentViewContent.cs" />
    <Compile Include="MockShellDocumentViewContainer.cs" />
    <Compile Include="MockShellDocumentView.cs" />
    <Compile Include="MockShellDocumentToolbar.cs" />
    <Compile Include="MockViewBuilder.cs" />
  </ItemGroup>
  <ItemGroup>
    <ProjectReference Include="..\..\src\core\MonoDevelop.Core\MonoDevelop.Core.csproj">
      <Project>{7525BB88-6142-4A26-93B9-A30C6983390A}</Project>
      <Name>MonoDevelop.Core</Name>
      <Private>False</Private>
    </ProjectReference>
    <ProjectReference Include="..\..\src\core\MonoDevelop.Ide\MonoDevelop.Ide.csproj">
      <Project>{27096E7F-C91C-4AC6-B289-6897A701DF21}</Project>
      <Name>MonoDevelop.Ide</Name>
      <Private>False</Private>
    </ProjectReference>
    <ProjectReference Include="..\..\external\mono-addins\Mono.Addins\Mono.Addins.csproj">
      <Project>{91DD5A2D-9FE3-4C3C-9253-876141874DAD}</Project>
      <Name>Mono.Addins</Name>
      <Private>False</Private>
    </ProjectReference>
    <ProjectReference Include="..\UnitTests\UnitTests.csproj">
      <Project>{1497D0A8-AFF1-4938-BC22-BE79B358BA5B}</Project>
      <Name>UnitTests</Name>
      <Private>False</Private>
    </ProjectReference>
    <ProjectReference Include="..\..\external\xwt\Xwt\Xwt.csproj">
      <Project>{92494904-35FA-4DC9-BDE9-3A3E87AC49D3}</Project>
      <Name>Xwt</Name>
      <Private>False</Private>
    </ProjectReference>
    <ProjectReference Include="..\..\external\nrefactory\ICSharpCode.NRefactory\ICSharpCode.NRefactory.csproj">
      <Project>{3B2A5653-EC97-4001-BB9B-D90F1AF2C371}</Project>
      <Name>ICSharpCode.NRefactory</Name>
      <Private>False</Private>
    </ProjectReference>
    <ProjectReference Include="..\..\external\guiunit\src\framework\GuiUnit_NET_4_5.csproj">
      <Project>{D12F0F7B-8DE3-43EC-BA49-41052D065A9B}</Project>
      <Name>GuiUnit_NET_4_5</Name>
      <Private>False</Private>
    </ProjectReference>
  </ItemGroup>
  <Import Project="$(MSBuildBinPath)\Microsoft.CSharp.targets" />
  <Target Name="AfterBuild">
     <Copy SourceFiles="$(OutputPath)\$(AssemblyName).dll" DestinationFolder="..\..\build\bin\testing" SkipUnchangedFiles="true" />
     <Copy SourceFiles="$(OutputPath)\GuiUnit.exe" DestinationFolder="..\..\build\bin\testing" SkipUnchangedFiles="true" />
   </Target>
</Project><|MERGE_RESOLUTION|>--- conflicted
+++ resolved
@@ -17,14 +17,7 @@
   <PropertyGroup Condition=" '$(Configuration)|$(Platform)' == 'Release|AnyCPU' " />
   <ItemGroup>
     <Reference Include="System" />
-<<<<<<< HEAD
-    <Reference Include="gtk-sharp, Version=2.12.0.0, Culture=neutral, PublicKeyToken=35e10195dab3c99f" />
-    <Reference Include="Microsoft.VisualStudio.Composition, Version=15.6.0.0, Culture=neutral, PublicKeyToken=b03f5f7f11d50a3a">
-      <HintPath>..\..\packages\Microsoft.VisualStudio.Composition.15.6.36\lib\net45\Microsoft.VisualStudio.Composition.dll</HintPath>
-    </Reference>
     <Reference Include="System.Collections.Immutable, Version=1.2.3.0, Culture=neutral, PublicKeyToken=b03f5f7f11d50a3a" />
-=======
->>>>>>> 228695e2
   </ItemGroup>
   <ItemGroup>
     <Compile Include="Properties\AssemblyInfo.cs" />
