//
// TestViewContent.cs
//
// Author:
//   Mike Krüger <mkrueger@novell.com>
//
// Copyright (C) 2008 Novell, Inc (http://www.novell.com)
//
// Permission is hereby granted, free of charge, to any person obtaining
// a copy of this software and associated documentation files (the
// "Software"), to deal in the Software without restriction, including
// without limitation the rights to use, copy, modify, merge, publish,
// distribute, sublicense, and/or sell copies of the Software, and to
// permit persons to whom the Software is furnished to do so, subject to
// the following conditions:
// 
// The above copyright notice and this permission notice shall be
// included in all copies or substantial portions of the Software.
// 
// THE SOFTWARE IS PROVIDED "AS IS", WITHOUT WARRANTY OF ANY KIND,
// EXPRESS OR IMPLIED, INCLUDING BUT NOT LIMITED TO THE WARRANTIES OF
// MERCHANTABILITY, FITNESS FOR A PARTICULAR PURPOSE AND
// NONINFRINGEMENT. IN NO EVENT SHALL THE AUTHORS OR COPYRIGHT HOLDERS BE
// LIABLE FOR ANY CLAIM, DAMAGES OR OTHER LIABILITY, WHETHER IN AN ACTION
// OF CONTRACT, TORT OR OTHERWISE, ARISING FROM, OUT OF OR IN CONNECTION
// WITH THE SOFTWARE OR THE USE OR OTHER DEALINGS IN THE SOFTWARE.
//

using System;
using System.Linq;
using System.Collections.Generic;
using MonoDevelop.Components;
using MonoDevelop.Core;
using MonoDevelop.Ide.Gui;
using MonoDevelop.Ide.Editor;
using MonoDevelop.Core.Text;
using System.Threading.Tasks;
<<<<<<< HEAD
using MonoDevelop.Ide.Gui.Documents;
=======
using Microsoft.VisualStudio.Text;
>>>>>>> 228695e2

namespace MonoDevelop.Ide.Gui
{
	public class TestViewContent : FileDocumentController
	{
		TextEditor data;
		
		public TextEditor Editor {
			get {
				return this.data;
			}
		}

		public TestViewContent ()
		{
			data = TextEditorFactory.CreateNewEditor ();
<<<<<<< HEAD
			AddContent (data);;
=======
			Contents.Add (data);
>>>>>>> 228695e2
			Name = "";
		}

		public TestViewContent (IReadonlyTextDocument doc)
		{
			data = TextEditorFactory.CreateNewEditor (doc);
			AddContent (data);
			Name = "";
		}

		protected override Task OnInitialize (ModelDescriptor modelDescriptor, Properties status)
		{
			if (modelDescriptor is FileDescriptor file && !file.FilePath.IsNullOrEmpty)
				data.FileName = file.FilePath;
			return base.OnInitialize (modelDescriptor, status);
		}

		FilePath name;
		public FilePath Name { 
			get { return name; }
			set { name =  data.FileName = value; }
		}
		
		public int LineCount {
			get {
				return data.LineCount;
			}
		}

		public string Text {
			get {
				return data.Text;
			}
			set {
				data.Text = value;
			}
		}
		
		public int InsertText (int position, string text)
		{
			data.InsertText (position, text);
			return text.Length;
		}
		
		public void DeleteText (int position, int length)
		{
			data.ReplaceText (position, length, "");
		}
		
		public int Length {
			get {
				return data.Length;
			}
		}
		
		public string GetText (int startPosition, int endPosition)
		{
			return data.GetTextBetween (startPosition, endPosition);
		}
		public char GetCharAt (int position)
		{
			return data.GetCharAt (position);
		}
		
		public int GetPositionFromLineColumn (int line, int column)
		{
			return data.LocationToOffset (line, column);
		}
		
		public void GetLineColumnFromPosition (int position, out int line, out int column)
		{
			var loc = data.OffsetToLocation (position);
			line = loc.Line;
			column = loc.Column;
		}
		
		public string SelectedText { get { return ""; } set { } }
		
		public int CursorPosition {
			get {
				return data.CaretOffset;
			}
			set {
				data.CaretOffset = value;
			}
		}

		public int SelectionStartPosition { 
			get {
				if (!data.IsSomethingSelected)
					return data.CaretOffset;
				return data.SelectionRange.Offset;
			}
		}
		
		public int SelectionEndPosition { 
			get {
				if (!data.IsSomethingSelected)
					return data.CaretOffset;
				return data.SelectionRange.EndOffset;
			}
		}
		
		public void Select (int startPosition, int endPosition)
		{
			data.SelectionRange = TextSegment.FromBounds (startPosition, endPosition);
		}
		
		public void ShowPosition (int position)
		{
		}
		
		public bool EnableUndo {
			get {
				return false;
			}
		}
		public bool EnableRedo {
			get {
				return false;
			}
		}
		
		public void SetCaretTo (int line, int column)
		{
		}
		public void SetCaretTo (int line, int column, bool highlightCaretLine)
		{
		}
		public void SetCaretTo (int line, int column, bool highlightCaretLine, bool centerCaret)
		{
		}
		
		public void Undo()
		{
		}
		public void Redo()
		{
		}
		
		class DisposeStub : IDisposable
		{
			public void Dispose ()
			{
			}
		}
		
		List<object> contents = new List<object> ();

		public void AddContent (object content)
		{
			contents.Add (content);
			NotifyContentChanged ();
		}

		protected override IEnumerable<object> OnGetContents (Type type)
		{
<<<<<<< HEAD
			return base.OnGetContents (type).Concat (contents.Where (c => type.IsInstanceOfType (c))).Concat (Editor.GetContents (type));
=======
			if (type == typeof (ITextBuffer)) {
				yield return data.TextView.TextBuffer;
				yield break;
			}

			foreach (var content in base.OnGetContents (type))
				yield return content;

			foreach (var content in Contents)
				if (type.IsInstanceOfType (content))
					yield return content;
>>>>>>> 228695e2
		}

		public IDisposable OpenUndoGroup ()
		{
			return new DisposeStub ();
		}
		
		public TextEditor GetTextEditorData ()
		{
			return data;
		}

		#region IEditableTextBuffer implementation
		public bool HasInputFocus {
			get {
				return false;
			}
		}
		
		public void RunWhenLoaded (System.Action action)
		{
			action ();
		}
		#endregion

		#pragma warning disable 67 // never used
		public event EventHandler CaretPositionSet;
		#pragma warning restore 67
	}
}<|MERGE_RESOLUTION|>--- conflicted
+++ resolved
@@ -26,49 +26,42 @@
 // WITH THE SOFTWARE OR THE USE OR OTHER DEALINGS IN THE SOFTWARE.
 //
 
-using System;
-using System.Linq;
-using System.Collections.Generic;
-using MonoDevelop.Components;
-using MonoDevelop.Core;
-using MonoDevelop.Ide.Gui;
-using MonoDevelop.Ide.Editor;
-using MonoDevelop.Core.Text;
+using System;
+using System.Linq;
+using System.Collections.Generic;
+using MonoDevelop.Components;
+using MonoDevelop.Core;
+using MonoDevelop.Ide.Gui;
+using MonoDevelop.Ide.Editor;
+using MonoDevelop.Core.Text;
 using System.Threading.Tasks;
-<<<<<<< HEAD
 using MonoDevelop.Ide.Gui.Documents;
-=======
 using Microsoft.VisualStudio.Text;
->>>>>>> 228695e2
 
 namespace MonoDevelop.Ide.Gui
 {
-	public class TestViewContent : FileDocumentController
-	{
-		TextEditor data;
-		
-		public TextEditor Editor {
-			get {
-				return this.data;
-			}
-		}
-
-		public TestViewContent ()
-		{
-			data = TextEditorFactory.CreateNewEditor ();
-<<<<<<< HEAD
-			AddContent (data);;
-=======
-			Contents.Add (data);
->>>>>>> 228695e2
-			Name = "";
-		}
-
-		public TestViewContent (IReadonlyTextDocument doc)
-		{
-			data = TextEditorFactory.CreateNewEditor (doc);
+	public class TestViewContent : FileDocumentController
+	{
+		TextEditor data;
+		
+		public TextEditor Editor {
+			get {
+				return this.data;
+			}
+		}
++		public TestViewContent ()
+		{
+			data = TextEditorFactory.CreateNewEditor ();
 			AddContent (data);
-			Name = "";
+			Name = "";
+		}
+
+		public TestViewContent (IReadonlyTextDocument doc)
+		{
+			data = TextEditorFactory.CreateNewEditor (doc);
+			AddContent (data);
+			Name = "";
 		}
 
 		protected override Task OnInitialize (ModelDescriptor modelDescriptor, Properties status)
@@ -76,138 +69,138 @@
 			if (modelDescriptor is FileDescriptor file && !file.FilePath.IsNullOrEmpty)
 				data.FileName = file.FilePath;
 			return base.OnInitialize (modelDescriptor, status);
-		}
-
-		FilePath name;
-		public FilePath Name { 
-			get { return name; }
-			set { name =  data.FileName = value; }
-		}
-		
-		public int LineCount {
-			get {
-				return data.LineCount;
+		}
+
+		FilePath name;
+		public FilePath Name { 
+			get { return name; }
+			set { name =  data.FileName = value; }
+		}
+		
+		public int LineCount {
+			get {
+				return data.LineCount;
+			}
+		}
+
+		public string Text {
+			get {
+				return data.Text;
+			}
+			set {
+				data.Text = value;
+			}
+		}
+		
+		public int InsertText (int position, string text)
+		{
+			data.InsertText (position, text);
+			return text.Length;
+		}
+		
+		public void DeleteText (int position, int length)
+		{
+			data.ReplaceText (position, length, "");
+		}
+		
+		public int Length {
+			get {
+				return data.Length;
+			}
+		}
+		
+		public string GetText (int startPosition, int endPosition)
+		{
+			return data.GetTextBetween (startPosition, endPosition);
+		}
+		public char GetCharAt (int position)
+		{
+			return data.GetCharAt (position);
+		}
+		
+		public int GetPositionFromLineColumn (int line, int column)
+		{
+			return data.LocationToOffset (line, column);
+		}
+		
+		public void GetLineColumnFromPosition (int position, out int line, out int column)
+		{
+			var loc = data.OffsetToLocation (position);
+			line = loc.Line;
+			column = loc.Column;
+		}
+		
+		public string SelectedText { get { return ""; } set { } }
+		
+		public int CursorPosition {
+			get {
+				return data.CaretOffset;
+			}
+			set {
+				data.CaretOffset = value;
+			}
+		}
+
+		public int SelectionStartPosition { 
+			get {
+				if (!data.IsSomethingSelected)
+					return data.CaretOffset;
+				return data.SelectionRange.Offset;
+			}
+		}
+		
+		public int SelectionEndPosition { 
+			get {
+				if (!data.IsSomethingSelected)
+					return data.CaretOffset;
+				return data.SelectionRange.EndOffset;
+			}
+		}
+		
+		public void Select (int startPosition, int endPosition)
+		{
+			data.SelectionRange = TextSegment.FromBounds (startPosition, endPosition);
+		}
+		
+		public void ShowPosition (int position)
+		{
+		}
+		
+		public bool EnableUndo {
+			get {
+				return false;
 			}
 		}
-
-		public string Text {
-			get {
-				return data.Text;
+		public bool EnableRedo {
+			get {
+				return false;
 			}
-			set {
-				data.Text = value;
-			}
-		}
-		
-		public int InsertText (int position, string text)
-		{
-			data.InsertText (position, text);
-			return text.Length;
-		}
-		
-		public void DeleteText (int position, int length)
-		{
-			data.ReplaceText (position, length, "");
-		}
-		
-		public int Length {
-			get {
-				return data.Length;
-			}
-		}
-		
-		public string GetText (int startPosition, int endPosition)
-		{
-			return data.GetTextBetween (startPosition, endPosition);
-		}
-		public char GetCharAt (int position)
-		{
-			return data.GetCharAt (position);
-		}
-		
-		public int GetPositionFromLineColumn (int line, int column)
-		{
-			return data.LocationToOffset (line, column);
-		}
-		
-		public void GetLineColumnFromPosition (int position, out int line, out int column)
-		{
-			var loc = data.OffsetToLocation (position);
-			line = loc.Line;
-			column = loc.Column;
-		}
-		
-		public string SelectedText { get { return ""; } set { } }
-		
-		public int CursorPosition {
-			get {
-				return data.CaretOffset;
-			}
-			set {
-				data.CaretOffset = value;
-			}
-		}
-
-		public int SelectionStartPosition { 
-			get {
-				if (!data.IsSomethingSelected)
-					return data.CaretOffset;
-				return data.SelectionRange.Offset;
-			}
-		}
-		
-		public int SelectionEndPosition { 
-			get {
-				if (!data.IsSomethingSelected)
-					return data.CaretOffset;
-				return data.SelectionRange.EndOffset;
-			}
-		}
-		
-		public void Select (int startPosition, int endPosition)
-		{
-			data.SelectionRange = TextSegment.FromBounds (startPosition, endPosition);
-		}
-		
-		public void ShowPosition (int position)
-		{
-		}
-		
-		public bool EnableUndo {
-			get {
-				return false;
-			}
-		}
-		public bool EnableRedo {
-			get {
-				return false;
-			}
-		}
-		
-		public void SetCaretTo (int line, int column)
-		{
-		}
-		public void SetCaretTo (int line, int column, bool highlightCaretLine)
-		{
-		}
+		}
+		
+		public void SetCaretTo (int line, int column)
+		{
+		}
+		public void SetCaretTo (int line, int column, bool highlightCaretLine)
+		{
+		}
 		public void SetCaretTo (int line, int column, bool highlightCaretLine, bool centerCaret)
 		{
 		}
 		
-		public void Undo()
-		{
-		}
-		public void Redo()
-		{
-		}
-		
-		class DisposeStub : IDisposable
-		{
-			public void Dispose ()
-			{
-			}
-		}
-		
+		public void Undo()
+		{
+		}
+		public void Redo()
+		{
+		}
+		
+		class DisposeStub : IDisposable
+		{
+			public void Dispose ()
+			{
+			}
+		}
+		
 		List<object> contents = new List<object> ();
 
 		public void AddContent (object content)
@@ -218,9 +211,6 @@
 
 		protected override IEnumerable<object> OnGetContents (Type type)
 		{
-<<<<<<< HEAD
-			return base.OnGetContents (type).Concat (contents.Where (c => type.IsInstanceOfType (c))).Concat (Editor.GetContents (type));
-=======
 			if (type == typeof (ITextBuffer)) {
 				yield return data.TextView.TextBuffer;
 				yield break;
@@ -229,37 +219,36 @@
 			foreach (var content in base.OnGetContents (type))
 				yield return content;
 
-			foreach (var content in Contents)
+			foreach (var content in contents)
 				if (type.IsInstanceOfType (content))
 					yield return content;
->>>>>>> 228695e2
-		}
-
-		public IDisposable OpenUndoGroup ()
-		{
-			return new DisposeStub ();
-		}
-		
+		}
+
+		public IDisposable OpenUndoGroup ()
+		{
+			return new DisposeStub ();
+		}
+		
 		public TextEditor GetTextEditorData ()
 		{
-			return data;
-		}
-
-		#region IEditableTextBuffer implementation
-		public bool HasInputFocus {
-			get {
-				return false;
-			}
-		}
-		
-		public void RunWhenLoaded (System.Action action)
-		{
-			action ();
-		}
+			return data;
+		}
+
+		#region IEditableTextBuffer implementation
+		public bool HasInputFocus {
+			get {
+				return false;
+			}
+		}
+		
+		public void RunWhenLoaded (System.Action action)
+		{
+			action ();
+		}
 		#endregion
-
+
 		#pragma warning disable 67 // never used
 		public event EventHandler CaretPositionSet;
 		#pragma warning restore 67
-	}
+	}
 }