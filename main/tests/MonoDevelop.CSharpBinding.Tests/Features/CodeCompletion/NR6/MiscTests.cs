﻿//
// MiscTests.cs
//
// Author:
//       Mike Krüger <mkrueger@xamarin.com>
//
// Copyright (c) 2015 Xamarin Inc. (http://xamarin.com)
//
// Permission is hereby granted, free of charge, to any person obtaining a copy
// of this software and associated documentation files (the "Software"), to deal
// in the Software without restriction, including without limitation the rights
// to use, copy, modify, merge, publish, distribute, sublicense, and/or sell
// copies of the Software, and to permit persons to whom the Software is
// furnished to do so, subject to the following conditions:
//
// The above copyright notice and this permission notice shall be included in
// all copies or substantial portions of the Software.
//
// THE SOFTWARE IS PROVIDED "AS IS", WITHOUT WARRANTY OF ANY KIND, EXPRESS OR
// IMPLIED, INCLUDING BUT NOT LIMITED TO THE WARRANTIES OF MERCHANTABILITY,
// FITNESS FOR A PARTICULAR PURPOSE AND NONINFRINGEMENT. IN NO EVENT SHALL THE
// AUTHORS OR COPYRIGHT HOLDERS BE LIABLE FOR ANY CLAIM, DAMAGES OR OTHER
// LIABILITY, WHETHER IN AN ACTION OF CONTRACT, TORT OR OTHERWISE, ARISING FROM,
// OUT OF OR IN CONNECTION WITH THE SOFTWARE OR THE USE OR OTHER DEALINGS IN
// THE SOFTWARE.
using System;
using NUnit.Framework;
using ICSharpCode.NRefactory6.CSharp.Completion;
using ICSharpCode.NRefactory6.CSharp.CodeCompletion.Roslyn;
using System.Reflection.Metadata.Ecma335.Blobs;

namespace ICSharpCode.NRefactory6.CSharp.CodeCompletion.NR6
{
	[TestFixture]
	class MiscTests : CompletionTestBase
	{
		[Test]
		public void TestSimple ()
		{
			VerifyItemsAbsent (@"
class FooBar
{
	public static void Test (TestEnum e)
	{	
		foobar$$
	}
}
", "foobar");
		}


		/// <summary>
		/// Bug 37124 - [Roslyn] Autocompletion of method with enum parameter and no-parameter overloads
		/// </summary>
		[Test]
		public void TestBug37124 ()
		{
			var provider = CreateProvider (
				@"
enum FooBar { Foo, Bar }

public class MyClass 
{

	void Test ()
	{
	}

	void Test (FooBar fooBar)
	{

	}

	public void Bug()
	{
		$Test ($
	}
}				
");
			Assert.IsNotNull (provider, "provider was not created.");
			Assert.AreEqual (false, provider.AutoSelect);
		}

		[Test]
		public void TestBug37124_Case2 ()
		{
			var provider = CreateProvider (
				@"
enum FooBar { Foo, Bar }

public class MyClass 
{

	public MyClass ()
	{
	}

	public MyClass (FooBar fooBar)
	{

	}

	public void Bug()
	{
		$new MyClass ($
	}
}				
");
			Assert.IsNotNull (provider, "provider was not created.");
			Assert.AreEqual (false, provider.AutoSelect);
		}

		/// <summary>
		/// Bug 37573 - [roslyn] Excessive namespace prefix inserted by code completion
		/// </summary>
		[Test]
		public void TestBug37573 ()
		{
			var provider = CreateProvider (
				@"
using System;

namespace TestProject
{
	class TestClass
	{
		public enum FooBar { Foo, Bar }
	}

	class MainClass
	{
		void Test ()
		{
			TestClass.FooBar fb;
			$if (fb == $
		}
	}
}
");
			Assert.IsNotNull (provider, "provider was not created.");
			Assert.IsNull (provider.Find ("TestProject.TestClass.FooBar.Bar"));
			Assert.IsNotNull (provider.Find ("TestClass.FooBar.Bar"));
		}

		/// <summary>
		/// Bug 39015 - New keyword missing from completion
		/// </summary>
		[Test]
		public void TestBug39015 ()
		{
			var provider = CreateProvider (
				@"
using System;

namespace Foo
{
	enum TestEnum { A, B }
	public class Test
	{
		void FooBar (int i, ConsoleKey t)
		{
		}
		void FooBar (int i, object o)
		{
		}

		void TestMe ()
		{
			$this.FooBar (12, $
			
		}
	}
}", usePreviousCharAsTrigger: true);
			Assert.IsNotNull (provider, "provider was not created.");
			Assert.IsNotNull (provider.Find ("new"));
		}

		//Bug 39589 - No code completion in assembly attribute arguments
		[Test]
		public void TestBug39589 ()
		{
			VerifyItemExists (@"
using System.Reflection;
[assembly: AssemblyTitle(S$$)]
", "System");
		}

		/// <summary>
		/// Bug 40413 - Incorrect number of method overloads
		/// </summary>
		[Test]
		public void TestBug40413 ()
		{
			var provider = CreateProvider (
				@"
using System;

class Test
{
    static object Foo(int arg, int arg2) { return null; }
    static object Foo(object arg, object arg2) { return null; }

    public static void Main(string[] args)
    {
        Func<int, int, object> o = $F$
    }
}", usePreviousCharAsTrigger: true);
			Assert.IsNotNull (provider, "provider was not created.");
			var data = provider.Find ("Foo");
			Assert.IsNotNull (data);
			Assert.AreEqual (2, data.OverloadedData.Count);
		}

<<<<<<< HEAD
		/// <summary>
		/// Bug 41245 - Attribute code completion not showing all constructors and showing too many things
		/// </summary>
		[Ignore("Need to think about/discuss it - would maybe kill implement by usage oportunities.")]
		[Test]
		public void TestBug41245 ()
=======

		/// <summary>
		/// Bug 41388 - Code completion is incorrect for array types
		/// </summary>
		[Test]
		public void TestBug41388 ()
>>>>>>> 112ee003
		{
			var provider = CreateProvider (
				@"
using System;

<<<<<<< HEAD
namespace cp654fz7
{
	[AttributeUsage(AttributeTargets.Field | AttributeTargets.Property | AttributeTargets.Parameter, AllowMultiple = false)]
	public sealed class JsonPropertyAttribute : Attribute
	{
		internal bool? _isReference;
		internal int? _order;
		public bool IsReference
		{
			get { return _isReference ?? default(bool); }
			set { _isReference = value; }
		}
		public int Order
		{
			get { return _order ?? default(int); }
			set { _order = value; }
		}
		public string PropertyName { get; set; }
		public JsonPropertyAttribute()
		{
		}

		public JsonPropertyAttribute(string propertyName)
		{
			PropertyName = propertyName;
		}
	}

	class MainClass
	{
		[JsonProperty(""Hello"", $$)]
		public object MyProperty { get; set; }

		public static void Main(string[] args)
		{
		}
	}
}
");
			Assert.IsNotNull (provider, "provider was not created.");
			Assert.IsNull (provider.Find ("MainClass"));
=======
class Test
{
	public event EventHandler FooBar;

	public Test[] test { get; private set; }


	public Test()
	{
		test = new $$
		FooBar += Test_FooBar;
	}

	void Test_FooBar(object sender, EventArgs e)
	{

	}
}

");
			Assert.IsNotNull (provider, "provider was not created.");

			Assert.IsNull (provider.Find ("System.Action<object, System.EventArgs>"));
>>>>>>> 112ee003
		}
	}
}<|MERGE_RESOLUTION|>--- conflicted
+++ resolved
@@ -211,93 +211,5 @@
 			Assert.AreEqual (2, data.OverloadedData.Count);
 		}
 
-<<<<<<< HEAD
-		/// <summary>
-		/// Bug 41245 - Attribute code completion not showing all constructors and showing too many things
-		/// </summary>
-		[Ignore("Need to think about/discuss it - would maybe kill implement by usage oportunities.")]
-		[Test]
-		public void TestBug41245 ()
-=======
-
-		/// <summary>
-		/// Bug 41388 - Code completion is incorrect for array types
-		/// </summary>
-		[Test]
-		public void TestBug41388 ()
->>>>>>> 112ee003
-		{
-			var provider = CreateProvider (
-				@"
-using System;
-
-<<<<<<< HEAD
-namespace cp654fz7
-{
-	[AttributeUsage(AttributeTargets.Field | AttributeTargets.Property | AttributeTargets.Parameter, AllowMultiple = false)]
-	public sealed class JsonPropertyAttribute : Attribute
-	{
-		internal bool? _isReference;
-		internal int? _order;
-		public bool IsReference
-		{
-			get { return _isReference ?? default(bool); }
-			set { _isReference = value; }
-		}
-		public int Order
-		{
-			get { return _order ?? default(int); }
-			set { _order = value; }
-		}
-		public string PropertyName { get; set; }
-		public JsonPropertyAttribute()
-		{
-		}
-
-		public JsonPropertyAttribute(string propertyName)
-		{
-			PropertyName = propertyName;
-		}
-	}
-
-	class MainClass
-	{
-		[JsonProperty(""Hello"", $$)]
-		public object MyProperty { get; set; }
-
-		public static void Main(string[] args)
-		{
-		}
-	}
-}
-");
-			Assert.IsNotNull (provider, "provider was not created.");
-			Assert.IsNull (provider.Find ("MainClass"));
-=======
-class Test
-{
-	public event EventHandler FooBar;
-
-	public Test[] test { get; private set; }
-
-
-	public Test()
-	{
-		test = new $$
-		FooBar += Test_FooBar;
-	}
-
-	void Test_FooBar(object sender, EventArgs e)
-	{
-
-	}
-}
-
-");
-			Assert.IsNotNull (provider, "provider was not created.");
-
-			Assert.IsNull (provider.Find ("System.Action<object, System.EventArgs>"));
->>>>>>> 112ee003
-		}
 	}
 }