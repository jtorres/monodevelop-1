--- conflicted
+++ resolved
@@ -6,13 +6,8 @@
        url         = "http://www.monodevelop.com/"
        description = "Samples for automating OpenOffice using Mono."
        category    = "Templates"
-<<<<<<< HEAD
        version     = "4.0">
 	
-=======
-       version     = "3.0.5">
-
->>>>>>> 215df589
 	<Runtime>
 		<Import file = "OpenOfficeSpreadsheetSample.xpt.xml"/>
 		<Import file = "OpenOfficeSpreadsheetTableSample.xpt.xml"/>
@@ -23,13 +18,8 @@
 	</Runtime>
 
 	<Dependencies>
-<<<<<<< HEAD
 		<Addin id = "Ide" version="4.0"/>
 		<Addin id = "CSharpBinding" version = "4.0" />
-=======
-		<Addin id = "Ide" version="3.0.5"/>
-		<Addin id = "CSharpBinding" version = "3.0.5" />
->>>>>>> 215df589
 	</Dependencies>
 
 	<Extension path = "/MonoDevelop/Ide/ProjectTemplates">
