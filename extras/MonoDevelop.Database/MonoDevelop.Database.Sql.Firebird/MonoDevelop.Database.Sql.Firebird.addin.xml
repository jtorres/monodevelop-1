--- conflicted
+++ resolved
@@ -6,11 +6,7 @@
 	url		= "http://www.monodevelop.com"
 	description	= "Database Module"
 	category    = "Database"
-<<<<<<< HEAD
 	version		= "2.9.1">
-=======
-	version		= "2.8.4">
->>>>>>> c09cec98
     
 	<Runtime>
 		<Import assembly="MonoDevelop.Database.Sql.Firebird.dll"/>
@@ -19,11 +15,7 @@
   	<Localizer type="Gettext" catalog="monodevelop-database"/>
 	
 	<Dependencies>
-<<<<<<< HEAD
 		<Addin id="MonoDevelop.Database.Sql" version="2.9.1"/>
-=======
-		<Addin id="MonoDevelop.Database.Sql" version="2.8.4"/>
->>>>>>> c09cec98
 	</Dependencies>
 
 	<Extension path = "/Mono/Data/Sql">
