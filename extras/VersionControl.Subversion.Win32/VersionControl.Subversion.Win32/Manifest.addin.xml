--- conflicted
+++ resolved
@@ -1,43 +1,32 @@
-<Addin id        = "SubversionAddinWindows"
-       namespace = "MonoDevelop"
-<<<<<<< HEAD
-       version   = "4.0">
-=======
-       version   = "3.0.5">
->>>>>>> 215df589
-  <Header>
-    <Name>Subversion Add-in</Name>
-    <Description>Subversion support for the Version Control Add-in</Description>
-    <Description locale="ca">Suport per a Subversion</Description>
-    <Icon32>subversion-logo.png</Icon32>
-    <Author>Lluis Sanchez</Author>
-    <Copyright>GPL</Copyright>
-    <Category>Version Control</Category>
-  </Header>
-
-	<Dependencies>
-<<<<<<< HEAD
-		<Addin id="Core" version="4.0"/>
-		<Addin id="Ide" version="4.0"/>
-		<Addin id="VersionControl" version="4.0"/>
-		<Addin id="VersionControl.Subversion" version="4.0"/>
-=======
-		<Addin id="Core" version="3.0.5"/>
-		<Addin id="Ide" version="3.0.5"/>
-		<Addin id="VersionControl" version="3.0.5"/>
-		<Addin id="VersionControl.Subversion" version="3.0.5"/>
->>>>>>> 215df589
-	</Dependencies>
-
-	<Runtime>
-    <Import file="SharpSvn.dll" />
-    <Import file="SharpPlink-Win32.svnExe" />
-    <Import file="SharpSvn-DB44-20-Win32.dll" />
-    <Import file="SharpSvn-SASL21-23-Win32.dll" />
-    <Import file="SubversionAddinWindows.exclude.addins" />
-  </Runtime>
-
-	<Extension path = "/MonoDevelop/VersionControl/VersionControlSystems">
-		<Class class = "SubversionAddinWindows.SvnSharpClient" />
-	</Extension>
-</Addin>
+<Addin id        = "SubversionAddinWindows"
+       namespace = "MonoDevelop"
+       version   = "4.0">
+  <Header>
+    <Name>Subversion Add-in</Name>
+    <Description>Subversion support for the Version Control Add-in</Description>
+    <Description locale="ca">Suport per a Subversion</Description>
+    <Icon32>subversion-logo.png</Icon32>
+    <Author>Lluis Sanchez</Author>
+    <Copyright>GPL</Copyright>
+    <Category>Version Control</Category>
+  </Header>
+
+	<Dependencies>
+		<Addin id="Core" version="4.0"/>
+		<Addin id="Ide" version="4.0"/>
+		<Addin id="VersionControl" version="4.0"/>
+		<Addin id="VersionControl.Subversion" version="4.0"/>
+	</Dependencies>
+
+	<Runtime>
+    <Import file="SharpSvn.dll" />
+    <Import file="SharpPlink-Win32.svnExe" />
+    <Import file="SharpSvn-DB44-20-Win32.dll" />
+    <Import file="SharpSvn-SASL21-23-Win32.dll" />
+    <Import file="SubversionAddinWindows.exclude.addins" />
+  </Runtime>
+
+	<Extension path = "/MonoDevelop/VersionControl/VersionControlSystems">
+		<Class class = "SubversionAddinWindows.SvnSharpClient" />
+	</Extension>
+</Addin>