[submodule "main/external/cecil"]
	path = main/external/cecil
	url = git://github.com/mono/cecil.git
	branch = mono-3.0
[submodule "main/external/mono-tools"]
	path = main/external/mono-tools
	url = git://github.com/mono/mono-tools.git
[submodule "main/external/ngit"]
	path = main/external/ngit
	url = git://github.com/mono/ngit.git
[submodule "main/external/mdtestharness"]
	path = main/external/mdtestharness
	url = git://github.com/mono/mdtestharness.git
[submodule "main/external/Newtonsoft.Json"]
	path = main/external/Newtonsoft.Json
	url = git://github.com/mono/Newtonsoft.Json.git
[submodule "main/external/nrefactory"]
	path = main/external/nrefactory
	url = git://github.com/icsharpcode/NRefactory.git
[submodule "main/external/mono-addins"]
	path = main/external/mono-addins
	url = git://github.com/mono/mono-addins.git
[submodule "main/external/ikvm"]
	path = main/external/ikvm
	url = git://github.com/mono/ikvm-fork.git
	branch = master-signed
[submodule "main/external/debugger-libs"]
	path = main/external/debugger-libs
	url = git://github.com/mono/debugger-libs.git
[submodule "main/external/guiunit"]
	path = main/external/guiunit
	url = git://github.com/mono/guiunit.git
[submodule "main/external/fsharpbinding"]
	path = main/external/fsharpbinding
	url = git://github.com/fsharp/fsharpbinding.git
	branch = master
[submodule "main/external/nuget-binary"]
	path = main/external/nuget-binary
	url = git://github.com/mono/nuget-binary.git
[submodule "main/external/xwt"]
	path = main/external/xwt
	url = git://github.com/mono/xwt
<<<<<<< HEAD
	branch = xammac-unified
[submodule "main/external/NRefactory6"]
	path = main/external/NRefactory6
	url = git://github.com/icsharpcode/NRefactory.git
	branch = roslyn
=======
	branch = master
>>>>>>> cef6ba97
[submodule "main/external/monomac"]
	path = main/external/monomac
	url = git://github.com/mono/monomac.git
[submodule "main/external/sharpsvn-binary"]
	path = main/external/sharpsvn-binary
	url = git://github.com/mono/sharpsvn-binary.git<|MERGE_RESOLUTION|>--- conflicted
+++ resolved
@@ -40,15 +40,11 @@
 [submodule "main/external/xwt"]
 	path = main/external/xwt
 	url = git://github.com/mono/xwt
-<<<<<<< HEAD
-	branch = xammac-unified
+	branch = master
 [submodule "main/external/NRefactory6"]
 	path = main/external/NRefactory6
 	url = git://github.com/icsharpcode/NRefactory.git
 	branch = roslyn
-=======
-	branch = master
->>>>>>> cef6ba97
 [submodule "main/external/monomac"]
 	path = main/external/monomac
 	url = git://github.com/mono/monomac.git
